--- conflicted
+++ resolved
@@ -13,16 +13,8 @@
     "postinstall": "husky install"
   },
   "dependencies": {
-<<<<<<< HEAD
     "@sentry/nextjs": "^6.5.1",
-=======
     "@ente-io/next-with-workbox": "^1.0.3",
-    "@sentry/browser": "^5.21.3",
-    "@sentry/integrations": "^5.21.3",
-    "@sentry/node": "^5.21.3",
-    "@sentry/types": "^6.6.0",
-    "@sentry/webpack-plugin": "^1.12.1",
->>>>>>> c512ad4b
     "@stripe/stripe-js": "^1.13.2",
     "@typescript-eslint/eslint-plugin": "^4.25.0",
     "@typescript-eslint/parser": "^4.25.0",
