import { GalleryContext } from 'pages/gallery';
import PreviewCard from './pages/gallery/PreviewCard';
import React, { useContext, useEffect, useRef, useState } from 'react';
import { EnteFile } from 'types/file';
import { styled } from '@mui/material';
import DownloadManager from 'services/downloadManager';
import constants from 'utils/strings/constants';
import AutoSizer from 'react-virtualized-auto-sizer';
import PhotoViewer from 'components/PhotoViewer';
import {
    ALL_SECTION,
    ARCHIVE_SECTION,
    TRASH_SECTION,
} from 'constants/collection';
import { isSharedFile } from 'utils/file';
import { isPlaybackPossible } from 'utils/photoFrame';
import { PhotoList } from './PhotoList';
import { SelectedState } from 'types/gallery';
import { FILE_TYPE } from 'constants/file';
import PublicCollectionDownloadManager from 'services/publicCollectionDownloadManager';
import { PublicCollectionGalleryContext } from 'utils/publicCollectionGallery';
import { useRouter } from 'next/router';
import EmptyScreen from './EmptyScreen';
import { AppContext } from 'pages/_app';
import { DeduplicateContext } from 'pages/deduplicate';
import { IsArchived } from 'utils/magicMetadata';
import { isSameDayAnyYear, isInsideBox } from 'utils/search';
import { Search } from 'types/search';
import { logError } from 'utils/sentry';
import { CustomError } from 'utils/error';
import { User } from 'types/user';
import { getData, LS_KEYS } from 'utils/storage/localStorage';
import { useMemo } from 'react';
import { Collection } from 'types/collection';
import { addLogLine } from 'utils/logging';

const Container = styled('div')`
    display: block;
    flex: 1;
    width: 100%;
    flex-wrap: wrap;
    margin: 0 auto;
    overflow: hidden;
    .pswp-thumbnail {
        display: inline-block;
        cursor: pointer;
    }
`;

const PHOTOSWIPE_HASH_SUFFIX = '&opened';

interface Props {
    files: EnteFile[];
    collections?: Collection[];
    syncWithRemote: () => Promise<void>;
    favItemIds?: Set<number>;
    archivedCollections?: Set<number>;
    setSelected: (
        selected: SelectedState | ((selected: SelectedState) => SelectedState)
    ) => void;
    selected: SelectedState;
    isFirstLoad?;
    openUploader?;
    isInSearchMode?: boolean;
    search?: Search;
    deletedFileIds?: Set<number>;
    setDeletedFileIds?: (value: Set<number>) => void;
    activeCollection: number;
    isIncomingSharedCollection?: boolean;
    enableDownload?: boolean;
    isDeduplicating?: boolean;
    resetSearch?: () => void;
}

type SourceURL = {
    originalImageURL?: string;
    originalVideoURL?: string;
    convertedImageURL?: string;
    convertedVideoURL?: string;
};

const PhotoFrame = ({
    files,
    collections,
    syncWithRemote,
    favItemIds,
    archivedCollections,
    setSelected,
    selected,
    isFirstLoad,
    openUploader,
    isInSearchMode,
    search,
    resetSearch,
    deletedFileIds,
    setDeletedFileIds,
    activeCollection,
    isIncomingSharedCollection,
    enableDownload,
    isDeduplicating,
}: Props) => {
    const [user, setUser] = useState<User>(null);
    const [open, setOpen] = useState(false);
    const [currentIndex, setCurrentIndex] = useState<number>(0);
    const [fetching, setFetching] = useState<{ [k: number]: boolean }>({});
    const galleryContext = useContext(GalleryContext);
    const appContext = useContext(AppContext);
    const deduplicateContext = useContext(DeduplicateContext);
    const publicCollectionGalleryContext = useContext(
        PublicCollectionGalleryContext
    );
    const [rangeStart, setRangeStart] = useState(null);
    const [currentHover, setCurrentHover] = useState(null);
    const [isShiftKeyPressed, setIsShiftKeyPressed] = useState(false);
    const router = useRouter();
    const [isSourceLoaded, setIsSourceLoaded] = useState(false);

    const updateInProgress = useRef(false);
    const updateRequired = useRef(false);

    const [filteredData, setFilteredData] = useState<EnteFile[]>([]);

    useEffect(() => {
        const user: User = getData(LS_KEYS.USER);
        setUser(user);
    }, []);

    useEffect(() => {
        const main = () => {
            if (updateInProgress.current) {
                updateRequired.current = true;
                return;
            }
            updateInProgress.current = true;
            const idSet = new Set();
            const user: User = getData(LS_KEYS.USER);

            const filteredData = files
                .map((item, index) => ({
                    ...item,
                    dataIndex: index,
                    w: window.innerWidth,
                    h: window.innerHeight,
                    title: item.pubMagicMetadata?.data.caption,
                }))
                .filter((item) => {
                    if (
                        deletedFileIds?.has(item.id) &&
                        activeCollection !== TRASH_SECTION
                    ) {
                        return false;
                    }
                    if (
                        search?.date &&
                        !isSameDayAnyYear(search.date)(
                            new Date(item.metadata.creationTime / 1000)
                        )
                    ) {
                        return false;
                    }
                    if (
                        search?.location &&
                        !isInsideBox(
                            {
                                latitude: item.metadata.latitude,
                                longitude: item.metadata.longitude,
                            },
                            search.location
                        )
                    ) {
                        return false;
                    }
                    if (
                        !isDeduplicating &&
                        activeCollection === ALL_SECTION &&
                        (IsArchived(item) ||
                            archivedCollections?.has(item.collectionID))
                    ) {
                        return false;
                    }
                    if (
                        activeCollection === ARCHIVE_SECTION &&
                        !IsArchived(item)
                    ) {
                        return false;
                    }

                    if (
                        isSharedFile(user, item) &&
                        activeCollection !== item.collectionID
                    ) {
                        return false;
                    }
                    if (activeCollection === TRASH_SECTION && !item.isTrashed) {
                        return false;
                    }
                    if (activeCollection !== TRASH_SECTION && item.isTrashed) {
                        return false;
                    }
                    if (!idSet.has(item.id)) {
                        if (
                            activeCollection === ALL_SECTION ||
                            activeCollection === ARCHIVE_SECTION ||
                            activeCollection === TRASH_SECTION ||
                            activeCollection === item.collectionID ||
                            isInSearchMode
                        ) {
                            idSet.add(item.id);
                            return true;
                        }
                        return false;
                    }
                    return false;
                });
            setFilteredData(filteredData);
            updateInProgress.current = false;
            if (updateRequired.current) {
                updateRequired.current = false;
                setTimeout(() => {
                    main();
                }, 0);
            }
        };
        main();
    }, [
        files,
        deletedFileIds,
        search?.date,
        search?.location,
        activeCollection,
    ]);

    const fileToCollectionsMap = useMemo(() => {
        const fileToCollectionsMap = new Map<number, number[]>();
        files.forEach((file) => {
            if (!fileToCollectionsMap.get(file.id)) {
                fileToCollectionsMap.set(file.id, []);
            }
            fileToCollectionsMap.get(file.id).push(file.collectionID);
        });
        return fileToCollectionsMap;
    }, [files]);

    const collectionNameMap = useMemo(() => {
        if (collections) {
            return new Map<number, string>(
                collections.map((collection) => [
                    collection.id,
                    collection.name,
                ])
            );
        } else {
            return new Map();
        }
    }, [collections]);

    useEffect(() => {
        const currentURL = new URL(window.location.href);
        const end = currentURL.hash.lastIndexOf('&');
        const hash = currentURL.hash.slice(1, end !== -1 ? end : undefined);
        if (open) {
            router.push({
                hash: hash + PHOTOSWIPE_HASH_SUFFIX,
            });
        } else {
            router.push({
                hash: hash,
            });
        }
    }, [open]);

    useEffect(() => {
        const handleKeyDown = (e: KeyboardEvent) => {
            if (e.key === 'Shift') {
                setIsShiftKeyPressed(true);
            }
        };
        const handleKeyUp = (e: KeyboardEvent) => {
            if (e.key === 'Shift') {
                setIsShiftKeyPressed(false);
            }
        };
        document.addEventListener('keydown', handleKeyDown, false);
        document.addEventListener('keyup', handleKeyUp, false);

        router.events.on('hashChangeComplete', (url: string) => {
            const start = url.indexOf('#');
            const hash = url.slice(start !== -1 ? start : url.length);
            const shouldPhotoSwipeBeOpened = hash.endsWith(
                PHOTOSWIPE_HASH_SUFFIX
            );
            if (shouldPhotoSwipeBeOpened) {
                setOpen(true);
            } else {
                setOpen(false);
            }
        });

        return () => {
            document.removeEventListener('keydown', handleKeyDown, false);
            document.removeEventListener('keyup', handleKeyUp, false);
        };
    }, []);

    useEffect(() => {
        if (!isNaN(search?.file)) {
            const filteredDataIdx = filteredData.findIndex((file) => {
                return file.id === search.file;
            });
            if (!isNaN(filteredDataIdx)) {
                onThumbnailClick(filteredDataIdx)();
            }
            resetSearch();
        }
    }, [search, filteredData]);

    const resetFetching = () => {
        setFetching({});
    };

    useEffect(() => {
        if (selected.count === 0) {
            setRangeStart(null);
        }
    }, [selected]);

    const getFileIndexFromID = (files: EnteFile[], id: number) => {
        const index = files.findIndex((file) => file.id === id);
        if (index === -1) {
            throw CustomError.FILE_ID_NOT_FOUND;
        }
        return index;
    };

    const updateURL = (id: number) => (url: string) => {
        const updateFile = (file: EnteFile) => {
            file.msrc = url;
            file.w = window.innerWidth;
            file.h = window.innerHeight;

            if (file.metadata.fileType === FILE_TYPE.VIDEO && !file.html) {
                file.html = `
                <div class="pswp-item-container">
                    <img src="${url}" onContextMenu="return false;"/>
                    <div class="spinner-border text-light" role="status">
                        <span class="sr-only">Loading...</span>
                    </div>
                </div>
            `;
            } else if (
                file.metadata.fileType === FILE_TYPE.LIVE_PHOTO &&
                !file.html
            ) {
                file.html = `
                <div class="pswp-item-container">
                    <img src="${url}" onContextMenu="return false;"/>
                    <div class="spinner-border text-light" role="status">
                        <span class="sr-only">Loading...</span>
                    </div>
                </div>
            `;
            } else if (
                file.metadata.fileType === FILE_TYPE.IMAGE &&
                !file.src
            ) {
                file.src = url;
            }
            return file;
        };
        const index = getFileIndexFromID(files, id);
        return updateFile(files[index]);
    };

    const updateSrcURL = async (id: number, srcURL: SourceURL) => {
        const {
            originalImageURL,
            convertedImageURL,
            originalVideoURL,
            convertedVideoURL,
        } = srcURL;
        const isPlayable =
            convertedVideoURL && (await isPlaybackPossible(convertedVideoURL));
        const updateFile = (file: EnteFile) => {
            file.w = window.innerWidth;
            file.h = window.innerHeight;
            file.isSourceLoaded = true;
            file.originalImageURL = originalImageURL;
            file.originalVideoURL = originalVideoURL;
            if (file.metadata.fileType === FILE_TYPE.VIDEO) {
                if (isPlayable) {
                    file.html = `
            <video controls onContextMenu="return false;">
                <source src="${convertedVideoURL}" />
                Your browser does not support the video tag.
            </video>
        `;
                } else {
                    file.html = `
            <div class="pswp-item-container">
                <img src="${file.msrc}" onContextMenu="return false;"/>
                <div class="download-banner" >
                    ${constants.VIDEO_PLAYBACK_FAILED_DOWNLOAD_INSTEAD}
                    <a class="btn btn-outline-success" href=${convertedVideoURL} download="${file.metadata.title}"">Download</a>
                </div>
            </div>
            `;
                }
            } else if (file.metadata.fileType === FILE_TYPE.LIVE_PHOTO) {
                if (isPlayable) {
                    file.html = `
                <div class = 'pswp-item-container'>
                    <img id = "live-photo-image-${file.id}" src="${convertedImageURL}" onContextMenu="return false;"/>
                    <video id = "live-photo-video-${file.id}" loop muted onContextMenu="return false;">
                        <source src="${convertedVideoURL}" />
                        Your browser does not support the video tag.
                    </video>
                </div>
                `;
                } else {
                    file.html = `
                <div class="pswp-item-container">
                    <img src="${file.msrc}" onContextMenu="return false;"/>
                    <div class="download-banner">
                        ${constants.VIDEO_PLAYBACK_FAILED_DOWNLOAD_INSTEAD}
                        <button class = "btn btn-outline-success" id = "download-btn-${file.id}">Download</button>
                    </div>
                </div>
                `;
                }
            } else {
                file.src = convertedImageURL;
            }
            return file;
        };
        setIsSourceLoaded(true);
        const index = getFileIndexFromID(files, id);
        return updateFile(files[index]);
    };

    const handleClose = (needUpdate) => {
        setOpen(false);
        needUpdate && syncWithRemote();
    };

    const onThumbnailClick = (index: number) => () => {
        setCurrentIndex(index);
        setOpen(true);
    };

    const handleSelect =
        (id: number, isOwnFile: boolean, index?: number) =>
        (checked: boolean) => {
            if (selected.collectionID !== activeCollection) {
                setSelected({ ownCount: 0, count: 0, collectionID: 0 });
            }
            if (typeof index !== 'undefined') {
                if (checked) {
                    setRangeStart(index);
                } else {
                    setRangeStart(undefined);
                }
            }

            const handleCounter = (count: number) => {
                if (selected[id] === checked) {
                    return count;
                }
                if (checked) {
                    return count + 1;
                } else {
                    return count - 1;
                }
            };

            const handleAllCounter = () => {
                if (isOwnFile) {
                    return {
                        ownCount: handleCounter(selected.ownCount),
                        count: handleCounter(selected.count),
                    };
                } else {
                    return {
                        count: handleCounter(selected.count),
                    };
                }
            };

            setSelected((selected) => ({
                ...selected,
                [id]: checked,
                collectionID: activeCollection,
                ...handleAllCounter(),
            }));
        };
    const onHoverOver = (index: number) => () => {
        setCurrentHover(index);
    };

    const handleRangeSelect = (index: number) => () => {
        if (typeof rangeStart !== 'undefined' && rangeStart !== index) {
            const direction =
                (index - rangeStart) / Math.abs(index - rangeStart);
            let checked = true;
            for (
                let i = rangeStart;
                (index - i) * direction >= 0;
                i += direction
            ) {
                checked = checked && !!selected[filteredData[i].id];
            }
            for (
                let i = rangeStart;
                (index - i) * direction > 0;
                i += direction
            ) {
                handleSelect(
                    filteredData[i].id,
                    filteredData[i].ownerID === user.id
                )(!checked);
            }
            handleSelect(
                filteredData[index].id,
                filteredData[index].ownerID === user.id,
                index
            )(!checked);
        }
    };
    const getThumbnail = (
        files: EnteFile[],
        index: number,
        isScrolling: boolean
    ) =>
        files[index] ? (
            <PreviewCard
                key={`tile-${files[index].id}-selected-${
                    selected[files[index].id] ?? false
                }`}
                file={files[index]}
                updateURL={updateURL(files[index].id)}
                onClick={onThumbnailClick(index)}
<<<<<<< HEAD
                selectable={!isIncomingSharedCollection}
                onSelect={handleSelect(
                    files[index].id,
                    files[index].ownerID === user.id,
                    index
                )}
=======
                onSelect={handleSelect(files[index].id, index)}
>>>>>>> 3728b308
                selected={
                    selected.collectionID === activeCollection &&
                    selected[files[index].id]
                }
                selectOnClick={selected.count > 0}
                onHover={onHoverOver(index)}
                onRangeSelect={handleRangeSelect(index)}
                isRangeSelectActive={isShiftKeyPressed && selected.count > 0}
                isInsSelectRange={
                    (index >= rangeStart && index <= currentHover) ||
                    (index >= currentHover && index <= rangeStart)
                }
                activeCollection={activeCollection}
                showPlaceholder={isScrolling}
            />
        ) : (
            <></>
        );

    const getSlideData = async (
        instance: any,
        index: number,
        item: EnteFile
    ) => {
        addLogLine(
            `[${
                item.id
            }] getSlideData called for thumbnail:${!!item.msrc} original:${
                !!item.msrc && item.src !== item.msrc
            } inProgress:${fetching[item.id]}`
        );
        if (!item.msrc) {
            addLogLine(`[${item.id}] doesn't have thumbnail`);
            try {
                let url: string;
                if (galleryContext.thumbs.has(item.id)) {
                    addLogLine(
                        `[${item.id}] gallery context cache hit, using cached thumb`
                    );
                    url = galleryContext.thumbs.get(item.id);
                } else {
                    addLogLine(
                        `[${item.id}] gallery context cache miss, calling downloadManager to get thumb`
                    );
                    if (
                        publicCollectionGalleryContext.accessedThroughSharedURL
                    ) {
                        url =
                            await PublicCollectionDownloadManager.getThumbnail(
                                item,
                                publicCollectionGalleryContext.token,
                                publicCollectionGalleryContext.passwordToken
                            );
                    } else {
                        url = await DownloadManager.getThumbnail(item);
                    }
                    galleryContext.thumbs.set(item.id, url);
                }
                const newFile = updateURL(item.id)(url);
                item.msrc = newFile.msrc;
                item.html = newFile.html;
                item.src = newFile.src;
                item.isSourceLoaded = newFile.isSourceLoaded;
                item.originalImageURL = newFile.originalImageURL;
                item.originalVideoURL = newFile.originalVideoURL;
                item.w = newFile.w;
                item.h = newFile.h;

                addLogLine(
                    `[${item.id}] calling invalidateCurrItems for thumbnail`
                );
                try {
                    instance.invalidateCurrItems();
                    if (instance.isOpen()) {
                        instance.updateSize(true);
                    }
                } catch (e) {
                    logError(
                        e,
                        'updating photoswipe after msrc url update failed'
                    );
                    // ignore
                }
            } catch (e) {
                logError(e, 'getSlideData failed get msrc url failed');
            }
        }
        if (!fetching[item.id]) {
            addLogLine(`[${item.id}] new file download fetch original request`);
            try {
                fetching[item.id] = true;
                let urls: { original: string[]; converted: string[] };
                if (galleryContext.files.has(item.id)) {
                    addLogLine(
                        `[${item.id}] gallery context cache hit, using cached file`
                    );
                    const mergedURL = galleryContext.files.get(item.id);
                    urls = {
                        original: mergedURL.original.split(','),
                        converted: mergedURL.converted.split(','),
                    };
                } else {
                    addLogLine(
                        `[${item.id}] gallery context cache miss, calling downloadManager to get file`
                    );
                    appContext.startLoading();
                    if (
                        publicCollectionGalleryContext.accessedThroughSharedURL
                    ) {
                        urls = await PublicCollectionDownloadManager.getFile(
                            item,
                            publicCollectionGalleryContext.token,
                            publicCollectionGalleryContext.passwordToken,
                            true
                        );
                    } else {
                        urls = await DownloadManager.getFile(item, true);
                    }
                    appContext.finishLoading();
                    const mergedURL = {
                        original: urls.original.join(','),
                        converted: urls.converted.join(','),
                    };
                    galleryContext.files.set(item.id, mergedURL);
                }
                let originalImageURL;
                let originalVideoURL;
                let convertedImageURL;
                let convertedVideoURL;

                if (item.metadata.fileType === FILE_TYPE.LIVE_PHOTO) {
                    [originalImageURL, originalVideoURL] = urls.original;
                    [convertedImageURL, convertedVideoURL] = urls.converted;
                } else if (item.metadata.fileType === FILE_TYPE.VIDEO) {
                    [originalVideoURL] = urls.original;
                    [convertedVideoURL] = urls.converted;
                } else {
                    [originalImageURL] = urls.original;
                    [convertedImageURL] = urls.converted;
                }
                setIsSourceLoaded(false);
                const newFile = await updateSrcURL(item.id, {
                    originalImageURL,
                    originalVideoURL,
                    convertedImageURL,
                    convertedVideoURL,
                });
                item.msrc = newFile.msrc;
                item.html = newFile.html;
                item.src = newFile.src;
                item.isSourceLoaded = newFile.isSourceLoaded;
                item.originalImageURL = newFile.originalImageURL;
                item.originalVideoURL = newFile.originalVideoURL;
                item.w = newFile.w;
                item.h = newFile.h;
                try {
                    addLogLine(
                        `[${item.id}] calling invalidateCurrItems for src`
                    );
                    instance.invalidateCurrItems();
                    if (instance.isOpen()) {
                        instance.updateSize(true);
                    }
                } catch (e) {
                    logError(
                        e,
                        'updating photoswipe after src url update failed'
                    );
                    throw e;
                }
            } catch (e) {
                logError(e, 'getSlideData failed get src url failed');
                fetching[item.id] = false;
                // no-op
            }
        }
    };

    return (
        <>
            {!isFirstLoad &&
            files.length === 0 &&
            !isInSearchMode &&
            activeCollection === ALL_SECTION ? (
                <EmptyScreen openUploader={openUploader} />
            ) : (
                <Container>
                    <AutoSizer>
                        {({ height, width }) => (
                            <PhotoList
                                width={width}
                                height={height}
                                getThumbnail={getThumbnail}
                                filteredData={filteredData}
                                activeCollection={activeCollection}
                                showAppDownloadBanner={
                                    files.length < 30 &&
                                    !isInSearchMode &&
                                    !deduplicateContext.isOnDeduplicatePage
                                }
                                resetFetching={resetFetching}
                            />
                        )}
                    </AutoSizer>
                    <PhotoViewer
                        isOpen={open}
                        items={filteredData}
                        currentIndex={currentIndex}
                        onClose={handleClose}
                        gettingData={getSlideData}
                        favItemIds={favItemIds}
                        deletedFileIds={deletedFileIds}
                        setDeletedFileIds={setDeletedFileIds}
                        isIncomingSharedCollection={isIncomingSharedCollection}
                        isTrashCollection={activeCollection === TRASH_SECTION}
                        enableDownload={enableDownload}
                        isSourceLoaded={isSourceLoaded}
                        fileToCollectionsMap={fileToCollectionsMap}
                        collectionNameMap={collectionNameMap}
                    />
                </Container>
            )}
        </>
    );
};

export default PhotoFrame;<|MERGE_RESOLUTION|>--- conflicted
+++ resolved
@@ -538,16 +538,11 @@
                 file={files[index]}
                 updateURL={updateURL(files[index].id)}
                 onClick={onThumbnailClick(index)}
-<<<<<<< HEAD
-                selectable={!isIncomingSharedCollection}
                 onSelect={handleSelect(
                     files[index].id,
                     files[index].ownerID === user.id,
                     index
                 )}
-=======
-                onSelect={handleSelect(files[index].id, index)}
->>>>>>> 3728b308
                 selected={
                     selected.collectionID === activeCollection &&
                     selected[files[index].id]
