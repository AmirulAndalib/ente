--- conflicted
+++ resolved
@@ -11,13 +11,8 @@
 } from '../services/userPreference';
 import { isUpdateAvailable, setIsAppQuitting } from '../main';
 import { showUpdateDialog } from './appUpdater';
-<<<<<<< HEAD
 import autoLauncher from '../services/autoLauncher';
-
-const isMac = process.platform === 'darwin';
-=======
 import { isPlatformMac } from './main';
->>>>>>> 378d10b4
 
 export function buildContextMenu(
     mainWindow: BrowserWindow,
@@ -99,15 +94,10 @@
     return contextMenu;
 }
 
-<<<<<<< HEAD
 export async function buildMenuBar(): Promise<Menu> {
-    const isAutoLaunchEnabled = await autoLauncher.isEnabled();
-    let latestValue = isAutoLaunchEnabled;
-=======
-export function buildMenuBar(): Menu {
+    let isAutoLaunchEnabled = await autoLauncher.isEnabled();
     const isMac = isPlatformMac();
     let shouldHideDockIcon = getHideDockIconPreference();
->>>>>>> 378d10b4
     const template: MenuItemConstructorOptions[] = [
         {
             label: 'ente',
@@ -125,18 +115,15 @@
                     label: 'Preferences',
                     submenu: [
                         {
-<<<<<<< HEAD
                             label: 'Open ente on startup',
                             type: 'checkbox',
-                            checked: latestValue,
+                            checked: isAutoLaunchEnabled,
                             click: () => {
                                 autoLauncher.toggleAutoLaunch();
-                                latestValue = !latestValue;
+                                isAutoLaunchEnabled = !isAutoLaunchEnabled;
                             },
                         },
-                    ],
-                },
-=======
+                        {
                             label: 'Hide dock icon',
                             type: 'checkbox',
                             checked: shouldHideDockIcon,
@@ -148,7 +135,6 @@
                     ],
                 },
 
->>>>>>> 378d10b4
                 { type: 'separator' },
                 ...((isMac
                     ? [
