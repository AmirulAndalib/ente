--- conflicted
+++ resolved
@@ -732,11 +732,8 @@
     ENDS: 'Ends',
     ENTER_TWO_FACTOR_OTP:
         ' enter the 6-digit code from your authenticator app.',
-<<<<<<< HEAD
     CREATE_ACCOUNT: 'Create Account',
-=======
     COPIED: 'copied',
->>>>>>> 187713fe
 };
 
 export default englishConstants;