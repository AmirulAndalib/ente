--- conflicted
+++ resolved
@@ -100,9 +100,7 @@
     LOGOUT: 'logout',
     LOGOUT_WARNING: 'sure you want to logout?',
     CANCEL: 'cancel',
-<<<<<<< HEAD
     SUBSCRIBE: 'subscribe',
-=======
     SUBSCRIPTION_CHANGE_DISABLED:
         'sorry, you can only change the subscription on the mobile app.',
     SUBCRIPTION_PLAN: 'subscription plan',
@@ -120,7 +118,6 @@
     UPLOAD_DROPZONE_MESSAGE: 'drop to backup your files',
     CHANGE: 'change',
     CHANGE_EMAIL: 'change email ?',
->>>>>>> 555dda64
 };
 
 export default englishConstants;