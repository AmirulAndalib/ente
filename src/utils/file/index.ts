import { SelectedState } from 'types/gallery';
import {
    EnteFile,
    fileAttribute,
    FileMagicMetadataProps,
    FilePublicMagicMetadataProps,
} from 'types/file';
import { decodeMotionPhoto } from 'services/motionPhotoService';
import { getFileType } from 'services/typeDetectionService';
import DownloadManager from 'services/downloadManager';
import { logError } from 'utils/sentry';
import { User } from 'types/user';
import CryptoWorker from 'utils/crypto';
import { getData, LS_KEYS } from 'utils/storage/localStorage';
import { updateFileCreationDateInEXIF } from 'services/upload/exifService';
import {
    TYPE_JPEG,
    TYPE_JPG,
    TYPE_HEIC,
    TYPE_HEIF,
    FILE_TYPE,
} from 'constants/file';
import PublicCollectionDownloadManager from 'services/publicCollectionDownloadManager';
import HEICConverter from 'services/heicConverter/heicConverterService';
import ffmpegService from 'services/ffmpeg/ffmpegService';
import { NEW_FILE_MAGIC_METADATA, VISIBILITY_STATE } from 'types/magicMetadata';
import { IsArchived, updateMagicMetadataProps } from 'utils/magicMetadata';
import { ARCHIVE_SECTION, TRASH_SECTION } from 'constants/collection';
export function downloadAsFile(filename: string, content: string) {
    const file = new Blob([content], {
        type: 'text/plain',
    });
    const a = document.createElement('a');
    a.href = URL.createObjectURL(file);
    a.download = filename;

    a.style.display = 'none';
    document.body.appendChild(a);

    a.click();

    a.remove();
}

export async function downloadFile(
    file: EnteFile,
    accessedThroughSharedURL: boolean,
    token?: string,
    passwordToken?: string
) {
    let fileBlob: Blob;
    const fileReader = new FileReader();
    if (accessedThroughSharedURL) {
        const fileURL =
            await PublicCollectionDownloadManager.getCachedOriginalFile(
                file
            )[0];
        if (!fileURL) {
            fileBlob = await new Response(
                await PublicCollectionDownloadManager.downloadFile(
                    token,
                    passwordToken,
                    file
                )
            ).blob();
        } else {
            fileBlob = await (await fetch(fileURL)).blob();
        }
    } else {
        const fileURL = await DownloadManager.getCachedOriginalFile(file)[0];
        if (!fileURL) {
            fileBlob = await new Response(
                await DownloadManager.downloadFile(file)
            ).blob();
        } else {
            fileBlob = await (await fetch(fileURL)).blob();
        }
    }

    const fileType = await getFileType(
        new File([fileBlob], file.metadata.title)
    );
    if (
        file.pubMagicMetadata?.data.editedTime &&
        (fileType.exactType === TYPE_JPEG || fileType.exactType === TYPE_JPG)
    ) {
        fileBlob = await updateFileCreationDateInEXIF(
            fileReader,
            fileBlob,
            new Date(file.pubMagicMetadata.data.editedTime / 1000)
        );
    }
    let tempImageURL: string;
    let tempVideoURL: string;
    let tempURL: string;

    if (file.metadata.fileType === FILE_TYPE.LIVE_PHOTO) {
        const originalName = fileNameWithoutExtension(file.metadata.title);
        const motionPhoto = await decodeMotionPhoto(fileBlob, originalName);
        const image = new File([motionPhoto.image], motionPhoto.imageNameTitle);
        const imageType = await getFileType(image);
        tempImageURL = URL.createObjectURL(
            new Blob([motionPhoto.image], { type: imageType.mimeType })
        );
        const video = new File([motionPhoto.video], motionPhoto.videoNameTitle);
        const videoType = await getFileType(video);
        tempVideoURL = URL.createObjectURL(
            new Blob([motionPhoto.video], { type: videoType.mimeType })
        );
        downloadUsingAnchor(tempImageURL, motionPhoto.imageNameTitle);
        downloadUsingAnchor(tempVideoURL, motionPhoto.videoNameTitle);
    } else {
        fileBlob = new Blob([fileBlob], { type: fileType.mimeType });
        tempURL = URL.createObjectURL(fileBlob);
        downloadUsingAnchor(tempURL, file.metadata.title);
    }

    tempURL && URL.revokeObjectURL(tempURL);
    tempImageURL && URL.revokeObjectURL(tempImageURL);
    tempVideoURL && URL.revokeObjectURL(tempVideoURL);
}

function downloadUsingAnchor(link: string, name: string) {
    const a = document.createElement('a');
    a.style.display = 'none';
    a.href = link;
    a.download = name;
    document.body.appendChild(a);
    a.click();
    a.remove();
}

export function isFileHEIC(mimeType: string) {
    return (
        mimeType &&
        (mimeType.toLowerCase().endsWith(TYPE_HEIC) ||
            mimeType.toLowerCase().endsWith(TYPE_HEIF))
    );
}

export function sortFilesIntoCollections(files: EnteFile[]) {
    const collectionWiseFiles = new Map<number, EnteFile[]>([
        [ARCHIVE_SECTION, []],
        [TRASH_SECTION, []],
    ]);
    for (const file of files) {
        if (!collectionWiseFiles.has(file.collectionID)) {
            collectionWiseFiles.set(file.collectionID, []);
        }
        if (file.isTrashed) {
            collectionWiseFiles.get(TRASH_SECTION).push(file);
        } else {
            collectionWiseFiles.get(file.collectionID).push(file);
            if (IsArchived(file)) {
                collectionWiseFiles.get(ARCHIVE_SECTION).push(file);
            }
        }
    }
    return collectionWiseFiles;
}

function getSelectedFileIds(selectedFiles: SelectedState) {
    const filesIDs: number[] = [];
    for (const [key, val] of Object.entries(selectedFiles)) {
        if (typeof val === 'boolean' && val) {
            filesIDs.push(Number(key));
        }
    }
    return filesIDs;
}
export function getSelectedFiles(
    selected: SelectedState,
    files: EnteFile[]
): EnteFile[] {
    const filesIDs = new Set(getSelectedFileIds(selected));
    const selectedFiles: EnteFile[] = [];
    const foundFiles = new Set<number>();
    for (const file of files) {
        if (filesIDs.has(file.id) && !foundFiles.has(file.id)) {
            selectedFiles.push(file);
            foundFiles.add(file.id);
        }
    }
    return selectedFiles;
}

export function formatDate(date: number | Date) {
    const dateTimeFormat = new Intl.DateTimeFormat('en-IN', {
        weekday: 'short',
        year: 'numeric',
        month: 'long',
        day: 'numeric',
    });
    return dateTimeFormat.format(date);
}

export function formatDateTime(date: number | Date) {
    const dateTimeFormat = new Intl.DateTimeFormat('en-IN', {
        weekday: 'short',
        year: 'numeric',
        month: 'long',
        day: 'numeric',
    });
    const timeFormat = new Intl.DateTimeFormat('en-IN', {
        timeStyle: 'short',
    });
    return `${dateTimeFormat.format(date)} ${timeFormat.format(date)}`;
}

export function formatDateRelative(date: number) {
    const units = {
        year: 24 * 60 * 60 * 1000 * 365,
        month: (24 * 60 * 60 * 1000 * 365) / 12,
        day: 24 * 60 * 60 * 1000,
        hour: 60 * 60 * 1000,
        minute: 60 * 1000,
        second: 1000,
    };
    const relativeDateFormat = new Intl.RelativeTimeFormat('en-IN', {
        localeMatcher: 'best fit',
        numeric: 'always',
        style: 'long',
    });
    const elapsed = date - Date.now();

    // "Math.abs" accounts for both "past" & "future" scenarios
    for (const u in units)
        if (Math.abs(elapsed) > units[u] || u === 'second')
            return relativeDateFormat.format(
                Math.round(elapsed / units[u]),
                u as Intl.RelativeTimeFormatUnit
            );
}

export function sortFiles(files: EnteFile[]) {
    // sort according to modification time first
    files = files.sort((a, b) => {
        if (!b.metadata?.modificationTime) {
            return -1;
        }
        if (!a.metadata?.modificationTime) {
            return 1;
        } else {
            return b.metadata.modificationTime - a.metadata.modificationTime;
        }
    });

    // then sort according to creation time, maintaining ordering according to modification time for files with creation time
    files = files
        .map((file, index) => ({ index, file }))
        .sort((a, b) => {
            let diff =
                b.file.metadata.creationTime - a.file.metadata.creationTime;
            if (diff === 0) {
                diff = a.index - b.index;
            }
            return diff;
        })
        .map((file) => file.file);
    return files;
}

export async function decryptFile(file: EnteFile, collectionKey: string) {
    try {
        const worker = await new CryptoWorker();
        file.key = await worker.decryptB64(
            file.encryptedKey,
            file.keyDecryptionNonce,
            collectionKey
        );
        const encryptedMetadata = file.metadata as unknown as fileAttribute;
        file.metadata = await worker.decryptMetadata(
            encryptedMetadata.encryptedData,
            encryptedMetadata.decryptionHeader,
            file.key
        );
        if (file.magicMetadata?.data) {
            file.magicMetadata.data = await worker.decryptMetadata(
                file.magicMetadata.data,
                file.magicMetadata.header,
                file.key
            );
        }
        if (file.pubMagicMetadata?.data) {
            file.pubMagicMetadata.data = await worker.decryptMetadata(
                file.pubMagicMetadata.data,
                file.pubMagicMetadata.header,
                file.key
            );
        }
        return file;
    } catch (e) {
        logError(e, 'file decryption failed');
        throw e;
    }
}

export const preservePhotoswipeProps =
    (newFiles: EnteFile[]) =>
    (currentFiles: EnteFile[]): EnteFile[] => {
        const currentFilesMap = Object.fromEntries(
            currentFiles.map((file) => [file.id, file])
        );
        const fileWithPreservedProperty = newFiles.map((file) => {
            const currentFile = currentFilesMap[file.id];
            return { ...currentFile, ...file };
        });
        return fileWithPreservedProperty;
    };

export function fileNameWithoutExtension(filename: string) {
    const lastDotPosition = filename.lastIndexOf('.');
    if (lastDotPosition === -1) return filename;
    else return filename.slice(0, lastDotPosition);
}

export function fileExtensionWithDot(filename: string) {
    const lastDotPosition = filename.lastIndexOf('.');
    if (lastDotPosition === -1) return '';
    else return filename.slice(lastDotPosition);
}

export function splitFilenameAndExtension(filename: string): [string, string] {
    const lastDotPosition = filename.lastIndexOf('.');
    if (lastDotPosition === -1) return [filename, null];
    else
        return [
            filename.slice(0, lastDotPosition),
            filename.slice(lastDotPosition + 1),
        ];
}

export function getFileExtension(filename) {
    return splitFilenameAndExtension(filename)[1];
}

export function generateStreamFromArrayBuffer(data: Uint8Array) {
    return new ReadableStream({
        async start(controller: ReadableStreamDefaultController) {
            controller.enqueue(data);
            controller.close();
        },
    });
}

export async function convertForPreview(
    file: EnteFile,
    fileBlob: Blob
): Promise<Blob[]> {
    const convertIfHEIC = async (fileName: string, fileBlob: Blob) => {
        const mimeType = (
            await getFileType(new File([fileBlob], file.metadata.title))
        ).exactType;
        if (isFileHEIC(mimeType)) {
            fileBlob = await HEICConverter.convert(fileBlob);
        }
        return fileBlob;
    };

    if (file.metadata.fileType === FILE_TYPE.LIVE_PHOTO) {
        const originalName = fileNameWithoutExtension(file.metadata.title);
        const motionPhoto = await decodeMotionPhoto(fileBlob, originalName);
        let image = new Blob([motionPhoto.image]);

        // can run conversion in parellel as video and image
        // have different processes
        const convertedVideo = ffmpegService.convertToMP4(
            motionPhoto.video,
            motionPhoto.videoNameTitle
        );

        image = await convertIfHEIC(motionPhoto.imageNameTitle, image);
        const video = new Blob([await convertedVideo]);

        return [image, video];
    }

    fileBlob = await convertIfHEIC(file.metadata.title, fileBlob);
    return [fileBlob];
}

export async function changeFilesVisibility(
    files: EnteFile[],
    selected: SelectedState,
    visibility: VISIBILITY_STATE
) {
    const selectedFiles = getSelectedFiles(selected, files);
    const updatedFiles: EnteFile[] = [];
    for (const file of selectedFiles) {
        const updatedMagicMetadataProps: FileMagicMetadataProps = {
            visibility,
        };

        updatedFiles.push({
            ...file,
            magicMetadata: await updateMagicMetadataProps(
                file.magicMetadata ?? NEW_FILE_MAGIC_METADATA,
                file.key,
                updatedMagicMetadataProps
            ),
        });
    }
    return updatedFiles;
}

export async function changeFileCreationTime(
    file: EnteFile,
    editedTime: number
) {
    const updatedPublicMagicMetadataProps: FilePublicMagicMetadataProps = {
        editedTime,
    };
    file.pubMagicMetadata = await updateMagicMetadataProps(
        file.pubMagicMetadata ?? NEW_FILE_MAGIC_METADATA,
        file.key,
        updatedPublicMagicMetadataProps
    );
    return file;
}

export async function changeFileName(file: EnteFile, editedName: string) {
    const updatedPublicMagicMetadataProps: FilePublicMagicMetadataProps = {
        editedName,
    };

    file.pubMagicMetadata = await updateMagicMetadataProps(
        file.pubMagicMetadata ?? NEW_FILE_MAGIC_METADATA,
        file.key,
        updatedPublicMagicMetadataProps
    );
    return file;
}

export function isSharedFile(file: EnteFile) {
    const user: User = getData(LS_KEYS.USER);

    if (!user?.id || !file?.ownerID) {
        return false;
    }
    return file.ownerID !== user.id;
}

export function mergeMetadata(files: EnteFile[]): EnteFile[] {
    return files.map((file) => ({
        ...file,
        metadata: {
            ...file.metadata,
            ...(file.pubMagicMetadata?.data
                ? {
                      ...(file.pubMagicMetadata?.data.editedTime && {
                          creationTime: file.pubMagicMetadata.data.editedTime,
                      }),
                      ...(file.pubMagicMetadata?.data.editedName && {
                          title: file.pubMagicMetadata.data.editedName,
                      }),
                  }
                : {}),
            ...(file.magicMetadata?.data ? file.magicMetadata.data : {}),
        },
    }));
}

export function updateExistingFilePubMetadata(
    existingFile: EnteFile,
    updatedFile: EnteFile
) {
    existingFile.pubMagicMetadata = updatedFile.pubMagicMetadata;
    existingFile.metadata = mergeMetadata([existingFile])[0].metadata;
}

export async function getFileFromURL(fileURL: string) {
    const fileBlob = await (await fetch(fileURL)).blob();
    const fileFile = new File([fileBlob], 'temp');
    return fileFile;
}

export function getUniqueFiles(files: EnteFile[]) {
    const idSet = new Set<number>();
    return files.filter((file) => {
        if (!idSet.has(file.id)) {
            idSet.add(file.id);
            return true;
        } else {
            return false;
        }
    });
}
export function getNonTrashedUniqueUserFiles(files: EnteFile[]) {
    const user: User = getData(LS_KEYS.USER) ?? {};
    return getUniqueFiles(
        files.filter(
            (file) =>
                (typeof file.isTrashed === 'undefined' || !file.isTrashed) &&
                (!user.id || file.ownerID === user.id)
        )
    );
}

export async function downloadFiles(files: EnteFile[]) {
    for (const file of files) {
        try {
            await downloadFile(file, false);
        } catch (e) {
            logError(e, 'download fail for file');
        }
    }
}

export function needsConversionForPreview(file: EnteFile) {
    const fileExtension = splitFilenameAndExtension(file.metadata.title)[1];
    if (
        file.metadata.fileType === FILE_TYPE.LIVE_PHOTO ||
        (file.metadata.fileType === FILE_TYPE.IMAGE &&
            isFileHEIC(fileExtension))
    ) {
        return true;
    } else {
        return false;
    }
}

export const isLivePhoto = (file: EnteFile) =>
    file.metadata.fileType === FILE_TYPE.LIVE_PHOTO;

export const isImageOrVideo = (fileType: FILE_TYPE) =>
    [FILE_TYPE.IMAGE, FILE_TYPE.VIDEO].includes(fileType);

<<<<<<< HEAD
export const getArchivedFiles = (files: EnteFile[]) => {
    return files.filter(IsArchived).map((file) => file.id);
=======
export const createTypedObjectURL = async (blob: Blob, fileName: string) => {
    const type = await getFileType(new File([blob], fileName));
    return URL.createObjectURL(new Blob([blob], { type: type.mimeType }));
>>>>>>> 81e35edf
};<|MERGE_RESOLUTION|>--- conflicted
+++ resolved
@@ -525,12 +525,11 @@
 export const isImageOrVideo = (fileType: FILE_TYPE) =>
     [FILE_TYPE.IMAGE, FILE_TYPE.VIDEO].includes(fileType);
 
-<<<<<<< HEAD
 export const getArchivedFiles = (files: EnteFile[]) => {
     return files.filter(IsArchived).map((file) => file.id);
-=======
+};
+
 export const createTypedObjectURL = async (blob: Blob, fileName: string) => {
     const type = await getFileType(new File([blob], fileName));
     return URL.createObjectURL(new Blob([blob], { type: type.mimeType }));
->>>>>>> 81e35edf
 };