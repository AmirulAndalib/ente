--- conflicted
+++ resolved
@@ -18,11 +18,8 @@
 import { AppContext } from 'pages/_app';
 import LogoImg from 'components/LogoImg';
 import { logError } from 'utils/sentry';
-<<<<<<< HEAD
 import { eventBus, Events } from 'services/events';
-=======
 import { KeyAttributes } from 'types/user';
->>>>>>> c0c210d5
 
 export default function Credentials() {
     const router = useRouter();
@@ -82,21 +79,15 @@
                 }
                 await SaveKeyInSessionStore(SESSION_KEYS.ENCRYPTION_KEY, key);
                 await decryptAndStoreToken(key);
-<<<<<<< HEAD
-                const redirectUrl = appContext.redirectUrl;
-                appContext.setRedirectUrl(null);
-                router.push(redirectUrl ?? PAGES.GALLERY);
+                const redirectURL = appContext.redirectURL;
+                appContext.setRedirectURL(null);
+                router.push(redirectURL ?? PAGES.GALLERY);
 
                 try {
                     eventBus.emit(Events.LOGIN);
                 } catch (e) {
                     logError(e, 'Error in login handlers');
                 }
-=======
-                const redirectURL = appContext.redirectURL;
-                appContext.setRedirectURL(null);
-                router.push(redirectURL ?? PAGES.GALLERY);
->>>>>>> c0c210d5
             } catch (e) {
                 logError(e, 'user entered a wrong password');
                 setFieldError('passphrase', constants.INCORRECT_PASSPHRASE);
