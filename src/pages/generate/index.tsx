import React, { useState, useEffect } from 'react';
import constants from 'utils/strings/constants';
import { logoutUser, putAttributes } from 'services/userService';
import { getData, LS_KEYS, setData } from 'utils/storage/localStorage';
import { useRouter } from 'next/router';
import { getKey, SESSION_KEYS } from 'utils/storage/sessionStorage';
import {
    setSessionKeys,
    generateAndSaveIntermediateKeyAttributes,
    generateKeyAttributes,
} from 'utils/crypto';
import SetPasswordForm from 'components/SetPasswordForm';
import { setJustSignedUp } from 'utils/storage';
import RecoveryKeyModal from 'components/RecoveryKeyModal';
import { KeyAttributes } from 'types';
import Container from 'components/Container';
import EnteSpinner from 'components/EnteSpinner';

export interface KEK {
    key: string;
    opsLimit: number;
    memLimit: number;
}

export default function Generate(props) {
    const [token, setToken] = useState<string>();
    const router = useRouter();
    const [recoverModalView, setRecoveryModalView] = useState(false);
    const [loading, setLoading] = useState(false);
    useEffect(() => {
        const main = async () => {
<<<<<<< HEAD
            props.setLoading(true);
=======
            setLoading(true);
>>>>>>> 695cdf58
            const key = getKey(SESSION_KEYS.ENCRYPTION_KEY);
            const keyAttributes: KeyAttributes = getData(
                LS_KEYS.ORIGINAL_KEY_ATTRIBUTES
            );
            router.prefetch('/gallery');
            const user = getData(LS_KEYS.USER);
            if (!user?.token) {
                router.push('/');
                return;
            }
            setToken(user.token);
            if (keyAttributes?.encryptedKey) {
                try {
                    await putAttributes(user.token, keyAttributes);
                } catch (e) {
                    //ignore
                }
                setData(LS_KEYS.ORIGINAL_KEY_ATTRIBUTES, null);
                setRecoveryModalView(true);
            } else if (key) {
                router.push('/gallery');
            }
<<<<<<< HEAD
            props.setLoading(false);
=======
            setLoading(false);
>>>>>>> 695cdf58
        };
        main();
    }, []);

    const onSubmit = async (passphrase, setFieldError) => {
        try {
            const { keyAttributes, masterKey } = await generateKeyAttributes(
                passphrase
            );

            await putAttributes(token, keyAttributes);
            await generateAndSaveIntermediateKeyAttributes(
                passphrase,
                keyAttributes,
                masterKey
            );
            await setSessionKeys(masterKey);
            setJustSignedUp(true);
            setRecoveryModalView(true);
        } catch (e) {
            console.error(e);
            setFieldError('passphrase', constants.PASSWORD_GENERATION_FAILED);
        }
    };

    return (
        <>
            {loading ? (
                <Container>
                    <EnteSpinner>
                        <span className="sr-only">Loading...</span>
                    </EnteSpinner>
                </Container>
            ) : recoverModalView ? (
                <RecoveryKeyModal
                    show={recoverModalView}
                    onHide={() => {
                        setRecoveryModalView(false);
                        router.push('/gallery');
                    }}
                    somethingWentWrong={() => null}
                />
            ) : (
                <SetPasswordForm
                    callback={onSubmit}
                    buttonText={constants.SET_PASSPHRASE}
                    back={logoutUser}
                />
            )}
        </>
    );
}<|MERGE_RESOLUTION|>--- conflicted
+++ resolved
@@ -29,11 +29,7 @@
     const [loading, setLoading] = useState(false);
     useEffect(() => {
         const main = async () => {
-<<<<<<< HEAD
-            props.setLoading(true);
-=======
             setLoading(true);
->>>>>>> 695cdf58
             const key = getKey(SESSION_KEYS.ENCRYPTION_KEY);
             const keyAttributes: KeyAttributes = getData(
                 LS_KEYS.ORIGINAL_KEY_ATTRIBUTES
@@ -56,11 +52,7 @@
             } else if (key) {
                 router.push('/gallery');
             }
-<<<<<<< HEAD
-            props.setLoading(false);
-=======
             setLoading(false);
->>>>>>> 695cdf58
         };
         main();
     }, []);
