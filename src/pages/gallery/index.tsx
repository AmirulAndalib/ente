--- conflicted
+++ resolved
@@ -50,12 +50,8 @@
 import PhotoFrame from 'components/PhotoFrame';
 import {
     changeFilesVisibility,
-<<<<<<< HEAD
-    getSelectedFileIds,
+    getSelectedFiles,
     mergeMetadata,
-=======
-    getSelectedFiles,
->>>>>>> 17358111
     sortFilesIntoCollections,
 } from 'utils/file';
 import SearchBar, { DateValue } from 'components/SearchBar';
