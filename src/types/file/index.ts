--- conflicted
+++ resolved
@@ -10,26 +10,9 @@
     decryptionHeader: string;
 }
 
-<<<<<<< HEAD
 export interface B64FileAttribute {
     encryptedData: string;
     decryptionHeader: string;
-=======
-export interface FileMagicMetadataProps {
-    visibility?: VISIBILITY_STATE;
-    filePaths?: string[];
-}
-
-export interface FileMagicMetadata extends Omit<MagicMetadataCore, 'data'> {
-    data: FileMagicMetadataProps;
-}
-
-export interface FilePublicMagicMetadataProps {
-    editedTime?: number;
-    editedName?: string;
-    caption?: string;
-    uploaderName?: string;
->>>>>>> e7609726
 }
 
 export interface S3FileAttribute {
@@ -98,6 +81,7 @@
     editedTime?: number;
     editedName?: string;
     caption?: string;
+    uploaderName?: string;
 }
 
 export interface FilePublicMagicMetadata
