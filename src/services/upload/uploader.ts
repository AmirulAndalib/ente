--- conflicted
+++ resolved
@@ -13,12 +13,8 @@
 import { FileUploadResults, MAX_FILE_SIZE_SUPPORTED } from 'constants/upload';
 import { FileWithCollection, BackupedFile, UploadFile } from 'types/upload';
 import { logUploadInfo } from 'utils/upload';
-<<<<<<< HEAD
 import { convertBytesToHumanReadable } from 'utils/billing';
-=======
-import { convertToHumanReadable } from 'utils/billing';
 import { sleep } from 'utils/common';
->>>>>>> a6f1c117
 
 interface UploadResponse {
     fileUploadResult: FileUploadResults;
