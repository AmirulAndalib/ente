import 'dart:async';
import 'dart:io';
import 'dart:math' as math;

import 'package:auto_size_text/auto_size_text.dart';
import 'package:clipboard/clipboard.dart';
import 'package:ente_auth/core/configuration.dart';
import 'package:ente_auth/ente_theme_data.dart';
import 'package:ente_auth/events/multi_select_action_requested_event.dart';
import 'package:ente_auth/l10n/l10n.dart';
import 'package:ente_auth/models/code.dart';
import 'package:ente_auth/onboarding/view/setup_enter_secret_key_page.dart';
import 'package:ente_auth/onboarding/view/view_qr_page.dart';
import 'package:ente_auth/services/local_backup_service.dart';
import 'package:ente_auth/services/preference_service.dart';
import 'package:ente_auth/store/code_display_store.dart';
import 'package:ente_auth/store/code_store.dart';
import 'package:ente_auth/theme/ente_theme.dart';
import 'package:ente_auth/ui/code_timer_progress.dart';
import 'package:ente_auth/ui/components/models/button_type.dart';
import 'package:ente_auth/ui/share/code_share.dart';
import 'package:ente_auth/ui/utils/icon_utils.dart';
import 'package:ente_auth/utils/dialog_util.dart';
import 'package:ente_auth/utils/platform_util.dart';
import 'package:ente_auth/utils/toast_util.dart';
import 'package:ente_auth/utils/totp_util.dart';
import 'package:ente_events/event_bus.dart';
import 'package:ente_lock_screen/local_authentication_service.dart';
import 'package:flutter/foundation.dart';
import 'package:flutter/material.dart';
import 'package:flutter_context_menu/flutter_context_menu.dart';
import 'package:flutter_svg/flutter_svg.dart';
import 'package:logging/logging.dart';
import 'package:move_to_background/move_to_background.dart';

class CodeWidget extends StatefulWidget {
  final Code code;
  final bool isCompactMode;
  final CodeSortKey? sortKey;
  final bool isReordering;
  final bool enableDesktopContextActions;
  final List<Code> Function()? selectedCodesBuilder;

  const CodeWidget(
    this.code, {
    super.key,
    required this.isCompactMode,
    this.sortKey,
    this.isReordering = false,
    this.enableDesktopContextActions = false,
    this.selectedCodesBuilder,
  });

  @override
  State<CodeWidget> createState() => _CodeWidgetState();
}

class _CodeWidgetState extends State<CodeWidget> {
  Timer? _everySecondTimer;
  final ValueNotifier<String> _currentCode = ValueNotifier<String>("");
  final ValueNotifier<String> _nextCode = ValueNotifier<String>("");
  final Logger logger = Logger("_CodeWidgetState");
  bool _isInitialized = false;
  late bool hasConfiguredAccount;
  late bool _shouldShowLargeIcon;
  late bool _hideCode;
  bool isMaskingEnabled = false;
  int _codeTimeStep = -1;
  int lastRefreshTime = 0;
  bool ignorePin = false;

  @override
  void initState() {
    super.initState();
    isMaskingEnabled = PreferenceService.instance.shouldHideCodes();

    _hideCode = isMaskingEnabled;
    _everySecondTimer = Timer.periodic(const Duration(milliseconds: 500), (
      Timer t,
    ) {
      int newStep = 0;
      int epochSeconds = DateTime.now().millisecondsSinceEpoch ~/ 1000;
      if (widget.code.type != Type.hotp) {
        newStep = ((epochSeconds.round()) ~/ widget.code.period).floor();
      } else {
        newStep = widget.code.counter;
      }
      if (_codeTimeStep != newStep ||
          epochSeconds - lastRefreshTime > widget.code.period) {
        String newCode = _getCurrentOTP();
        if (newCode != _currentCode.value && mounted) {
          _currentCode.value = newCode;
          if (widget.code.type.isTOTPCompatible) {
            _nextCode.value = _getNextTotp();
          }
          _codeTimeStep = newStep;
          lastRefreshTime = epochSeconds;
        }
      }
    });
    hasConfiguredAccount = Configuration.instance.hasConfiguredAccount();
  }

  @override
  void dispose() {
    _everySecondTimer?.cancel();
    _currentCode.dispose();
    _nextCode.dispose();
    super.dispose();
  }

  @override
  Widget build(BuildContext context) {
    ignorePin = widget.sortKey != null && widget.sortKey == CodeSortKey.manual;
    if (isMaskingEnabled != PreferenceService.instance.shouldHideCodes()) {
      isMaskingEnabled = PreferenceService.instance.shouldHideCodes();
      _hideCode = isMaskingEnabled;
    }
    _shouldShowLargeIcon = PreferenceService.instance.shouldShowLargeIcons();
    if (!_isInitialized) {
      _currentCode.value = _getCurrentOTP();
      if (widget.code.type.isTOTPCompatible) {
        _nextCode.value = _getNextTotp();
      }
      _isInitialized = true;
    }
    final l10n = context.l10n;

    Widget getCardContents(AppLocalizations l10n, {required bool isSelected}) {
      final colorScheme = getEnteColorScheme(context);
      final isSelectionActive =
          CodeDisplayStore.instance.isSelectionModeActive.value;

      return Stack(
        children: [
          if (!ignorePin && widget.code.isPinned)
            Align(
              alignment: Alignment.topRight,
              child: CustomPaint(
                painter: PinBgPainter(color: colorScheme.pinnedBgColor),
                size: widget.isCompactMode
                    ? const Size(24, 24)
                    : const Size(39, 39),
              ),
            ),
          if (widget.code.isTrashed && kDebugMode)
            Align(
              alignment: Alignment.topLeft,
              child: CustomPaint(
                painter: PinBgPainter(color: colorScheme.warning700),
                size: const Size(39, 39),
              ),
            ),
          Column(
            crossAxisAlignment: CrossAxisAlignment.start,
            mainAxisAlignment: MainAxisAlignment.spaceBetween,
            children: [
              if (widget.code.type.isTOTPCompatible)
                SizedBox(
                  height: widget.isCompactMode ? 1 : 3,
                  child: AnimatedSwitcher(
                    duration: const Duration(milliseconds: 180),
                    switchInCurve: Curves.easeIn,
                    switchOutCurve: Curves.easeOut,
                    transitionBuilder: (child, animation) => FadeTransition(
                      opacity: animation,
                      child: child,
                    ),
                    child: isSelectionActive
                        ? const SizedBox.shrink()
                        : CodeTimerProgress(
                            key: ValueKey('period_${widget.code.period}'),
                            period: widget.code.period,
                            isCompactMode: widget.isCompactMode,
                            timeOffsetInMilliseconds: PreferenceService.instance
                                .timeOffsetInMilliSeconds(),
                          ),
                  ),
                ),
              widget.isCompactMode
                  ? const SizedBox(height: 4)
                  : const SizedBox(height: 28),
              Row(
                children: [
                  _shouldShowLargeIcon ? _getIcon() : const SizedBox.shrink(),
                  Expanded(
                    child: Column(
                      children: [
                        _getTopRow(isSelected: isSelected),
                        widget.isCompactMode
                            ? const SizedBox.shrink()
                            : const SizedBox(height: 4),
                        _getBottomRow(l10n),
                      ],
                    ),
                  ),
                ],
              ),
              widget.isCompactMode
                  ? const SizedBox(height: 4)
                  : const SizedBox(height: 32),
            ],
          ),
          if (!ignorePin && widget.code.isPinned) ...[
            Align(
              alignment: Alignment.topRight,
              child: Padding(
                padding: widget.isCompactMode
                    ? const EdgeInsets.only(right: 4, top: 4)
                    : const EdgeInsets.only(right: 6, top: 6),
                child: SvgPicture.asset(
                  "assets/svg/pin-card.svg",
                  width: widget.isCompactMode ? 8 : null,
                  height: widget.isCompactMode ? 8 : null,
                ),
              ),
            ),
          ],
        ],
      );
    }

    Widget clippedCard(AppLocalizations l10n) {
      final colorScheme = getEnteColorScheme(context);

      return ValueListenableBuilder<Set<String>>(
        valueListenable: CodeDisplayStore.instance.selectedCodeIds,
        builder: (context, selectedIds, child) {
          final isSelected = selectedIds.contains(widget.code.selectionKey);

          return Stack(
            children: [
              AnimatedContainer(
                duration: const Duration(milliseconds: 180),
                curve: Curves.easeInOut,
                decoration: BoxDecoration(
                  borderRadius: BorderRadius.circular(8),
                  color: isSelected
                      ? colorScheme.primary400.withValues(alpha: 0.10)
                      : Theme.of(context).colorScheme.codeCardBackgroundColor,
                  boxShadow: (widget.code.isPinned && !isSelected)
                      ? colorScheme.pinnedCardBoxShadow
                      : [],
                ),
                child: ClipRRect(
                  borderRadius: BorderRadius.circular(8),
                  child: Material(
                    color: Colors.transparent,
                    child: InkWell(
                      customBorder: RoundedRectangleBorder(
                        borderRadius: BorderRadius.circular(10),
                      ),
                      onTap: () {
                        final store = CodeDisplayStore.instance;
                        if (store.isSelectionModeActive.value) {
                          store.toggleSelection(widget.code.selectionKey);
                        } else {
                          _copyCurrentOTPToClipboard();
                        }
                      },
                      onDoubleTap: isMaskingEnabled
                          ? () {
                              setState(() {
                                _hideCode = !_hideCode;
                              });
                            }
                          : null,
                      onLongPress: widget.isReordering
                          ? null
                          : () {
                              CodeDisplayStore.instance.toggleSelection(
                                widget.code.selectionKey,
                              );
                            },
                      child: getCardContents(l10n, isSelected: isSelected),
                    ),
                  ),
                ),
              ),
              Positioned.fill(
                child: IgnorePointer(
                  ignoring: true,
                  child: AnimatedOpacity(
                    duration: const Duration(milliseconds: 180),
                    curve: Curves.easeInOut,
                    opacity: isSelected ? 1 : 0,
                    child: DecoratedBox(
                      decoration: BoxDecoration(
                        borderRadius: BorderRadius.circular(8),
                        border: Border.all(
                          color: colorScheme.primary400,
                          width: 2,
                        ),
                      ),
                    ),
                  ),
                ),
              ),
            ],
          );
        },
      );
    }

    return Container(
      margin: widget.isCompactMode
          ? const EdgeInsets.only(left: 16, right: 16, bottom: 6, top: 6)
          : const EdgeInsets.only(left: 16, right: 16, bottom: 8, top: 8),
      child: Builder(
        builder: (context) {
          if (PlatformUtil.isDesktop()) {
            return ValueListenableBuilder<Set<String>>(
              valueListenable: CodeDisplayStore.instance.selectedCodeIds,
              builder: (context, selectedIds, _) {
                final menuEntries = _buildContextMenuEntries(
                  context,
                  l10n,
                  selectedIds,
                );

                return ContextMenuRegion(
                  contextMenu: ContextMenu(
                    entries: menuEntries,
                    padding: const EdgeInsets.all(8.0),
                  ),
                  child: clippedCard(l10n),
                );
              },
            );
          }

          return clippedCard(l10n);
        },
      ),
    );
  }

  Widget _getBottomRow(AppLocalizations l10n) {
    return Container(
      padding: const EdgeInsets.only(left: 16, right: 16),
      child: Row(
        mainAxisAlignment: MainAxisAlignment.start,
        crossAxisAlignment: CrossAxisAlignment.end,
        children: [
          Expanded(
            child: ValueListenableBuilder<String>(
              valueListenable: _currentCode,
              builder: (context, value, child) {
                return Material(
                  type: MaterialType.transparency,
                  child: AutoSizeText(
                    _getFormattedCode(value),
                    style: TextStyle(fontSize: widget.isCompactMode ? 14 : 24),
                    maxLines: 1,
                    textDirection: TextDirection.ltr,
                  ),
                );
              },
            ),
          ),
          const SizedBox(width: 8),
          widget.code.type.isTOTPCompatible
              ? IgnorePointer(
                  ignoring:
                      CodeDisplayStore.instance.isSelectionModeActive.value,
                  child: GestureDetector(
                    onTap: () {
                      _copyNextToClipboard();
                    },
                    child: Column(
                      crossAxisAlignment: CrossAxisAlignment.end,
                      children: [
                        Text(
                          l10n.nextTotpTitle,
                          style: Theme.of(context).textTheme.bodySmall,
                        ),
                        ValueListenableBuilder<String>(
                          valueListenable: _nextCode,
                          builder: (context, value, child) {
                            return Material(
                              type: MaterialType.transparency,
                              child: Text(
                                _getFormattedCode(value),
                                style: TextStyle(
                                  fontSize: widget.isCompactMode ? 12 : 18,
                                  color: Colors.grey,
                                ),
                              ),
                            );
                          },
                        ),
                      ],
                    ),
                  ),
                )
              : IgnorePointer(
                  ignoring:
                      CodeDisplayStore.instance.isSelectionModeActive.value,
                  child: Column(
                    crossAxisAlignment: CrossAxisAlignment.end,
                    children: [
                      Text(
                        l10n.nextTotpTitle,
                        style: Theme.of(context).textTheme.bodySmall,
                      ),
<<<<<<< HEAD
                      InkWell(
                        onTap: _onNextHotpTapped,
                        child: const Icon(
                          Icons.forward_outlined,
                          size: 32,
                          color: Colors.grey,
                        ),
=======
                      ValueListenableBuilder<String>(
                        valueListenable: _nextCode,
                        builder: (context, value, child) {
                          return Material(
                            type: MaterialType.transparency,
                            child: Text(
                              _getFormattedCode(value),
                              style: TextStyle(
                                fontSize: widget.isCompactMode ? 12 : 18,
                                color: Colors.grey,
                              ),
                              textDirection: TextDirection.ltr,
                            ),
                          );
                        },
>>>>>>> eb773610
                      ),
                    ],
                  ),
                ),
        ],
      ),
    );
  }

  Widget _getTopRow({required bool isSelected}) {
    final colorScheme = getEnteColorScheme(context);
    final bool isCompactMode = widget.isCompactMode;
    final double indicatorSize = isCompactMode ? 16 : 20;
    const double indicatorPadding = 4;
    final double indicatorSlotWidth = indicatorSize + indicatorPadding;
    final TextStyle? issuerStyle = isCompactMode
        ? Theme.of(context).textTheme.bodyMedium
        : Theme.of(context).textTheme.titleLarge;
    final double issuerLineHeight =
        (issuerStyle?.fontSize ?? 16) * (issuerStyle?.height ?? 1.0);
    final double rowHeight = math.max(issuerLineHeight, indicatorSize);

    return Padding(
      padding: const EdgeInsets.only(left: 16, right: 16),
      child: Row(
        crossAxisAlignment: CrossAxisAlignment.start,
        children: [
          Expanded(
            child: Column(
              crossAxisAlignment: CrossAxisAlignment.start,
              children: [
                SizedBox(
                  height: rowHeight,
                  child: Row(
                    crossAxisAlignment: CrossAxisAlignment.center,
                    children: [
                      AnimatedContainer(
                        duration: const Duration(milliseconds: 180),
                        curve: Curves.easeInOut,
                        width: isSelected ? indicatorSlotWidth : 0,
                        height: rowHeight,
                        alignment: Alignment.centerLeft,
                        child: AnimatedSwitcher(
                          duration: const Duration(milliseconds: 180),
                          switchInCurve: Curves.easeIn,
                          switchOutCurve: Curves.easeOut,
                          transitionBuilder: (child, animation) =>
                              FadeTransition(
                            opacity: animation,
                            child:
                                ScaleTransition(scale: animation, child: child),
                          ),
                          child: isSelected
                              ? Align(
                                  key: const ValueKey('selected-indicator'),
                                  alignment: Alignment.centerLeft,
                                  child: Padding(
                                    padding: const EdgeInsets.only(
                                      right: indicatorPadding,
                                    ),
                                    child: SizedBox(
                                      width: indicatorSize,
                                      height: indicatorSize,
                                      child: Stack(
                                        alignment: Alignment.center,
                                        children: [
                                          Icon(
                                            Icons.circle,
                                            color: colorScheme.primary400,
                                            size: indicatorSize,
                                          ),
                                          Icon(
                                            Icons.check,
                                            color: Colors.white,
                                            size: isCompactMode ? 8 : 12,
                                          ),
                                        ],
                                      ),
                                    ),
                                  ),
                                )
                              : const SizedBox.shrink(),
                        ),
                      ),
                      Expanded(
                        child: Align(
                          alignment: Alignment.centerLeft,
                          child: Text(
                            safeDecode(widget.code.issuer).trim(),
                            style: issuerStyle,
                            maxLines: 1,
                            overflow: TextOverflow.ellipsis,
                          ),
                        ),
                      ),
                    ],
                  ),
                ),
                if (!isCompactMode) const SizedBox(height: 2),
                Text(
                  safeDecode(widget.code.account).trim(),
                  style: Theme.of(context).textTheme.bodySmall?.copyWith(
                        fontSize: isCompactMode ? 12 : 12,
                        color: Colors.grey,
                      ),
                  maxLines: 1,
                  overflow: TextOverflow.ellipsis,
                ),
              ],
            ),
          ),
          const SizedBox(width: 8),
          Row(
            mainAxisAlignment: MainAxisAlignment.end,
            children: [
              (widget.code.hasSynced != null && widget.code.hasSynced!) ||
                      !hasConfiguredAccount
                  ? const SizedBox.shrink()
                  : const Icon(
                      Icons.sync_disabled,
                      size: 20,
                      color: Colors.amber,
                    ),
              const SizedBox(width: 12),
              _shouldShowLargeIcon ? const SizedBox.shrink() : _getIcon(),
            ],
          ),
        ],
      ),
    );
  }

  List<ContextMenuEntry> _buildContextMenuEntries(
    BuildContext context,
    AppLocalizations l10n,
    Set<String> selectedIds,
  ) {
    if (!widget.enableDesktopContextActions) {
      return _buildSingleSelectionMenu(l10n);
    }

    final multiEntries = _buildMultiSelectionContextMenu(l10n, selectedIds);
    if (multiEntries != null) {
      return multiEntries;
    }

    return _buildSingleSelectionMenu(l10n);
  }

  List<ContextMenuEntry> _buildSingleSelectionMenu(AppLocalizations l10n) {
    final entries = <ContextMenuEntry>[];

    _addNonTrashedMenuItems(entries, l10n);
    _addEditOrRestoreMenuItem(entries, l10n);
    entries.add(const MenuDivider());
    _addDeleteOrTrashMenuItem(entries, l10n);

    return entries;
  }

  /// Adds menu items for non-trashed codes (share, QR, tag, notes, pin).
  void _addNonTrashedMenuItems(
    List<ContextMenuEntry> entries,
    AppLocalizations l10n,
  ) {
    if (widget.code.isTrashed) return;

    if (widget.code.type.isTOTPCompatible) {
      entries.add(
        MenuItem(
          label: l10n.share,
          icon: Icons.adaptive.share_outlined,
          onSelected: () => _onSharePressed(null),
        ),
      );
    }

    entries.add(
      MenuItem(
        label: l10n.qr,
        icon: Icons.qr_code_2_outlined,
        onSelected: () => _onShowQrPressed(null),
      ),
    );

    entries.add(
      MenuItem(
        label: l10n.addTag,
        icon: Icons.local_offer_outlined,
        onSelected: () {
          CodeDisplayStore.instance.selectedCodeIds.value = {
            widget.code.selectionKey,
          };
          _triggerMultiAction(MultiSelectAction.addTag);
        },
      ),
    );

    if (widget.code.note.isNotEmpty) {
      entries.add(
        MenuItem(
          label: l10n.notes,
          icon: Icons.notes_outlined,
          onSelected: () => _onShowNotesPressed(null),
        ),
      );
    }

    if (!ignorePin) {
      entries.add(
        MenuItem(
          label: widget.code.isPinned ? l10n.unpinText : l10n.pinText,
          icon: widget.code.isPinned ? Icons.push_pin : Icons.push_pin_outlined,
          onSelected: () => _onPinPressed(null),
        ),
      );
    }
  }

  /// Adds edit menu item for non-trashed codes or restore for trashed codes.
  void _addEditOrRestoreMenuItem(
    List<ContextMenuEntry> entries,
    AppLocalizations l10n,
  ) {
    if (!widget.code.isTrashed) {
      entries.add(
        MenuItem(
          label: l10n.edit,
          icon: Icons.edit,
          onSelected: () => _onEditPressed(null),
        ),
      );
    } else {
      entries.add(
        MenuItem(
          label: l10n.restore,
          icon: Icons.restore_outlined,
          onSelected: () => _onRestoreClicked(null),
        ),
      );
    }
  }

  /// Adds delete (forever) or trash menu item based on code state.
  void _addDeleteOrTrashMenuItem(
    List<ContextMenuEntry> entries,
    AppLocalizations l10n,
  ) {
    entries.add(
      MenuItem(
        label: widget.code.isTrashed ? l10n.delete : l10n.trash,
        value: l10n.delete,
        icon: widget.code.isTrashed ? Icons.delete_forever : Icons.delete,
        onSelected: () => widget.code.isTrashed
            ? _onDeletePressed(null)
            : _onTrashPressed(null),
      ),
    );
  }

  List<ContextMenuEntry>? _buildMultiSelectionContextMenu(
    AppLocalizations l10n,
    Set<String> selectedIds,
  ) {
    if (selectedIds.length <= 1 ||
        !selectedIds.contains(widget.code.selectionKey)) {
      return null;
    }

    final selectedCodes = widget.selectedCodesBuilder?.call() ?? const <Code>[];
    if (selectedCodes.isEmpty) {
      return null;
    }

    final entries = <ContextMenuEntry>[];
    final bool allTrashed = selectedCodes.every((code) => code.isTrashed);

    if (allTrashed) {
      _addTrashedMultiSelectMenuItems(entries, l10n);
      return entries.isEmpty ? null : entries;
    }

    _addPinMenuItems(entries, l10n, selectedCodes);
    _addTagAndTrashMenuItems(entries, l10n);

    return entries.isEmpty ? null : entries;
  }

  /// Adds menu items for multi-selected trashed codes (restore, delete).
  void _addTrashedMultiSelectMenuItems(
    List<ContextMenuEntry> entries,
    AppLocalizations l10n,
  ) {
    entries.add(
      MenuItem(
        label: l10n.restore,
        icon: Icons.restore_outlined,
        onSelected: () => _triggerMultiAction(MultiSelectAction.restore),
      ),
    );
    entries.add(
      MenuItem(
        label: l10n.delete,
        icon: Icons.delete_forever,
        onSelected: () => _triggerMultiAction(MultiSelectAction.deleteForever),
      ),
    );
  }

  /// Adds pin/unpin menu items based on selection pin state.
  void _addPinMenuItems(
    List<ContextMenuEntry> entries,
    AppLocalizations l10n,
    List<Code> selectedCodes,
  ) {
    final bool allPinned = selectedCodes.every((code) => code.isPinned);
    final bool anyPinned = selectedCodes.any((code) => code.isPinned);
    final bool isMixedPinned = anyPinned && !allPinned;

    if (isMixedPinned) {
      // Show both pin and unpin options for mixed state
      entries.add(
        MenuItem(
          label: l10n.pinText,
          icon: Icons.push_pin_outlined,
          onSelected: () => _triggerMultiAction(MultiSelectAction.pinToggle),
        ),
      );
      entries.add(
        MenuItem(
          label: l10n.unpinText,
          icon: Icons.push_pin,
          onSelected: () => _triggerMultiAction(MultiSelectAction.unpin),
        ),
      );
    } else {
      // Show single toggle option for uniform state
      entries.add(
        MenuItem(
          label: allPinned ? l10n.unpinText : l10n.pinText,
          icon: allPinned ? Icons.push_pin : Icons.push_pin_outlined,
          onSelected: () => _triggerMultiAction(MultiSelectAction.pinToggle),
        ),
      );
    }
  }

  /// Adds tag and trash menu items for multi-selection.
  void _addTagAndTrashMenuItems(
    List<ContextMenuEntry> entries,
    AppLocalizations l10n,
  ) {
    entries.add(
      MenuItem(
        label: l10n.addTag,
        icon: Icons.local_offer_outlined,
        onSelected: () => _triggerMultiAction(MultiSelectAction.addTag),
      ),
    );

    entries.add(
      MenuItem(
        label: l10n.trash,
        icon: Icons.delete_outline,
        onSelected: () => _triggerMultiAction(MultiSelectAction.trash),
      ),
    );
  }

  void _triggerMultiAction(MultiSelectAction action) {
    Bus.instance.fire(MultiSelectActionRequestedEvent(action));
  }

  Widget _getIcon() {
    final String iconData;
    if (widget.code.display.isCustomIcon) {
      iconData = widget.code.display.iconID;
    } else {
      iconData = widget.code.issuer;
    }
    return Padding(
      padding: _shouldShowLargeIcon
          ? EdgeInsets.only(left: widget.isCompactMode ? 12 : 16)
          : const EdgeInsets.all(0),
      child: IconUtils.instance.getIcon(
        context,
        safeDecode(iconData).trim(),
        width: widget.isCompactMode
            ? (_shouldShowLargeIcon ? 32 : 24)
            : (_shouldShowLargeIcon ? 42 : 24),
      ),
    );
  }

  void _copyCurrentOTPToClipboard() {
    _copyToClipboard(
      _getCurrentOTP(),
      confirmationMessage: context.l10n.copiedToClipboard,
    );
    _updateCodeMetadata().ignore();
  }

  void _copyNextToClipboard() {
    _copyToClipboard(
      _getNextTotp(),
      confirmationMessage: context.l10n.copiedNextToClipboard,
    );
    _updateCodeMetadata().ignore();
  }

  Future<void> _updateCodeMetadata() async {
    if (widget.sortKey == null) return;
    Future.delayed(const Duration(milliseconds: 100), () {
      if (mounted) {
        if (widget.sortKey == CodeSortKey.mostFrequentlyUsed ||
            widget.sortKey == CodeSortKey.recentlyUsed) {
          final display = widget.code.display;
          final Code code = widget.code.copyWith(
            display: display.copyWith(
              tapCount: display.tapCount + 1,
              lastUsedAt: DateTime.now().microsecondsSinceEpoch,
            ),
          );
          unawaited(CodeStore.instance.addCode(code));
        }
      }
    });
  }

  void _copyToClipboard(
    String content, {
    required String confirmationMessage,
  }) async {
    final shouldMinimizeOnCopy =
        PreferenceService.instance.shouldMinimizeOnCopy();

    await FlutterClipboard.copy(content);
    showToast(context, confirmationMessage);
    if (Platform.isAndroid && shouldMinimizeOnCopy) {
      // ignore: unawaited_futures
      MoveToBackground.moveTaskToBack();
    }
  }

  void _onNextHotpTapped() {
    if (widget.code.type == Type.hotp) {
      CodeStore.instance
          .addCode(
            widget.code.copyWith(counter: widget.code.counter + 1),
            shouldSync: true,
          )
          .ignore();
    }
  }

  Future<void> _onShowNotesPressed([bool? pop]) async {
    if (mounted && pop == true) {
      Navigator.of(context).pop();
    }
    await showChoiceDialog(
      context,
      title: context.l10n.notes,
      body: widget.code.note,
      firstButtonLabel: context.l10n.close,
      firstButtonType: ButtonType.secondary,
      secondButtonLabel: null,
    );
  }

  Future<void> _onEditPressed([bool? pop]) async {
    if (mounted && pop == true) {
      Navigator.of(context).pop();
    }
    bool isAuthSuccessful = await LocalAuthenticationService.instance
        .requestLocalAuthentication(context, context.l10n.editCodeAuthMessage);
    if (!isAuthSuccessful) {
      return;
    }
    final Code? code = await Navigator.of(context).push(
      MaterialPageRoute(
        builder: (BuildContext context) {
          return SetupEnterSecretKeyPage(code: widget.code);
        },
      ),
    );
    if (code != null) {
      await CodeStore.instance.addCode(code);
    }
  }

  Future<void> _onShowQrPressed([bool? pop]) async {
    if (mounted && pop == true) {
      Navigator.of(context).pop();
    }
    bool isAuthSuccessful = await LocalAuthenticationService.instance
        .requestLocalAuthentication(context, context.l10n.showQRAuthMessage);
    if (!isAuthSuccessful) {
      return;
    }
    // ignore: unused_local_variable
    final Code? code = await Navigator.of(context).push(
      MaterialPageRoute(
        builder: (BuildContext context) {
          return ViewQrPage(code: widget.code);
        },
      ),
    );
  }

  Future<void> _onSharePressed([bool? pop]) async {
    if (mounted && pop == true) {
      Navigator.of(context).pop();
    }
    bool isAuthSuccessful = await LocalAuthenticationService.instance
        .requestLocalAuthentication(context, context.l10n.authenticateGeneric);
    if (!isAuthSuccessful) {
      return;
    }
    showShareDialog(context, widget.code);
  }

  Future<void> _onPinPressed([bool? pop]) async {
    if (mounted && pop == true) {
      Navigator.of(context).pop();
    }
    bool currentlyPinned = widget.code.isPinned;
    final display = widget.code.display;
    final Code code = widget.code.copyWith(
      display: display.copyWith(pinned: !currentlyPinned),
    );
    unawaited(
      CodeStore.instance.addCode(code).then(
            (value) => showToast(
              context,
              !currentlyPinned
                  ? context.l10n.pinnedCodeMessage(widget.code.issuer)
                  : context.l10n.unpinnedCodeMessage(widget.code.issuer),
            ),
          ),
    );
  }

  void _onDeletePressed([bool? pop]) async {
    if (mounted && pop == true) {
      Navigator.of(context).pop();
    }
    if (!widget.code.isTrashed) {
      showToast(context, 'Code can only be deleted from trash');
      return;
    }
    bool isAuthSuccessful =
        await LocalAuthenticationService.instance.requestLocalAuthentication(
      context,
      context.l10n.deleteCodeAuthMessage,
    );
    if (!isAuthSuccessful) {
      return;
    }
    FocusScope.of(context).requestFocus();
    final l10n = context.l10n;
    await showChoiceActionSheet(
      context,
      title: l10n.deleteCodeTitle,
      body: l10n.deleteCodeMessage,
      firstButtonLabel: l10n.delete,
      isCritical: true,
      firstButtonOnTap: () async {
        try {
          await CodeStore.instance.removeCode(widget.code);
          LocalBackupService.instance.triggerAutomaticBackup().ignore();
        } catch (e, s) {
          logger.severe('Failed to delete code', e, s);
          showGenericErrorDialog(context: context, error: e).ignore();
        }
      },
    );
  }

  void _onTrashPressed([bool? pop]) async {
    if (mounted && pop == true) {
      Navigator.of(context).pop();
    }
    if (widget.code.isTrashed) {
      showToast(context, 'Code is already trashed');
      return;
    }
    bool isAuthSuccessful =
        await LocalAuthenticationService.instance.requestLocalAuthentication(
      context,
      context.l10n.deleteCodeAuthMessage,
    );
    if (!isAuthSuccessful) {
      return;
    }
    FocusScope.of(context).requestFocus();
    final l10n = context.l10n;
    final String issuerAccount = widget.code.account.isNotEmpty
        ? '${widget.code.issuer} (${widget.code.account})'
        : widget.code.issuer;
    await showChoiceActionSheet(
      context,
      title: l10n.trashCode,
      body: l10n.trashCodeMessage(issuerAccount),
      firstButtonLabel: l10n.trash,
      isCritical: true,
      firstButtonOnTap: () async {
        try {
          final display = widget.code.display;
          final Code code = widget.code.copyWith(
            display: display.copyWith(trashed: true),
          );
          await CodeStore.instance.addCode(code);
        } catch (e) {
          logger.severe('Failed to trash code: ${e.toString()}');
          showGenericErrorDialog(context: context, error: e).ignore();
        }
      },
    );
  }

  void _onRestoreClicked([bool? pop]) async {
    if (mounted && pop == true) {
      Navigator.of(context).pop();
    }
    if (!widget.code.isTrashed) {
      showToast(context, 'Code is already restored');
      return;
    }
    FocusScope.of(context).requestFocus();

    try {
      final display = widget.code.display;
      final Code code = widget.code.copyWith(
        display: display.copyWith(trashed: false),
      );
      await CodeStore.instance.addCode(code);
    } catch (e) {
      logger.severe('Failed to restore code: ${e.toString()}');
      if (mounted) {
        showGenericErrorDialog(context: context, error: e).ignore();
      }
    }
  }

  String _getCurrentOTP() {
    try {
      return getOTP(widget.code);
    } catch (e) {
      return context.l10n.error;
    }
  }

  String _getNextTotp() {
    try {
      assert(widget.code.type.isTOTPCompatible);
      return getNextTotp(widget.code);
    } catch (e) {
      return context.l10n.error;
    }
  }

  String _getFormattedCode(String code) {
    if (_hideCode) {
      // replace all digits with •
      code = code.replaceAll(RegExp(r'\S'), '•');
    }
    switch (code.length) {
      case 6:
        return "${code.substring(0, 3)} ${code.substring(3, 6)}";
      case 7:
        return "${code.substring(0, 3)} ${code.substring(3, 4)} ${code.substring(4, 7)}";
      case 8:
        return "${code.substring(0, 3)} ${code.substring(3, 5)} ${code.substring(5, 8)}";
      case 9:
        return "${code.substring(0, 3)} ${code.substring(3, 6)} ${code.substring(6, 9)}";
      default:
        return code;
    }
  }
}

class PinBgPainter extends CustomPainter {
  final Color color;
  final PaintingStyle paintingStyle;

  PinBgPainter({
    this.color = Colors.black,
    this.paintingStyle = PaintingStyle.fill,
  });

  @override
  void paint(Canvas canvas, Size size) {
    Paint paint = Paint()
      ..color = color
      ..style = paintingStyle;

    canvas.drawPath(getTrianglePath(size.width, size.height), paint);
  }

  Path getTrianglePath(double x, double y) {
    return Path()
      ..moveTo(0, 0)
      ..lineTo(x, 0)
      ..lineTo(x, y)
      ..lineTo(0, 0);
  }

  @override
  bool shouldRepaint(PinBgPainter oldDelegate) {
    return oldDelegate.color != color ||
        oldDelegate.paintingStyle != paintingStyle;
  }
}<|MERGE_RESOLUTION|>--- conflicted
+++ resolved
@@ -403,15 +403,6 @@
                         l10n.nextTotpTitle,
                         style: Theme.of(context).textTheme.bodySmall,
                       ),
-<<<<<<< HEAD
-                      InkWell(
-                        onTap: _onNextHotpTapped,
-                        child: const Icon(
-                          Icons.forward_outlined,
-                          size: 32,
-                          color: Colors.grey,
-                        ),
-=======
                       ValueListenableBuilder<String>(
                         valueListenable: _nextCode,
                         builder: (context, value, child) {
@@ -427,7 +418,6 @@
                             ),
                           );
                         },
->>>>>>> eb773610
                       ),
                     ],
                   ),
