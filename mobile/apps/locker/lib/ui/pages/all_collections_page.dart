--- conflicted
+++ resolved
@@ -283,11 +283,7 @@
           Flexible(
             child: ItemListView(
               collections: _sortedCollections,
-<<<<<<< HEAD
-              enableSorting: true,
               selectedCollections: widget.selectedCollections,
-=======
->>>>>>> 5945c336
             ),
           ),
           if (!isSearchActive &&
