<<<<<<< HEAD
- Ashil: (i) Swipe to select improvements (changes in auto scroll speed calcuation, added haptics and bug that I caught)
=======
- Laurens: Show empty persons and fallback for face thumbnail issues
>>>>>>> 9e0e8722
- Prateek: (i) Add native video editor to boost performance
- Neeraj: Remove feature flags from manage_links_widget (album layout, allow joining album, copy embed HTML)
- Ashil: Use better copy on auto-add people selection page
- Ashil: Add more logs to debug app stuck at splash screen issue
- Prateek: Tag Sentry errors with execution_context for background vs foreground
- Prateek: Upgrade WorkManager to 0.9.0 and ExistingWorkPolicy to update
- Neeraj: (i) Copy embed link option
- Prateek: Fix background uploads on Android 15 by skipping permission request in background mode
- Prateek: Fix CronetException during background sync by disabling NativeAdapter on Android
- Laurens: Change similar images labels copy
- Laurens: Fix flipped thumbnails issue by removing use of ColorFiltered widget
- Neeraj: [CustomerIssue] Handle corrupt asset timestamps with detailed error reporting
- Neeraj: Fix video aspect ratio when shared from external apps
- Prateek: Add logging for background task execution
- Prateek: (i) Add detailed debug logging for upload preparation, pre-upload checks, file queueing, and upload progress tracking
- Laurens: (i) OCR UX improvements based on feedback
- Ashil: (i) Swipe to select
- Laurens: Improve clip memories
- Laurens: Add OCR capability for Android devices (behind feature flag)
- Neeraj: Add auth.ente.io to iOS associated domains for password AutoFill
- Neeraj: Fix storage viewer not refreshing after clearing cache<|MERGE_RESOLUTION|>--- conflicted
+++ resolved
@@ -1,8 +1,5 @@
-<<<<<<< HEAD
 - Ashil: (i) Swipe to select improvements (changes in auto scroll speed calcuation, added haptics and bug that I caught)
-=======
 - Laurens: Show empty persons and fallback for face thumbnail issues
->>>>>>> 9e0e8722
 - Prateek: (i) Add native video editor to boost performance
 - Neeraj: Remove feature flags from manage_links_widget (album layout, allow joining album, copy embed HTML)
 - Ashil: Use better copy on auto-add people selection page
