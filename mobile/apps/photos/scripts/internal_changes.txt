--- conflicted
+++ resolved
@@ -1,10 +1,7 @@
-<<<<<<< HEAD
 - Ashil: New ducky icon in icon switcher
-=======
 - Prateek: Enable immediate manual video stream processing by bypassing user interaction timer
 - Prateek: Fix multiple concurrent streaming processes bug in ComputeController
 - Prateek: Fix video streaming description text display spacing in advanced settings
->>>>>>> 67d7f586
 - Ashil: Render cached thumbnails faster (noticeable in gallery scrolling)
 - Similar images UI changes
 - Neeraj: Fix for double enteries for local file
