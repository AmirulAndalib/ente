<<<<<<< HEAD
- Ashil: Fix full screen state getting disabled when swiping to video
- Ashil: (i) Swipe to select improvements (changes in auto scroll speed calcuation, added haptics and bug that I caught)
=======
- Ashil: Remove long-press icon to switch to media kit player 
- Neeraj & Laurens: fix OCR iOS issues and remove feature flag
- Ashil: Update gallery layout when screen orientation in changed
- Neeraj: Decrypt local chunk before reporting upload & log sha1 on decryption errors
- Neeraj: Asserts for url reuse and plain vs enc size mismatch
- Ashil: Swipe to select improvements (changes in auto scroll speed calcuation, added haptics and bug that I caught)
>>>>>>> 36964a9a
- Laurens: Show empty persons and fallback for face thumbnail issues
- Prateek: (i) Add native video editor to boost performance
- Laurens: Fix flipped thumbnails issue by removing use of ColorFiltered widget
- Neeraj: [CustomerIssue] Handle corrupt asset timestamps with detailed error reporting
- Neeraj: Fix video aspect ratio when shared from external apps
- Prateek: Add logging for background task execution
- Prateek: (i) Add detailed debug logging for upload preparation, pre-upload checks, file queueing, and upload progress tracking
- Laurens: (i) OCR UX improvements based on feedback
- Ashil: Swipe to select
- Laurens: Improve clip memories
- Laurens: Add OCR capability for Android devices (behind feature flag)
- Neeraj: Add auth.ente.io to iOS associated domains for password AutoFill
- Neeraj: Fix storage viewer not refreshing after clearing cache<|MERGE_RESOLUTION|>--- conflicted
+++ resolved
@@ -1,14 +1,10 @@
-<<<<<<< HEAD
 - Ashil: Fix full screen state getting disabled when swiping to video
-- Ashil: (i) Swipe to select improvements (changes in auto scroll speed calcuation, added haptics and bug that I caught)
-=======
 - Ashil: Remove long-press icon to switch to media kit player 
 - Neeraj & Laurens: fix OCR iOS issues and remove feature flag
 - Ashil: Update gallery layout when screen orientation in changed
 - Neeraj: Decrypt local chunk before reporting upload & log sha1 on decryption errors
 - Neeraj: Asserts for url reuse and plain vs enc size mismatch
 - Ashil: Swipe to select improvements (changes in auto scroll speed calcuation, added haptics and bug that I caught)
->>>>>>> 36964a9a
 - Laurens: Show empty persons and fallback for face thumbnail issues
 - Prateek: (i) Add native video editor to boost performance
 - Laurens: Fix flipped thumbnails issue by removing use of ColorFiltered widget
