<<<<<<< HEAD
- Laurens: text embedding caching for memories and discover
- Neeraj: Potential fix for ios in-app payment
=======
- Neeraj: Potential fix for ios in-app payment
- Neeraj: (i) Debug option to enable logViewer
>>>>>>> c82b829f
<|MERGE_RESOLUTION|>--- conflicted
+++ resolved
@@ -1,7 +1,3 @@
-<<<<<<< HEAD
 - Laurens: text embedding caching for memories and discover
-- Neeraj: Potential fix for ios in-app payment
-=======
-- Neeraj: Potential fix for ios in-app payment
 - Neeraj: (i) Debug option to enable logViewer
->>>>>>> c82b829f
+- Neeraj: Potential fix for ios in-app payment