import 'dart:async';
import 'dart:io';
import 'dart:math' as math;

import "package:flutter/cupertino.dart";
import "package:flutter/foundation.dart";
import 'package:flutter/material.dart';
import 'package:logging/logging.dart';
import 'package:photos/core/configuration.dart';
import "package:photos/core/constants.dart";
import 'package:photos/core/event_bus.dart';
import "package:photos/core/network/network.dart";
import "package:photos/db/files_db.dart";
import "package:photos/events/collection_meta_event.dart";
import "package:photos/events/magic_sort_change_event.dart";
import 'package:photos/events/subscription_purchased_event.dart';
import "package:photos/gateways/cast_gw.dart";
import "package:photos/generated/l10n.dart";
import "package:photos/l10n/l10n.dart";
import 'package:photos/models/backup_status.dart';
import "package:photos/models/button_result.dart";
import 'package:photos/models/collection/collection.dart';
import 'package:photos/models/device_collection.dart';
import "package:photos/models/file/file.dart";
import 'package:photos/models/gallery_type.dart';
import "package:photos/models/metadata/common_keys.dart";
import 'package:photos/models/selected_files.dart';
import 'package:photos/service_locator.dart';
import 'package:photos/services/collections_service.dart';
import "package:photos/services/files_service.dart";
import "package:photos/states/location_screen_state.dart";
import "package:photos/theme/colors.dart";
import "package:photos/theme/ente_theme.dart";
import 'package:photos/ui/actions/collection/collection_sharing_actions.dart';
import "package:photos/ui/cast/auto.dart";
import "package:photos/ui/cast/choose.dart";
import "package:photos/ui/collections/album/smart_album_people.dart";
import "package:photos/ui/common/popup_item.dart";
import "package:photos/ui/common/popup_item_async.dart";
import "package:photos/ui/common/web_page.dart";
import 'package:photos/ui/components/action_sheet_widget.dart';
import 'package:photos/ui/components/buttons/button_widget.dart';
import 'package:photos/ui/components/models/button_type.dart';
import "package:photos/ui/map/enable_map.dart";
import "package:photos/ui/map/map_screen.dart";
import 'package:photos/ui/notification/toast.dart';
import 'package:photos/ui/sharing/album_participants_page.dart';
import "package:photos/ui/sharing/manage_links_widget.dart";
import 'package:photos/ui/sharing/share_collection_page.dart';
import 'package:photos/ui/tools/free_space_page.dart';
import "package:photos/ui/viewer/gallery/hooks/add_photos_sheet.dart";
import 'package:photos/ui/viewer/gallery/hooks/pick_cover_photo.dart';
import "package:photos/ui/viewer/gallery/state/inherited_search_filter_data.dart";
import "package:photos/ui/viewer/hierarchicial_search/applied_filters_for_appbar.dart";
import "package:photos/ui/viewer/hierarchicial_search/recommended_filters_for_appbar.dart";
import "package:photos/ui/viewer/location/edit_location_sheet.dart";
import 'package:photos/utils/dialog_util.dart';
import "package:photos/utils/file_download_util.dart";
import 'package:photos/utils/magic_util.dart';
import 'package:photos/utils/navigation_util.dart';
import 'package:photos/utils/standalone/data.dart';
import "package:uuid/uuid.dart";

class GalleryAppBarWidget extends StatefulWidget {
  final GalleryType type;
  final String? title;
  final SelectedFiles selectedFiles;
  final DeviceCollection? deviceCollection;
  final Collection? collection;
  final bool isFromCollectPhotos;
  final List<EnteFile>? files;

  const GalleryAppBarWidget(
    this.type,
    this.title,
    this.selectedFiles, {
    super.key,
    this.deviceCollection,
    this.collection,
    this.isFromCollectPhotos = false,
    this.files,
  });

  @override
  State<GalleryAppBarWidget> createState() => _GalleryAppBarWidgetState();
}

enum AlbumPopupAction {
  rename,
  delete,
  map,
  ownedArchive,
  sharedArchive,
  ownedHide,
  playOnTv,
  autoAddPhotos,
  sort,
  leave,
  freeUpSpace,
  setCover,
  addPhotos,
  pinAlbum,
  removeLink,
  cleanUncategorized,
  downloadAlbum,
  sortByMostRecent,
  sortByMostRelevant,
  editLocation,
  deleteLocation,
}

class _GalleryAppBarWidgetState extends State<GalleryAppBarWidget> {
  final _logger = Logger("GalleryAppBar");
  late StreamSubscription _userAuthEventSubscription;
  late StreamSubscription<CollectionMetaEvent> _collectionMetaEventSubscription;
  late Function() _selectedFilesListener;
  String? _appBarTitle;
  late CollectionActions collectionActions;
  bool isQuickLink = false;
  late GalleryType galleryType;

  final ValueNotifier<int> castNotifier = ValueNotifier<int>(0);

  @override
  void initState() {
    super.initState();
    _selectedFilesListener = () {
      setState(() {});
    };
    collectionActions = CollectionActions(CollectionsService.instance);
    widget.selectedFiles.addListener(_selectedFilesListener);
    _userAuthEventSubscription =
        Bus.instance.on<SubscriptionPurchasedEvent>().listen((event) {
      setState(() {});
    });
    _collectionMetaEventSubscription = Bus.instance
        .on<CollectionMetaEvent>()
        .where(
          (event) =>
              event.id == widget.collection?.id &&
              event.type == CollectionMetaEventType.autoAddPeople,
        )
        .listen(stateRefresh);

    _appBarTitle = widget.title;
    galleryType = widget.type;
  }

  @override
  void dispose() {
    _userAuthEventSubscription.cancel();
    _collectionMetaEventSubscription.cancel();
    widget.selectedFiles.removeListener(_selectedFilesListener);
    super.dispose();
  }

  void stateRefresh(dynamic event) {
    if (!mounted) return;
    setState(() {});
  }

  @override
  Widget build(BuildContext context) {
    final inheritedSearchFilterData =
        InheritedSearchFilterData.maybeOf(context);
    final isHierarchicalSearchable =
        inheritedSearchFilterData?.isHierarchicalSearchable ?? false;
    return galleryType == GalleryType.homepage
        ? const SizedBox.shrink()
        : isHierarchicalSearchable
            ? ValueListenableBuilder(
                valueListenable: inheritedSearchFilterData!
                    .searchFilterDataProvider!.isSearchingNotifier,
                child: const PreferredSize(
                  preferredSize: Size.fromHeight(0),
                  child: Flexible(child: RecommendedFiltersForAppbar()),
                ),
                builder: (context, isSearching, child) {
                  return AppBar(
                    elevation: 0,
                    centerTitle: false,
                    title: isSearching
                        ? const SizedBox(
                            // +1 to account for the filter's outer stroke width
                            height: kFilterChipHeight + 1,
                            child: AppliedFiltersForAppbar(),
                          )
                        : Text(
                            _appBarTitle!,
                            style: Theme.of(context)
                                .textTheme
                                .headlineSmall!
                                .copyWith(fontSize: 16),
                            maxLines: 2,
                            overflow: TextOverflow.ellipsis,
                          ),
                    actions: isSearching ? null : _getDefaultActions(context),
                    bottom: child as PreferredSizeWidget,
                    surfaceTintColor: Colors.transparent,
<<<<<<< HEAD
                    scrolledUnderElevation: 4,
                    shadowColor: Colors.black.withValues(alpha: 0.15),
=======
>>>>>>> ffdc21d1
                  );
                },
              )
            : AppBar(
                elevation: 0,
                centerTitle: false,
                title: Text(
                  _appBarTitle!,
                  style: Theme.of(context)
                      .textTheme
                      .headlineSmall!
                      .copyWith(fontSize: 16),
                  maxLines: 2,
                  overflow: TextOverflow.ellipsis,
                ),
                actions: _getDefaultActions(context),
              );
  }

  Future<dynamic> _renameAlbum(BuildContext context) async {
    if (galleryType != GalleryType.ownedCollection &&
        galleryType != GalleryType.hiddenOwnedCollection &&
        galleryType != GalleryType.quickLink) {
      showToast(
        context,
        S
            .of(context)
            .typeOfGallerGallerytypeIsNotSupportedForRename("$galleryType"),
      );

      return;
    }
    final result = await showTextInputDialog(
      context,
      title: isQuickLink
          ? S.of(context).enterAlbumName
          : S.of(context).renameAlbum,
      submitButtonLabel:
          isQuickLink ? S.of(context).done : S.of(context).rename,
      hintText: S.of(context).enterAlbumName,
      alwaysShowSuccessState: true,
      initialValue: widget.collection?.displayName ?? "",
      textCapitalization: TextCapitalization.words,
      onSubmit: (String text) async {
        // indicates user cancelled the rename request
        if (text == "" || text.trim() == _appBarTitle!.trim()) {
          return;
        }

        try {
          await CollectionsService.instance.rename(widget.collection!, text);
          if (mounted) {
            _appBarTitle = text;
            if (isQuickLink) {
              // update the gallery type to owned collection so that correct
              // actions are shown
              galleryType = GalleryType.ownedCollection;
            }
            setState(() {});
          }
        } catch (e, s) {
          _logger.warning("Failed to rename album", e, s);
          rethrow;
        }
      },
    );
    if (result is Exception) {
      await showGenericErrorDialog(context: context, error: result);
    }
  }

  Future<dynamic> _leaveAlbum(BuildContext context) async {
    final actionResult = await showActionSheet(
      context: context,
      buttons: [
        ButtonWidget(
          buttonType: ButtonType.critical,
          isInAlert: true,
          shouldStickToDarkTheme: true,
          buttonAction: ButtonAction.first,
          shouldSurfaceExecutionStates: true,
          labelText: S.of(context).leaveAlbum,
          onTap: () async {
            await CollectionsService.instance.leaveAlbum(widget.collection!);
          },
        ),
        ButtonWidget(
          buttonType: ButtonType.secondary,
          buttonAction: ButtonAction.cancel,
          isInAlert: true,
          shouldStickToDarkTheme: true,
          labelText: S.of(context).cancel,
        ),
      ],
      title: S.of(context).leaveSharedAlbum,
      body: S.of(context).photosAddedByYouWillBeRemovedFromTheAlbum,
    );
    if (actionResult?.action != null && mounted) {
      if (actionResult!.action == ButtonAction.error) {
        await showGenericErrorDialog(
          context: context,
          error: actionResult.exception,
        );
      } else if (actionResult.action == ButtonAction.first) {
        Navigator.of(context).pop();
      }
    }
  }

  // todo: In the new design, clicking on free up space will directly open
  // the free up space page and show loading indicator while calculating
  // the space which can be claimed up. This code duplication should be removed
  // whenever we move to the new design for free up space.
  Future<dynamic> _deleteBackedUpFiles(BuildContext context) async {
    final dialog = createProgressDialog(context, S.of(context).calculating);
    await dialog.show();
    BackupStatus status;
    try {
      status = await FilesService.instance
          .getBackupStatus(pathID: widget.deviceCollection!.id);
    } catch (e) {
      await dialog.hide();
      unawaited(showGenericErrorDialog(context: context, error: e));
      return;
    }

    await dialog.hide();
    if (status.localIDs.isEmpty) {
      await showErrorDialog(
        context,
        S.of(context).allClear,
        S.of(context).youveNoFilesInThisAlbumThatCanBeDeleted,
      );
    } else {
      final bool? result = await routeToPage(
        context,
        FreeSpacePage(status, clearSpaceForFolder: true),
      );
      if (result == true) {
        _showSpaceFreedDialog(status);
      }
    }
  }

  void _showSpaceFreedDialog(BackupStatus status) {
    showChoiceDialog(
      context,
      title: S.of(context).success,
      body: S.of(context).youHaveSuccessfullyFreedUp(formatBytes(status.size)),
      firstButtonLabel: S.of(context).rateUs,
      firstButtonOnTap: () async {
        await updateService.launchReviewUrl();
      },
      firstButtonType: ButtonType.primary,
      secondButtonLabel: S.of(context).ok,
      secondButtonOnTap: () async {
        if (Platform.isIOS) {
          showToast(
            context,
            S.of(context).remindToEmptyDeviceTrash,
          );
        }
      },
    );
  }

  List<Widget> _getDefaultActions(BuildContext context) {
    final List<Widget> actions = <Widget>[];
    // If the user has selected files, don't show any actions
    if (widget.selectedFiles.files.isNotEmpty ||
        !Configuration.instance.hasConfiguredAccount()) {
      return actions;
    }

    if (galleryType == GalleryType.magic) {
      actions.add(
        Tooltip(
          message: S.of(context).sort,
          child: PopupMenuButton(
            icon: const Icon(Icons.sort_rounded),
            itemBuilder: (context) {
              return [
                PopupMenuItem(
                  value: AlbumPopupAction.sortByMostRecent,
                  child: Text(S.of(context).mostRecent),
                ),
                PopupMenuItem(
                  value: AlbumPopupAction.sortByMostRelevant,
                  child: Text(S.of(context).mostRelevant),
                ),
              ];
            },
            onSelected: (AlbumPopupAction value) {
              if (value == AlbumPopupAction.sortByMostRecent) {
                Bus.instance
                    .fire(MagicSortChangeEvent(MagicSortType.mostRecent));
              } else if (value == AlbumPopupAction.sortByMostRelevant) {
                Bus.instance
                    .fire(MagicSortChangeEvent(MagicSortType.mostRelevant));
              }
            },
          ),
        ),
      );
    }

    final int userId = Configuration.instance.getUserID()!;
    isQuickLink = widget.collection?.isQuickLinkCollection() ?? false;
    if (galleryType.canAddFiles(widget.collection, userId)) {
      actions.add(
        Tooltip(
          message: S.of(context).addFiles,
          child: IconButton(
            icon: const Icon(Icons.add_photo_alternate_outlined),
            onPressed: () async {
              await _showAddPhotoDialog(context);
            },
          ),
        ),
      );
    }

    if (galleryType.isSharable() && !widget.isFromCollectPhotos) {
      actions.add(
        Tooltip(
          message: S.of(context).share,
          child: IconButton(
            icon: Icon(
              isQuickLink && (widget.collection!.hasLink)
                  ? Icons.link_outlined
                  : Icons.adaptive.share,
            ),
            onPressed: () async {
              await _showShareCollectionDialog();
            },
          ),
        ),
      );
    }

    if (widget.collection != null && castService.isSupported) {
      actions.add(
        Tooltip(
          message: S.of(context).castAlbum,
          child: IconButton(
            icon: ValueListenableBuilder<int>(
              valueListenable: castNotifier,
              builder: (context, value, child) {
                return castService.getActiveSessions().isNotEmpty
                    ? const Icon(Icons.cast_connected_rounded)
                    : const Icon(Icons.cast_outlined);
              },
            ),
            onPressed: () async {
              await _castChoiceDialog();
            },
          ),
        ),
      );
    }
    final bool isArchived = widget.collection?.isArchived() ?? false;
    final bool isHidden = widget.collection?.isHidden() ?? false;

    final items = [
      if (galleryType.canRename())
        EntePopupMenuItem(
          isQuickLink
              ? S.of(context).convertToAlbum
              : S.of(context).renameAlbum,
          value: AlbumPopupAction.rename,
          icon: isQuickLink ? Icons.photo_album_outlined : Icons.edit,
        ),
      if (galleryType.canSetCover())
        EntePopupMenuItem(
          S.of(context).setCover,
          value: AlbumPopupAction.setCover,
          icon: Icons.image_outlined,
        ),
      if (galleryType.showMap())
        EntePopupMenuItem(
          S.of(context).map,
          value: AlbumPopupAction.map,
          icon: Icons.map_outlined,
        ),
      if (galleryType.canSort())
        EntePopupMenuItem(
          S.of(context).sortAlbumsBy,
          value: AlbumPopupAction.sort,
          icon: Icons.sort_outlined,
        ),
      if (galleryType == GalleryType.uncategorized)
        EntePopupMenuItem(
          S.of(context).cleanUncategorized,
          value: AlbumPopupAction.cleanUncategorized,
          icon: Icons.crop_original_outlined,
        ),
      if (galleryType.canPin())
        EntePopupMenuItem(
          widget.collection!.isPinned
              ? S.of(context).unpinAlbum
              : S.of(context).pinAlbum,
          value: AlbumPopupAction.pinAlbum,
          iconWidget: widget.collection!.isPinned
              ? const Icon(CupertinoIcons.pin_slash)
              : Transform.rotate(
                  angle: 45 * math.pi / 180, // rotate by 45 degrees
                  child: const Icon(CupertinoIcons.pin),
                ),
        ),
      if (galleryType == GalleryType.locationTag)
        EntePopupMenuItem(
          S.of(context).editLocation,
          value: AlbumPopupAction.editLocation,
          icon: Icons.edit_outlined,
        ),
      if (galleryType == GalleryType.locationTag)
        EntePopupMenuItem(
          S.of(context).deleteLocation,
          value: AlbumPopupAction.deleteLocation,
          icon: Icons.delete_outline,
          iconColor: warning500,
          labelColor: warning500,
        ),
      // Do not show archive option for favorite collection. If collection is
      // already archived, allow user to unarchive that collection.
      if (isArchived || (galleryType.canArchive() && !isHidden))
        EntePopupMenuItem(
          value: AlbumPopupAction.ownedArchive,
          isArchived
              ? S.of(context).unarchiveAlbum
              : S.of(context).archiveAlbum,
          icon: isArchived ? Icons.unarchive : Icons.archive_outlined,
        ),
      if (!isArchived && galleryType.canHide())
        EntePopupMenuItem(
          value: AlbumPopupAction.ownedHide,
          isHidden ? S.of(context).unhide : S.of(context).hide,
          icon: isHidden
              ? Icons.visibility_outlined
              : Icons.visibility_off_outlined,
        ),
      if (widget.collection != null)
        EntePopupMenuItem(
          value: AlbumPopupAction.playOnTv,
          context.l10n.playOnTv,
          icon: Icons.tv_outlined,
        ),
      if (flagService.hasGrantedMLConsent &&
          (widget.collection?.canAutoAdd(userId) ?? false))
        EntePopupMenuItemAsync(
          (value) => (value?[widget.collection!.id]?.personIDs.isEmpty ?? true)
              ? S.of(context).autoAddPeople
              : S.of(context).editAutoAddPeople,
          value: AlbumPopupAction.autoAddPhotos,
          future: smartAlbumsService.getSmartConfigs,
          iconWidget: (value) => Image.asset(
            (value?[widget.collection!.id]?.personIDs.isEmpty ?? true)
                ? "assets/auto-add-people.png"
                : "assets/edit-auto-add-people.png",
            width: 20,
            height: 20,
            color: EnteTheme.isDark(context) ? Colors.white : Colors.black,
          ),
        ),
      if (galleryType.canDelete())
        EntePopupMenuItem(
          isQuickLink ? S.of(context).removeLink : S.of(context).deleteAlbum,
          value: isQuickLink
              ? AlbumPopupAction.removeLink
              : AlbumPopupAction.delete,
          icon:
              isQuickLink ? Icons.remove_circle_outline : Icons.delete_outline,
        ),
      if (galleryType == GalleryType.sharedCollection)
        EntePopupMenuItem(
          widget.collection!.hasShareeArchived()
              ? S.of(context).unarchiveAlbum
              : S.of(context).archiveAlbum,
          value: AlbumPopupAction.sharedArchive,
          icon: widget.collection!.hasShareeArchived()
              ? Icons.unarchive
              : Icons.archive_outlined,
        ),
      if (galleryType == GalleryType.sharedCollection)
        EntePopupMenuItem(
          S.of(context).leaveAlbum,
          value: AlbumPopupAction.leave,
          icon: Icons.logout,
        ),
      if (galleryType == GalleryType.localFolder)
        EntePopupMenuItem(
          S.of(context).freeUpDeviceSpace,
          value: AlbumPopupAction.freeUpSpace,
          icon: Icons.delete_sweep_outlined,
        ),
      if (galleryType == GalleryType.sharedPublicCollection &&
          widget.collection!.isDownloadEnabledForPublicLink())
        EntePopupMenuItem(
          S.of(context).download,
          value: AlbumPopupAction.downloadAlbum,
          icon: Platform.isAndroid
              ? Icons.download
              : Icons.cloud_download_outlined,
        ),
    ];

    if (items.isEmpty) {
      return actions;
    }

    actions.add(
      PopupMenuButton(
        itemBuilder: (context) {
          return items;
        },
        onSelected: (AlbumPopupAction value) async {
          if (value == AlbumPopupAction.rename) {
            await _renameAlbum(context);
          } else if (value == AlbumPopupAction.pinAlbum) {
            await updateOrder(
              context,
              widget.collection!,
              widget.collection!.isPinned ? 0 : 1,
            );
            if (mounted) setState(() {});
          } else if (value == AlbumPopupAction.ownedArchive) {
            await archiveOrUnarchive();
          } else if (value == AlbumPopupAction.ownedHide) {
            await hideOrUnhide();
          } else if (value == AlbumPopupAction.delete) {
            await _trashCollection();
          } else if (value == AlbumPopupAction.removeLink) {
            await _removeQuickLink();
          } else if (value == AlbumPopupAction.leave) {
            await _leaveAlbum(context);
          } else if (value == AlbumPopupAction.playOnTv) {
            await _castChoiceDialog();
          } else if (value == AlbumPopupAction.autoAddPhotos) {
            await routeToPage(
              context,
              SmartAlbumPeople(
                collectionId: widget.collection!.id,
              ),
            );
            setState(() {});
          } else if (value == AlbumPopupAction.freeUpSpace) {
            await _deleteBackedUpFiles(context);
          } else if (value == AlbumPopupAction.setCover) {
            await setCoverPhoto(context);
          } else if (value == AlbumPopupAction.sort) {
            await _showSortOption(context);
          } else if (value == AlbumPopupAction.sharedArchive) {
            final hasShareeArchived = widget.collection!.hasShareeArchived();
            final int prevVisiblity =
                hasShareeArchived ? archiveVisibility : visibleVisibility;
            final int newVisiblity =
                hasShareeArchived ? visibleVisibility : archiveVisibility;

            await changeCollectionVisibility(
              context,
              collection: widget.collection!,
              newVisibility: newVisiblity,
              prevVisibility: prevVisiblity,
              isOwner: false,
            );
            if (mounted) {
              setState(() {});
            }
          } else if (value == AlbumPopupAction.map) {
            await showOnMap();
          } else if (value == AlbumPopupAction.cleanUncategorized) {
            await onCleanUncategorizedClick(context);
          } else if (value == AlbumPopupAction.downloadAlbum) {
            await _downloadPublicAlbumToGallery(widget.files!);
          } else if (value == AlbumPopupAction.editLocation) {
            editLocation();
          } else if (value == AlbumPopupAction.deleteLocation) {
            await deleteLocation();
          } else {
            showToast(context, S.of(context).somethingWentWrong);
          }
        },
      ),
    );

    return actions;
  }

  Future<void> _downloadPublicAlbumToGallery(List<EnteFile>? files) async {
    if (files == null || files.isEmpty) {
      return;
    }
    final totalFiles = files.length;
    final dialog = createProgressDialog(
      context,
      "Downloading... 0/$totalFiles",
      isDismissible: false,
    );
    await dialog.show();

    try {
      for (var i = 0; i < files.length; i++) {
        await downloadToGallery(files[i]);
        dialog.update(message: "Downloading... ${i + 1}/$totalFiles");
      }
    } catch (e, s) {
      _logger.severe("Failed to download album", e, s);
      await showGenericErrorDialog(context: context, error: e);
    }
    await dialog.hide();
  }

  void editLocation() {
    showEditLocationSheet(
      context,
      InheritedLocationScreenState.of(context).locationTagEntity,
    );
  }

  Future<void> deleteLocation() async {
    try {
      await locationService.deleteLocationTag(
        InheritedLocationScreenState.of(context).locationTagEntity.id,
      );
      Navigator.of(context).pop();
    } catch (e) {
      await showGenericErrorDialog(context: context, error: e);
    }
  }

  Future<void> onCleanUncategorizedClick(BuildContext buildContext) async {
    final actionResult = await showChoiceActionSheet(
      context,
      isCritical: true,
      title: S.of(context).cleanUncategorized,
      firstButtonLabel: S.of(context).confirm,
      body: S.of(context).cleanUncategorizedDescription,
    );
    if (actionResult?.action != null && mounted) {
      if (actionResult!.action == ButtonAction.first) {
        await collectionActions.removeFromUncatIfPresentInOtherAlbum(
          widget.collection!,
          buildContext,
        );
      }
    }
  }

  Future<void> setCoverPhoto(BuildContext context) async {
    final int? coverPhotoID = await showPickCoverPhotoSheet(
      context,
      widget.collection!,
    );
    if (coverPhotoID != null) {
      unawaited(changeCoverPhoto(context, widget.collection!, coverPhotoID));
    }
  }

  Future<void> showOnMap() async {
    final bool result = await requestForMapEnable(context);
    if (result) {
      unawaited(
        Navigator.of(context).push(
          MaterialPageRoute(
            builder: (context) => MapScreen(
              filesFutureFn: () async {
                return FilesDB.instance.getAllFilesCollection(
                  widget.collection!.id,
                );
              },
            ),
          ),
        ),
      );
    }
  }

  Future<void> _showSortOption(BuildContext bContext) async {
    final bool? sortByAsc = await showMenu<bool>(
      context: bContext,
      position: RelativeRect.fromLTRB(
        MediaQuery.of(context).size.width,
        kToolbarHeight + 12,
        12,
        0,
      ),
      items: [
        PopupMenuItem(
          value: false,
          child: Text(S.of(context).sortNewestFirst),
        ),
        PopupMenuItem(
          value: true,
          child: Text(S.of(context).sortOldestFirst),
        ),
      ],
    );
    if (sortByAsc != null) {
      unawaited(changeSortOrder(bContext, widget.collection!, sortByAsc));
    }
  }

  Future<void> _trashCollection() async {
    // Fetch the count by-passing the cache to avoid any stale data
    final int count = await CollectionsService.instance.getFileCount(
      widget.collection!,
      useCache: false,
    );
    final bool isEmptyCollection = count == 0;
    if (isEmptyCollection) {
      final dialog = createProgressDialog(
        context,
        S.of(context).pleaseWaitDeletingAlbum,
      );
      await dialog.show();
      try {
        await CollectionsService.instance
            .trashEmptyCollection(widget.collection!);
        await dialog.hide();
        Navigator.of(context).pop();
      } catch (e, s) {
        _logger.warning("failed to trash collection", e, s);
        await dialog.hide();
        await showGenericErrorDialog(context: context, error: e);
      }
    } else {
      final bool result = await collectionActions.deleteCollectionSheet(
        context,
        widget.collection!,
      );
      if (result == true) {
        Navigator.of(context).pop();
      } else {
        debugPrint("No pop");
      }
    }
  }

  Future<void> _removeQuickLink() async {
    try {
      final bool result =
          await CollectionActions(CollectionsService.instance).disableUrl(
        context,
        widget.collection!,
      );
      if (result && mounted) {
        Navigator.of(context).pop();
      }
    } catch (e, s) {
      _logger.severe("failed to trash collection", e, s);
      await showGenericErrorDialog(context: context, error: e);
    }
  }

  Future<void> _showShareCollectionDialog() async {
    final collection = widget.collection;
    try {
      if (collection == null ||
          (galleryType != GalleryType.ownedCollection &&
              galleryType != GalleryType.sharedCollection &&
              galleryType != GalleryType.hiddenOwnedCollection &&
              galleryType != GalleryType.favorite &&
              !isQuickLink)) {
        throw Exception(
          "Cannot share collection of type $galleryType",
        );
      }
      if (Configuration.instance.getUserID() == widget.collection!.owner.id) {
        unawaited(
          routeToPage(
            context,
            (isQuickLink && (collection.hasLink))
                ? ManageSharedLinkWidget(collection: collection)
                : ShareCollectionPage(collection),
          ),
        );
      } else {
        unawaited(
          routeToPage(
            context,
            AlbumParticipantsPage(collection),
          ),
        );
      }
    } catch (e, s) {
      _logger.severe(e, s);
      await showGenericErrorDialog(context: context, error: e);
    }
  }

  Future<void> _showAddPhotoDialog(BuildContext bContext) async {
    final collection = widget.collection;
    try {
      if (galleryType == GalleryType.sharedPublicCollection &&
          collection!.isCollectEnabledForPublicLink()) {
        final authToken = CollectionsService.instance
            .getSharedPublicAlbumToken(collection.id);
        final albumKey =
            CollectionsService.instance.getSharedPublicAlbumKey(collection.id);

        final res = await showChoiceDialog(
          context,
          title: S.of(context).openAlbumInBrowserTitle,
          firstButtonLabel: S.of(context).openAlbumInBrowser,
          secondButtonLabel: S.of(context).cancel,
          firstButtonType: ButtonType.primary,
        );

        if (res != null && res.action == ButtonAction.first) {
          await Navigator.of(context).push(
            MaterialPageRoute(
              builder: (context) => WebPage(
                widget.title ?? "",
                "https://albums.ente.io/?t=$authToken#$albumKey",
              ),
            ),
          );
        }
      } else {
        await showAddPhotosSheet(bContext, collection!);
      }
    } catch (e, s) {
      _logger.severe(e, s);
      await showGenericErrorDialog(context: bContext, error: e);
    }
  }

  Future<void> hideOrUnhide() async {
    final isHidden = widget.collection!.isHidden();
    final int prevVisiblity = isHidden ? hiddenVisibility : visibleVisibility;
    final int newVisiblity = isHidden ? visibleVisibility : hiddenVisibility;

    await changeCollectionVisibility(
      context,
      collection: widget.collection!,
      newVisibility: newVisiblity,
      prevVisibility: prevVisiblity,
    );
    setState(() {});
  }

  Future<void> archiveOrUnarchive() async {
    final isArchived = widget.collection!.isArchived();
    final int prevVisiblity =
        isArchived ? archiveVisibility : visibleVisibility;
    final int newVisiblity = isArchived ? visibleVisibility : archiveVisibility;

    await changeCollectionVisibility(
      context,
      collection: widget.collection!,
      newVisibility: newVisiblity,
      prevVisibility: prevVisiblity,
    );
    setState(() {});
  }

  Future<void> _castChoiceDialog() async {
    final gw = CastGateway(NetworkClient.instance.enteDio);
    if (castService.getActiveSessions().isNotEmpty) {
      await showChoiceDialog(
        context,
        title: S.of(context).stopCastingTitle,
        firstButtonLabel: S.of(context).yes,
        secondButtonLabel: S.of(context).no,
        body: S.of(context).stopCastingBody,
        firstButtonOnTap: () async {
          gw.revokeAllTokens().ignore();
          await castService.closeActiveCasts();
        },
      );
      castNotifier.value++;
      return;
    }

    // stop any existing cast session
    gw.revokeAllTokens().ignore();
    if (!Platform.isAndroid && !kDebugMode) {
      await _pairWithPin(gw, '');
    } else {
      final result = await showDialog<ButtonResult?>(
        context: context,
        barrierDismissible: true,
        useRootNavigator: false,
        builder: (BuildContext context) {
          return const CastChooseDialog();
        },
      );
      if (result == null) {
        return;
      }
      // wait to allow the dialog to close
      await Future.delayed(const Duration(milliseconds: 100));
      if (result.action == ButtonAction.first) {
        await showDialog(
          useRootNavigator: false,
          context: context,
          barrierDismissible: true,
          builder: (BuildContext bContext) {
            return AutoCastDialog(
              (device) async {
                await _castPair(bContext, gw, device);
                Navigator.pop(bContext);
              },
            );
          },
        );
      }
      if (result.action == ButtonAction.second) {
        await _pairWithPin(gw, '');
      }
    }
  }

  Future<void> _pairWithPin(CastGateway gw, String code) async {
    await showTextInputDialog(
      context,
      title: context.l10n.playOnTv,
      body: S.of(context).castInstruction.replaceFirst(
            'cast.ente.io',
            flagService.castUrl,
          ),
      submitButtonLabel: S.of(context).pair,
      textInputType: TextInputType.streetAddress,
      hintText: context.l10n.deviceCodeHint,
      showOnlyLoadingState: true,
      alwaysShowSuccessState: false,
      initialValue: code,
      onSubmit: (String text) async {
        final bool paired = await _castPair(context, gw, text);
        if (!paired) {
          Future.delayed(Duration.zero, () => _pairWithPin(gw, code));
        }
      },
    );
  }

  String lastCode = '';
  Future<bool> _castPair(
    BuildContext bContext,
    CastGateway gw,
    String code,
  ) async {
    try {
      if (lastCode == code) {
        return false;
      }
      lastCode = code;
      _logger.info("Casting album to device with code $code");
      final String? publicKey = await gw.getPublicKey(code);
      if (publicKey == null) {
        showToast(context, S.of(context).deviceNotFound);

        return false;
      }
      final String castToken = const Uuid().v4().toString();
      final castPayload = CollectionsService.instance
          .getCastData(castToken, widget.collection!, publicKey);
      await gw.publishCastPayload(
        code,
        castPayload,
        widget.collection!.id,
        castToken,
      );
      _logger.info("cast album completed");
      // showToast(bContext, S.of(context).pairingComplete);
      castNotifier.value++;
      return true;
    } catch (e, s) {
      lastCode = '';
      _logger.severe("Failed to cast album", e, s);
      if (e is CastIPMismatchException) {
        await showErrorDialog(
          context,
          S.of(context).castIPMismatchTitle,
          S.of(context).castIPMismatchBody,
        );
      } else {
        await showGenericErrorDialog(context: bContext, error: e);
      }
      castNotifier.value++;
      return false;
    }
  }
}<|MERGE_RESOLUTION|>--- conflicted
+++ resolved
@@ -197,11 +197,6 @@
                     actions: isSearching ? null : _getDefaultActions(context),
                     bottom: child as PreferredSizeWidget,
                     surfaceTintColor: Colors.transparent,
-<<<<<<< HEAD
-                    scrolledUnderElevation: 4,
-                    shadowColor: Colors.black.withValues(alpha: 0.15),
-=======
->>>>>>> ffdc21d1
                   );
                 },
               )
