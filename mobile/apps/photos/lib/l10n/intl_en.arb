{
  "@@locale ": "en",
  "enterYourEmailAddress": "Enter your email address",
  "enterYourNewEmailAddress": "Enter your new email address",
  "accountWelcomeBack": "Welcome back!",
  "emailAlreadyRegistered": "Email already registered.",
  "emailNotRegistered": "Email not registered.",
  "email": "Email",
  "cancel": "Cancel",
  "verify": "Verify",
  "invalidEmailAddress": "Invalid email address",
  "enterValidEmail": "Please enter a valid email address.",
  "deleteAccount": "Delete account",
  "askDeleteReason": "What is the main reason you are deleting your account?",
  "deleteAccountFeedbackPrompt": "We are sorry to see you go. Please share your feedback to help us improve.",
  "feedback": "Feedback",
  "kindlyHelpUsWithThisInformation": "Kindly help us with this information",
  "confirmDeletePrompt": "Yes, I want to permanently delete this account and its data across all apps.",
  "confirmAccountDeletion": "Confirm Account Deletion",
  "deleteAccountPermanentlyButton": "Delete Account Permanently",
  "yourAccountHasBeenDeleted": "Your account has been deleted",
  "selectReason": "Select reason",
  "deleteReason1": "It’s missing a key feature that I need",
  "deleteReason2": "The app or a certain feature does not behave as I think it should",
  "deleteReason3": "I found another service that I like better",
  "deleteReason4": "My reason isn’t listed",
  "sendEmail": "Send email",
  "deleteRequestSLAText": "Your request will be processed within 72 hours.",
  "deleteEmailRequest": "Please send an email to <warning>account-deletion@ente.io</warning> from your registered email address.",
  "entePhotosPerm": "Ente <i>needs permission to</i> preserve your photos",
  "ok": "Ok",
  "createAccount": "Create account",
  "createNewAccount": "Create new account",
  "password": "Password",
  "confirmPassword": "Confirm password",
  "activeSessions": "Active sessions",
  "oops": "Oops",
  "somethingWentWrongPleaseTryAgain": "Something went wrong, please try again",
  "thisWillLogYouOutOfThisDevice": "This will log you out of this device!",
  "thisWillLogYouOutOfTheFollowingDevice": "This will log you out of the following device:",
  "terminateSession": "Terminate session?",
  "terminate": "Terminate",
  "thisDevice": "This device",
  "recoverButton": "Recover",
  "recoverySuccessful": "Recovery successful!",
  "decrypting": "Decrypting...",
  "incorrectRecoveryKeyTitle": "Incorrect recovery key",
  "incorrectRecoveryKeyBody": "The recovery key you entered is incorrect",
  "forgotPassword": "Forgot password",
  "enterYourRecoveryKey": "Enter your recovery key",
  "noRecoveryKey": "No recovery key?",
  "sorry": "Sorry",
  "noRecoveryKeyNoDecryption": "Due to the nature of our end-to-end encryption protocol, your data cannot be decrypted without your password or recovery key",
  "verifyEmail": "Verify email",
  "toResetVerifyEmail": "To reset your password, please verify your email first.",
  "checkInboxAndSpamFolder": "Please check your inbox (and spam) to complete verification",
  "tapToEnterCode": "Tap to enter code",
  "resendEmail": "Resend email",
  "weHaveSendEmailTo": "We have sent a mail to <green>{email}</green>",
  "@weHaveSendEmailTo": {
    "description": "Text to indicate that we have sent a mail to the user",
    "placeholders": {
      "email": {
        "description": "The email address of the user",
        "type": "String",
        "example": "example@ente.io"
      }
    }
  },
  "setPasswordTitle": "Set password",
  "changePasswordTitle": "Change password",
  "resetPasswordTitle": "Reset password",
  "encryptionKeys": "Encryption keys",
  "passwordWarning": "We don't store this password, so if you forget, <underline>we cannot decrypt your data</underline>",
  "enterPasswordToEncrypt": "Enter a password we can use to encrypt your data",
  "enterNewPasswordToEncrypt": "Enter a new password we can use to encrypt your data",
  "weakStrength": "Weak",
  "strongStrength": "Strong",
  "moderateStrength": "Moderate",
  "passwordStrength": "Password strength: {passwordStrengthValue}",
  "@passwordStrength": {
    "description": "Text to indicate the password strength",
    "placeholders": {
      "passwordStrengthValue": {
        "description": "The strength of the password as a string",
        "type": "String",
        "example": "Weak or Moderate or Strong"
      }
    },
    "message": "Password Strength: {passwordStrengthText}"
  },
  "passwordChangedSuccessfully": "Password changed successfully",
  "generatingEncryptionKeys": "Generating encryption keys...",
  "pleaseWait": "Please wait...",
  "continueLabel": "Continue",
  "insecureDevice": "Insecure device",
  "sorryWeCouldNotGenerateSecureKeysOnThisDevicennplease": "Sorry, we could not generate secure keys on this device.\n\nplease sign up from a different device.",
  "howItWorks": "How it works",
  "encryption": "Encryption",
  "ackPasswordLostWarning": "I understand that if I lose my password, I may lose my data since my data is <underline>end-to-end encrypted</underline>.",
  "privacyPolicyTitle": "Privacy Policy",
  "termsOfServicesTitle": "Terms",
  "signUpTerms": "I agree to the <u-terms>terms of service</u-terms> and <u-policy>privacy policy</u-policy>",
  "logInLabel": "Log in",
  "loginTerms": "By clicking log in, I agree to the <u-terms>terms of service</u-terms> and <u-policy>privacy policy</u-policy>",
  "changeEmail": "Change email",
  "enterYourPassword": "Enter your password",
  "welcomeBack": "Welcome back!",
  "contactSupport": "Contact support",
  "incorrectPasswordTitle": "Incorrect password",
  "pleaseTryAgain": "Please try again",
  "recreatePasswordTitle": "Recreate password",
  "useRecoveryKey": "Use recovery key",
  "recreatePasswordBody": "The current device is not powerful enough to verify your password, but we can regenerate in a way that works with all devices.\n\nPlease login using your recovery key and regenerate your password (you can use the same one again if you wish).",
  "verifyPassword": "Verify password",
  "recoveryKey": "Recovery key",
  "recoveryKeyOnForgotPassword": "If you forget your password, the only way you can recover your data is with this key.",
  "recoveryKeySaveDescription": "We don't store this key, please save this 24 word key in a safe place.",
  "doThisLater": "Do this later",
  "saveKey": "Save key",
  "recoveryKeyCopiedToClipboard": "Recovery key copied to clipboard",
  "recoverAccount": "Recover account",
  "recover": "Recover",
  "dropSupportEmail": "Please drop an email to {supportEmail} from your registered email address",
  "@dropSupportEmail": {
    "placeholders": {
      "supportEmail": {
        "description": "The support email address",
        "type": "String",
        "example": "support@ente.io"
      }
    }
  },
  "twofactorSetup": "Two-factor setup",
  "enterCode": "Enter code",
  "scanCode": "Scan code",
  "codeCopiedToClipboard": "Code copied to clipboard",
  "copypasteThisCodentoYourAuthenticatorApp": "Copy-paste this code\nto your authenticator app",
  "tapToCopy": "tap to copy",
  "scanThisBarcodeWithnyourAuthenticatorApp": "Scan this barcode with\nyour authenticator app",
  "enterThe6digitCodeFromnyourAuthenticatorApp": "Enter the 6-digit code from\nyour authenticator app",
  "confirm": "Confirm",
  "setupComplete": "Setup complete",
  "saveYourRecoveryKeyIfYouHaventAlready": "Save your recovery key if you haven't already",
  "thisCanBeUsedToRecoverYourAccountIfYou": "This can be used to recover your account if you lose your second factor",
  "twofactorAuthenticationPageTitle": "Two-factor authentication",
  "lostDevice": "Lost device?",
  "verifyingRecoveryKey": "Verifying recovery key...",
  "recoveryKeyVerified": "Recovery key verified",
  "recoveryKeySuccessBody": "Great! Your recovery key is valid. Thank you for verifying.\n\nPlease remember to keep your recovery key safely backed up.",
  "invalidRecoveryKey": "The recovery key you entered is not valid. Please make sure it contains 24 words, and check the spelling of each.\n\nIf you entered an older recovery code, make sure it is 64 characters long, and check each of them.",
  "invalidKey": "Invalid key",
  "tryAgain": "Try again",
  "viewRecoveryKey": "View recovery key",
  "confirmRecoveryKey": "Confirm recovery key",
  "recoveryKeyVerifyReason": "Your recovery key is the only way to recover your photos if you forget your password. You can find your recovery key in Settings > Account.\n\nPlease enter your recovery key here to verify that you have saved it correctly.",
  "confirmYourRecoveryKey": "Confirm your recovery key",
  "addViewer": "Add viewer",
  "addCollaborator": "Add collaborator",
  "addANewEmail": "Add a new email",
  "orPickAnExistingOne": "Or pick an existing one",
  "collaboratorsCanAddPhotosAndVideosToTheSharedAlbum": "Collaborators can add photos and videos to the shared album.",
  "enterEmail": "Enter email",
  "albumOwner": "Owner",
  "@albumOwner": {
    "description": "Role of the album owner"
  },
  "you": "You",
  "collaborator": "Collaborator",
  "addMore": "Add more",
  "@addMore": {
    "description": "Button text to add more collaborators/viewers"
  },
  "viewer": "Viewer",
  "remove": "Remove",
  "removeParticipant": "Remove participant",
  "@removeParticipant": {
    "description": "menuSectionTitle for removing a participant"
  },
  "manage": "Manage",
  "addedAs": "Added as",
  "changePermissions": "Change permissions?",
  "yesConvertToViewer": "Yes, convert to viewer",
  "cannotAddMorePhotosAfterBecomingViewer": "{user} will not be able to add more photos to this album\n\nThey will still be able to remove existing photos added by them",
  "allowAddingPhotos": "Allow adding photos",
  "@allowAddingPhotos": {
    "description": "Switch button to enable uploading photos to a public link"
  },
  "allowAddPhotosDescription": "Allow people with the link to also add photos to the shared album.",
  "passwordLock": "Password lock",
  "canNotOpenTitle": "Cannot open this album",
  "canNotOpenBody": "Sorry, this album cannot be opened in the app.",
  "disableDownloadWarningTitle": "Please note",
  "disableDownloadWarningBody": "Viewers can still take screenshots or save a copy of your photos using external tools",
  "allowDownloads": "Allow downloads",
  "linkDeviceLimit": "Device limit",
  "noDeviceLimit": "None",
  "@noDeviceLimit": {
    "description": "Text to indicate that there is limit on number of devices"
  },
  "linkExpiry": "Link expiry",
  "linkExpired": "Expired",
  "linkEnabled": "Enabled",
  "linkNeverExpires": "Never",
  "expiredLinkInfo": "This link has expired. Please select a new expiry time or disable link expiry.",
  "setAPassword": "Set a password",
  "lockButtonLabel": "Lock",
  "enterPassword": "Enter password",
  "removeLink": "Remove link",
  "manageLink": "Manage link",
  "linkExpiresOn": "Link will expire on {expiryTime}",
  "albumUpdated": "Album updated",
  "never": "Never",
  "custom": "Custom",
  "@custom": {
    "description": "Label for setting custom value for link expiry"
  },
  "after1Hour": "After 1 hour",
  "after1Day": "After 1 day",
  "after1Week": "After 1 week",
  "after1Month": "After 1 month",
  "after1Year": "After 1 year",
  "manageParticipants": "Manage",
  "albumParticipantsCount": "{count, plural, =0 {No Participants} =1 {1 Participant} other {{count} Participants}}",
  "@albumParticipantsCount": {
    "placeholders": {
      "count": {
        "type": "int",
        "example": "5"
      }
    },
    "description": "Number of participants in an album, including the album owner."
  },
  "collabLinkSectionDescription": "Create a link to allow people to add and view photos in your shared album without needing an Ente app or account. Great for collecting event photos.",
  "collectPhotos": "Collect photos",
  "collaborativeLink": "Collaborative link",
  "shareWithNonenteUsers": "Share with non-Ente users",
  "createPublicLink": "Create public link",
  "sendLink": "Send link",
  "copyLink": "Copy link",
  "linkHasExpired": "Link has expired",
  "publicLinkEnabled": "Public link enabled",
  "shareALink": "Share a link",
  "sharedAlbumSectionDescription": "Create shared and collaborative albums with other Ente users, including users on free plans.",
  "shareWithPeopleSectionTitle": "{numberOfPeople, plural, =0 {Share with specific people} =1 {Shared with 1 person} other {Shared with {numberOfPeople} people}}",
  "@shareWithPeopleSectionTitle": {
    "placeholders": {
      "numberOfPeople": {
        "type": "int",
        "example": "2"
      }
    }
  },
  "thisIsYourVerificationId": "This is your Verification ID",
  "someoneSharingAlbumsWithYouShouldSeeTheSameId": "Someone sharing albums with you should see the same ID on their device.",
  "howToViewShareeVerificationID": "Please ask them to long-press their email address on the settings screen, and verify that the IDs on both devices match.",
  "thisIsPersonVerificationId": "This is {email}'s Verification ID",
  "@thisIsPersonVerificationId": {
    "placeholders": {
      "email": {
        "type": "String",
        "example": "someone@ente.io"
      }
    }
  },
  "verificationId": "Verification ID",
  "verifyEmailID": "Verify {email}",
  "emailNoEnteAccount": "{email} does not have an Ente account.\n\nSend them an invite to share photos.",
  "shareMyVerificationID": "Here's my verification ID: {verificationID} for ente.io.",
  "shareTextConfirmOthersVerificationID": "Hey, can you confirm that this is your ente.io verification ID: {verificationID}",
  "somethingWentWrong": "Something went wrong",
  "sendInvite": "Send invite",
  "shareTextRecommendUsingEnte": "Download Ente so we can easily share original quality photos and videos\n\nhttps://ente.io",
  "done": "Done",
  "applyCodeTitle": "Apply code",
  "enterCodeDescription": "Enter the code provided by your friend to claim free storage for both of you",
  "apply": "Apply",
  "failedToApplyCode": "Failed to apply code",
  "enterReferralCode": "Enter referral code",
  "codeAppliedPageTitle": "Code applied",
  "changeYourReferralCode": "Change your referral code",
  "change": "Change",
  "unavailableReferralCode": "Sorry, this code is unavailable.",
  "codeChangeLimitReached": "Sorry, you've reached the limit of code changes.",
  "onlyFamilyAdminCanChangeCode": "Please contact {familyAdminEmail} to change your code.",
  "storageInGB": "{storageAmountInGB} GB",
  "claimed": "Claimed",
  "@claimed": {
    "description": "Used to indicate storage claimed, like 10GB Claimed"
  },
  "details": "Details",
  "claimMore": "Claim more!",
  "theyAlsoGetXGb": "They also get {storageAmountInGB} GB",
  "freeStorageOnReferralSuccess": "{storageAmountInGB} GB each time someone signs up for a paid plan and applies your code",
  "shareTextReferralCode": "Ente referral code: {referralCode} \n\nApply it in Settings → General → Referrals to get {referralStorageInGB} GB free after you signup for a paid plan\n\nhttps://ente.io",
  "claimFreeStorage": "Claim free storage",
  "inviteYourFriends": "Invite your friends",
  "failedToFetchReferralDetails": "Unable to fetch referral details. Please try again later.",
  "referralStep1": "1. Give this code to your friends",
  "referralStep2": "2. They sign up for a paid plan",
  "referralStep3": "3. Both of you get {storageInGB} GB* free",
  "referralsAreCurrentlyPaused": "Referrals are currently paused",
  "youCanAtMaxDoubleYourStorage": "* You can at max double your storage",
  "claimedStorageSoFar": "{isFamilyMember, select, true {Your family has claimed {storageAmountInGb} GB so far} false {You have claimed {storageAmountInGb} GB so far} other {You have claimed {storageAmountInGb} GB so far!}}",
  "@claimedStorageSoFar": {
    "placeholders": {
      "isFamilyMember": {
        "type": "String",
        "example": "true"
      },
      "storageAmountInGb": {
        "type": "int",
        "example": "10"
      }
    }
  },
  "faq": "FAQ",
  "help": "Help",
  "oopsSomethingWentWrong": "Oops, something went wrong",
  "peopleUsingYourCode": "People using your code",
  "eligible": "eligible",
  "total": "total",
  "codeUsedByYou": "Code used by you",
  "freeStorageClaimed": "Free storage claimed",
  "freeStorageUsable": "Free storage usable",
  "usableReferralStorageInfo": "Usable storage is limited by your current plan. Excess claimed storage will automatically become usable when you upgrade your plan.",
  "removeFromAlbumTitle": "Remove from album?",
  "removeFromAlbum": "Remove from album",
  "itemsWillBeRemovedFromAlbum": "Selected items will be removed from this album",
  "removeShareItemsWarning": "Some of the items you are removing were added by other people, and you will lose access to them",
  "addingToFavorites": "Adding to favorites...",
  "removingFromFavorites": "Removing from favorites...",
  "sorryCouldNotAddToFavorites": "Sorry, could not add to favorites!",
  "sorryCouldNotRemoveFromFavorites": "Sorry, could not remove from favorites!",
  "subscribeToEnableSharing": "You need an active paid subscription to enable sharing.",
  "subscribe": "Subscribe",
  "canOnlyRemoveFilesOwnedByYou": "Can only remove files owned by you",
  "deleteSharedAlbum": "Delete shared album?",
  "deleteAlbum": "Delete album",
  "deleteAlbumDialog": "Also delete the photos (and videos) present in this album from <bold>all</bold> other albums they are part of?",
  "deleteSharedAlbumDialogBody": "The album will be deleted for everyone\n\nYou will lose access to shared photos in this album that are owned by others",
  "yesRemove": "Yes, remove",
  "creatingLink": "Creating link...",
  "removeWithQuestionMark": "Remove?",
  "removeParticipantBody": "{userEmail} will be removed from this shared album\n\nAny photos added by them will also be removed from the album",
  "keepPhotos": "Keep Photos",
  "deletePhotos": "Delete photos",
  "inviteToEnte": "Invite to Ente",
  "removePublicLink": "Remove public link",
  "disableLinkMessage": "This will remove the public link for accessing \"{albumName}\".",
  "sharing": "Sharing...",
  "youCannotShareWithYourself": "You cannot share with yourself",
  "archive": "Archive",
  "createAlbumActionHint": "Long press to select photos and click + to create an album",
  "importing": "Importing....",
  "failedToLoadAlbums": "Failed to load albums",
  "hidden": "Hidden",
  "authToViewYourHiddenFiles": "Please authenticate to view your hidden files",
  "authToViewTrashedFiles": "Please authenticate to view your trashed files",
  "trash": "Trash",
  "uncategorized": "Uncategorized",
  "videoSmallCase": "video",
  "photoSmallCase": "photo",
  "singleFileDeleteHighlight": "It will be deleted from all albums.",
  "singleFileInBothLocalAndRemote": "This {fileType} is in both Ente and your device.",
  "singleFileInRemoteOnly": "This {fileType} will be deleted from Ente.",
  "singleFileDeleteFromDevice": "This {fileType} will be deleted from your device.",
  "deleteFromEnte": "Delete from Ente",
  "yesDelete": "Yes, delete",
  "movedToTrash": "Moved to trash",
  "deleteFromDevice": "Delete from device",
  "deleteFromBoth": "Delete from both",
  "newAlbum": "New album",
  "albums": "Albums",
  "memoryCount": "{count, plural, =0{no memories} one{{formattedCount} memory} other{{formattedCount} memories}}",
  "@memoryCount": {
    "description": "The text to display the number of memories",
    "type": "text",
    "placeholders": {
      "count": {
        "example": "1",
        "type": "int"
      },
      "formattedCount": {
        "type": "String",
        "example": "11.513, 11,511"
      }
    }
  },
  "selectedPhotos": "{count} selected",
  "@selectedPhotos": {
    "description": "Display the number of selected photos",
    "type": "text",
    "placeholders": {
      "count": {
        "example": "5",
        "type": "int"
      }
    }
  },
  "selectedPhotosWithYours": "{count} selected ({yourCount} yours)",
  "@selectedPhotosWithYours": {
    "description": "Display the number of selected photos, including the number of selected photos owned by the user",
    "type": "text",
    "placeholders": {
      "count": {
        "example": "12",
        "type": "int"
      },
      "yourCount": {
        "example": "2",
        "type": "int"
      }
    }
  },
  "advancedSettings": "Advanced",
  "@advancedSettings": {
    "description": "The text to display in the advanced settings section"
  },
  "photoGridSize": "Photo grid size",
  "manageDeviceStorage": "Manage device cache",
  "manageDeviceStorageDesc": "Review and clear local cache storage.",
  "machineLearning": "Machine learning",
  "mlConsent": "Enable machine learning",
  "mlConsentTitle": "Enable machine learning?",
  "mlConsentDescription": "If you enable machine learning, Ente will extract information like face geometry from files, including those shared with you.\n\nThis will happen on your device, and any generated biometric information will be end-to-end encrypted.",
  "mlConsentPrivacy": "Please click here for more details about this feature in our privacy policy",
  "mlConsentConfirmation": "I understand, and wish to enable machine learning",
  "magicSearch": "Magic search",
  "discover": "Discover",
  "@discover": {
    "description": "The text to display for the discover section under which we show receipts, screenshots, sunsets, greenery, etc."
  },
  "discover_identity": "Identity",
  "discover_screenshots": "Screenshots",
  "discover_receipts": "Receipts",
  "discover_notes": "Notes",
  "discover_memes": "Memes",
  "discover_visiting_cards": "Visiting Cards",
  "discover_babies": "Babies",
  "discover_pets": "Pets",
  "discover_selfies": "Selfies",
  "discover_wallpapers": "Wallpapers",
  "discover_food": "Food",
  "discover_celebrations": "Celebrations",
  "discover_sunset": "Sunset",
  "discover_hills": "Hills",
  "discover_greenery": "Greenery",
  "mlIndexingDescription": "Please note that machine learning will result in a higher bandwidth and battery usage until all items are indexed. Consider using the desktop app for faster indexing, all results will be synced automatically.",
  "loadingModel": "Downloading models...",
  "waitingForWifi": "Waiting for WiFi...",
  "status": "Status",
  "indexedItems": "Indexed items",
  "pendingItems": "Pending items",
  "clearIndexes": "Clear indexes",
  "selectFoldersForBackup": "Select folders for backup",
  "selectedFoldersWillBeEncryptedAndBackedUp": "Selected folders will be encrypted and backed up",
  "unselectAll": "Unselect all",
  "selectAll": "Select all",
  "skip": "Skip",
  "updatingFolderSelection": "Updating folder selection...",
  "itemCount": "{count, plural, one{{count} item} other{{count} items}}",
  "deleteItemCount": "{count, plural, =1 {Delete {count} item} other {Delete {count} items}}",
  "duplicateItemsGroup": "{count} files, {formattedSize} each",
  "@duplicateItemsGroup": {
    "description": "Display the number of duplicate files and their size",
    "type": "text",
    "placeholders": {
      "count": {
        "example": "12",
        "type": "int"
      },
      "formattedSize": {
        "example": "2.3 MB",
        "type": "String"
      }
    }
  },
  "showMemories": "Show memories",
  "yearsAgo": "{count, plural, one{{count} year ago} other{{count} years ago}}",
  "backupSettings": "Backup settings",
  "backupStatus": "Backup status",
  "backupStatusDescription": "Items that have been backed up will show up here",
  "backupOverMobileData": "Backup over mobile data",
  "backupVideos": "Backup videos",
  "disableAutoLock": "Disable auto lock",
  "deviceLockExplanation": "Disable the device screen lock when Ente is in the foreground and there is a backup in progress. This is normally not needed, but may help big uploads and initial imports of large libraries complete faster.",
  "about": "About",
  "weAreOpenSource": "We are open source!",
  "privacy": "Privacy",
  "terms": "Terms",
  "checkForUpdates": "Check for updates",
  "checkStatus": "Check status",
  "checking": "Checking...",
  "youAreOnTheLatestVersion": "You are on the latest version",
  "account": "Account",
  "manageSubscription": "Manage subscription",
  "authToChangeYourEmail": "Please authenticate to change your email",
  "changePassword": "Change password",
  "authToChangeYourPassword": "Please authenticate to change your password",
  "emailVerificationToggle": "Email verification",
  "authToChangeEmailVerificationSetting": "Please authenticate to change email verification",
  "exportYourData": "Export your data",
  "logout": "Logout",
  "authToInitiateAccountDeletion": "Please authenticate to initiate account deletion",
  "areYouSureYouWantToLogout": "Are you sure you want to logout?",
  "yesLogout": "Yes, logout",
  "aNewVersionOfEnteIsAvailable": "A new version of Ente is available.",
  "update": "Update",
  "installManually": "Install manually",
  "criticalUpdateAvailable": "Critical update available",
  "updateAvailable": "Update available",
  "ignoreUpdate": "Ignore",
  "downloading": "Downloading...",
  "cannotDeleteSharedFiles": "Cannot delete shared files",
  "theDownloadCouldNotBeCompleted": "The download could not be completed",
  "retry": "Retry",
  "backedUpFolders": "Backed up folders",
  "backup": "Backup",
  "freeUpDeviceSpace": "Free up device space",
  "freeUpDeviceSpaceDesc": "Save space on your device by clearing files that have been already backed up.",
  "allClear": "✨ All clear",
  "noDeviceThatCanBeDeleted": "You've no files on this device that can be deleted",
  "removeDuplicates": "Remove duplicates",
  "removeDuplicatesDesc": "Review and remove files that are exact duplicates.",
  "viewLargeFiles": "Large files",
  "viewLargeFilesDesc": "View files that are consuming the most amount of storage.",
  "noDuplicates": "✨ No duplicates",
  "youveNoDuplicateFilesThatCanBeCleared": "You don't have any duplicate files that can be cleared",
  "success": "Success",
  "rateUs": "Rate us",
  "remindToEmptyDeviceTrash": "Also empty \"Recently Deleted\" from \"Settings\" -> \"Storage\" to claim the freed space",
  "youHaveSuccessfullyFreedUp": "You have successfully freed up {storageSaved}!",
  "@youHaveSuccessfullyFreedUp": {
    "description": "The text to display when the user has successfully freed up storage",
    "type": "text",
    "placeholders": {
      "storageSaved": {
        "example": "1.2 GB",
        "type": "String"
      }
    }
  },
  "remindToEmptyEnteTrash": "Also empty your \"Trash\" to claim the freed up space",
  "sparkleSuccess": "✨ Success",
  "duplicateFileCountWithStorageSaved": "You have cleaned up {count, plural, one{{count} duplicate file} other{{count} duplicate files}}, saving ({storageSaved}!)",
  "@duplicateFileCountWithStorageSaved": {
    "description": "The text to display when the user has successfully cleaned up duplicate files",
    "type": "text",
    "placeholders": {
      "count": {
        "example": "1",
        "type": "int"
      },
      "storageSaved": {
        "example": "1.2 GB",
        "type": "String"
      }
    }
  },
  "familyPlans": "Family plans",
  "referrals": "Referrals",
  "notifications": "Notifications",
  "sharedPhotoNotifications": "New shared photos",
  "sharedPhotoNotificationsExplanation": "Receive notifications when someone adds a photo to a shared album that you're a part of",
  "advanced": "Advanced",
  "general": "General",
  "security": "Security",
  "authToViewYourRecoveryKey": "Please authenticate to view your recovery key",
  "twofactor": "Two-factor",
  "authToConfigureTwofactorAuthentication": "Please authenticate to configure two-factor authentication",
  "lockscreen": "Lockscreen",
  "authToChangeLockscreenSetting": "Please authenticate to change lockscreen setting",
  "viewActiveSessions": "View active sessions",
  "authToViewYourActiveSessions": "Please authenticate to view your active sessions",
  "disableTwofactor": "Disable two-factor",
  "confirm2FADisable": "Are you sure you want to disable two-factor authentication?",
  "no": "No",
  "yes": "Yes",
  "social": "Social",
  "rateUsOnStore": "Rate us on {storeName}",
  "blog": "Blog",
  "merchandise": "Merchandise",
  "twitter": "Twitter",
  "mastodon": "Mastodon",
  "matrix": "Matrix",
  "discord": "Discord",
  "reddit": "Reddit",
  "yourStorageDetailsCouldNotBeFetched": "Your storage details could not be fetched",
  "reportABug": "Report a bug",
  "reportBug": "Report bug",
  "suggestFeatures": "Suggest features",
  "support": "Support",
  "theme": "Theme",
  "lightTheme": "Light",
  "darkTheme": "Dark",
  "systemTheme": "System",
  "freeTrial": "Free trial",
  "selectYourPlan": "Select your plan",
  "enteSubscriptionPitch": "Ente preserves your memories, so they're always available to you, even if you lose your device.",
  "enteSubscriptionShareWithFamily": "Your family can be added to your plan as well.",
  "currentUsageIs": "Current usage is ",
  "@currentUsageIs": {
    "description": "This text is followed by storage usage",
    "examples": [
      "Current usage is 1.2 GB"
    ],
    "type": "text"
  },
  "faqs": "FAQs",
  "renewsOn": "Subscription renews on {endDate}",
  "freeTrialValidTill": "Free trial valid till {endDate}",
  "validTill": "Valid till {endDate}",
  "addOnValidTill": "Your {storageAmount} add-on is valid till {endDate}",
  "playStoreFreeTrialValidTill": "Free trial valid till {endDate}.\nYou can choose a paid plan afterwards.",
  "subWillBeCancelledOn": "Your subscription will be cancelled on {endDate}",
  "subscription": "Subscription",
  "paymentDetails": "Payment details",
  "manageFamily": "Manage Family",
  "contactToManageSubscription": "Please contact us at support@ente.io to manage your {provider} subscription.",
  "renewSubscription": "Renew subscription",
  "cancelSubscription": "Cancel subscription",
  "areYouSureYouWantToRenew": "Are you sure you want to renew?",
  "yesRenew": "Yes, Renew",
  "areYouSureYouWantToCancel": "Are you sure you want to cancel?",
  "yesCancel": "Yes, cancel",
  "failedToRenew": "Failed to renew",
  "failedToCancel": "Failed to cancel",
  "twoMonthsFreeOnYearlyPlans": "2 months free on yearly plans",
  "monthly": "Monthly",
  "@monthly": {
    "description": "The text to display for monthly plans",
    "type": "text"
  },
  "yearly": "Yearly",
  "@yearly": {
    "description": "The text to display for yearly plans",
    "type": "text"
  },
  "confirmPlanChange": "Confirm plan change",
  "areYouSureYouWantToChangeYourPlan": "Are you sure you want to change your plan?",
  "youCannotDowngradeToThisPlan": "You cannot downgrade to this plan",
  "cancelOtherSubscription": "Please cancel your existing subscription from {paymentProvider} first",
  "@cancelOtherSubscription": {
    "description": "The text to display when the user has an existing subscription from a different payment provider",
    "type": "text",
    "placeholders": {
      "paymentProvider": {
        "example": "Apple",
        "type": "String"
      }
    }
  },
  "optionalAsShortAsYouLike": "Optional, as short as you like...",
  "send": "Send",
  "askCancelReason": "Your subscription was cancelled. Would you like to share the reason?",
  "thankYouForSubscribing": "Thank you for subscribing!",
  "yourPurchaseWasSuccessful": "Your purchase was successful",
  "yourPlanWasSuccessfullyUpgraded": "Your plan was successfully upgraded",
  "yourPlanWasSuccessfullyDowngraded": "Your plan was successfully downgraded",
  "yourSubscriptionWasUpdatedSuccessfully": "Your subscription was updated successfully",
  "googlePlayId": "Google Play ID",
  "appleId": "Apple ID",
  "playstoreSubscription": "PlayStore subscription",
  "appstoreSubscription": "AppStore subscription",
  "subAlreadyLinkedErrMessage": "Your {id} is already linked to another Ente account.\nIf you would like to use your {id} with this account, please contact our support''",
  "visitWebToManage": "Please visit web.ente.io to manage your subscription",
  "couldNotUpdateSubscription": "Could not update subscription",
  "pleaseContactSupportAndWeWillBeHappyToHelp": "Please contact support@ente.io and we will be happy to help!",
  "paymentFailed": "Payment failed",
  "paymentFailedTalkToProvider": "Please talk to {providerName} support if you were charged",
  "@paymentFailedTalkToProvider": {
    "description": "The text to display when the payment failed",
    "type": "text",
    "placeholders": {
      "providerName": {
        "example": "AppStore|PlayStore",
        "type": "String"
      }
    }
  },
  "continueOnFreeTrial": "Continue on free trial",
  "areYouSureYouWantToExit": "Are you sure you want to exit?",
  "thankYou": "Thank you",
  "failedToVerifyPaymentStatus": "Failed to verify payment status",
  "pleaseWaitForSometimeBeforeRetrying": "Please wait for sometime before retrying",
  "paymentFailedMessage": "Unfortunately your payment failed. Please contact support and we'll help you out!",
  "youAreOnAFamilyPlan": "You are on a family plan!",
  "contactFamilyAdmin": "Please contact <green>{familyAdminEmail}</green> to manage your subscription",
  "leaveFamily": "Leave family",
  "areYouSureThatYouWantToLeaveTheFamily": "Are you sure that you want to leave the family plan?",
  "leave": "Leave",
  "rateTheApp": "Rate the app",
  "startBackup": "Start backup",
  "noPhotosAreBeingBackedUpRightNow": "No photos are being backed up right now",
  "preserveMore": "Preserve more",
  "grantFullAccessPrompt": "Please allow access to all photos in the Settings app",
  "allowPermTitle": "Allow access to photos",
  "allowPermBody": "Please allow access to your photos from Settings so Ente can display and backup your library.",
  "openSettings": "Open Settings",
  "selectMorePhotos": "Select more photos",
  "existingUser": "Existing user",
  "privateBackups": "Private backups",
  "forYourMemories": "for your memories",
  "endtoendEncryptedByDefault": "End-to-end encrypted by default",
  "safelyStored": "Safely stored",
  "atAFalloutShelter": "at a fallout shelter",
  "designedToOutlive": "Designed to outlive",
  "available": "Available",
  "everywhere": "everywhere",
  "androidIosWebDesktop": "Android, iOS, Web, Desktop",
  "mobileWebDesktop": "Mobile, Web, Desktop",
  "newToEnte": "New to Ente",
  "pleaseLoginAgain": "Please login again",
  "autoLogoutMessage": "Due to technical glitch, you have been logged out. Our apologies for the inconvenience.",
  "yourSubscriptionHasExpired": "Your subscription has expired",
  "storageLimitExceeded": "Storage limit exceeded",
  "upgrade": "Upgrade",
  "raiseTicket": "Raise ticket",
  "@raiseTicket": {
    "description": "Button text for raising a support tickets in case of unhandled errors during backup",
    "type": "text"
  },
  "backupFailed": "Backup failed",
  "sorryBackupFailedDesc": "Sorry, we could not backup this file right now, we will retry later.",
  "couldNotBackUpTryLater": "We could not backup your data.\nWe will retry later.",
  "enteCanEncryptAndPreserveFilesOnlyIfYouGrant": "Ente can encrypt and preserve files only if you grant access to them",
  "pleaseGrantPermissions": "Please grant permissions",
  "grantPermission": "Grant permission",
  "privateSharing": "Private sharing",
  "shareOnlyWithThePeopleYouWant": "Share only with the people you want",
  "usePublicLinksForPeopleNotOnEnte": "Use public links for people not on Ente",
  "allowPeopleToAddPhotos": "Allow people to add photos",
  "shareAnAlbumNow": "Share an album now",
  "collectEventPhotos": "Collect event photos",
  "sessionExpired": "Session expired",
  "loggingOut": "Logging out...",
  "@onDevice": {
    "description": "The text displayed above folders/albums stored on device",
    "type": "text"
  },
  "onDevice": "On device",
  "@onEnte": {
    "description": "The text displayed above albums backed up to Ente",
    "type": "text"
  },
  "onEnte": "On <branding>ente</branding>",
  "name": "Name",
  "newest": "Newest",
  "lastUpdated": "Last updated",
  "deleteEmptyAlbums": "Delete empty albums",
  "deleteEmptyAlbumsWithQuestionMark": "Delete empty albums?",
  "deleteAlbumsDialogBody": "This will delete all empty albums. This is useful when you want to reduce the clutter in your album list.",
  "deleteProgress": "Deleting {currentlyDeleting} / {totalCount}",
  "genericProgress": "Processing {currentlyProcessing} / {totalCount}",
  "@genericProgress": {
    "description": "Generic progress text to display when processing multiple items",
    "type": "text",
    "placeholders": {
      "currentlyProcessing": {
        "example": "1",
        "type": "int"
      },
      "totalCount": {
        "example": "10",
        "type": "int"
      }
    }
  },
  "permanentlyDelete": "Permanently delete",
  "canOnlyCreateLinkForFilesOwnedByYou": "Can only create link for files owned by you",
  "publicLinkCreated": "Public link created",
  "youCanManageYourLinksInTheShareTab": "You can manage your links in the share tab.",
  "linkCopiedToClipboard": "Link copied to clipboard",
  "restore": "Restore",
  "@restore": {
    "description": "Display text for an action which triggers a restore of item from trash",
    "type": "text"
  },
  "moveToAlbum": "Move to album",
  "unhide": "Unhide",
  "unarchive": "Unarchive",
  "favorite": "Favorite",
  "removeFromFavorite": "Remove from favorites",
  "shareLink": "Share link",
  "createCollage": "Create collage",
  "saveCollage": "Save collage",
  "collageSaved": "Collage saved to gallery",
  "collageLayout": "Layout",
  "addToEnte": "Add to Ente",
  "addToAlbum": "Add to album",
  "delete": "Delete",
  "hide": "Hide",
  "share": "Share",
  "unhideToAlbum": "Unhide to album",
  "restoreToAlbum": "Restore to album",
  "moveItem": "{count, plural, =1 {Move item} other {Move items}}",
  "@moveItem": {
    "description": "Page title while moving one or more items to an album"
  },
  "addItem": "{count, plural, =1 {Add item} other {Add items}}",
  "@addItem": {
    "description": "Page title while adding one or more items to album"
  },
  "createOrSelectAlbum": "Create or select album",
  "selectAlbum": "Select album",
  "searchByAlbumNameHint": "Album name",
  "albumTitle": "Album title",
  "enterAlbumName": "Enter album name",
  "restoringFiles": "Restoring files...",
  "movingFilesToAlbum": "Moving files to album...",
  "unhidingFilesToAlbum": "Unhiding files to album",
  "canNotUploadToAlbumsOwnedByOthers": "Can not upload to albums owned by others",
  "uploadingFilesToAlbum": "Uploading files to album...",
  "addedSuccessfullyTo": "Added successfully to  {albumName}",
  "movedSuccessfullyTo": "Moved successfully to {albumName}",
  "thisAlbumAlreadyHDACollaborativeLink": "This album already has a collaborative link",
  "collaborativeLinkCreatedFor": "Collaborative link created for {albumName}",
  "askYourLovedOnesToShare": "Ask your loved ones to share",
  "invite": "Invite",
  "shareYourFirstAlbum": "Share your first album",
  "sharedWith": "Shared with {emailIDs}",
  "sharedWithMe": "Shared with me",
  "sharedByMe": "Shared by me",
  "doubleYourStorage": "Double your storage",
  "referFriendsAnd2xYourPlan": "Refer friends and 2x your plan",
  "shareAlbumHint": "Open an album and tap the share button on the top right to share.",
  "itemsShowTheNumberOfDaysRemainingBeforePermanentDeletion": "Items show the number of days remaining before permanent deletion",
  "trashDaysLeft": "{count, plural, =0 {Soon} =1 {1 day} other {{count} days}}",
  "@trashDaysLeft": {
    "description": "Text to indicate number of days remaining before permanent deletion",
    "placeholders": {
      "count": {
        "example": "1|2|3",
        "type": "int"
      }
    }
  },
  "deleteAll": "Delete All",
  "renameAlbum": "Rename album",
  "convertToAlbum": "Convert to album",
  "setCover": "Set cover",
  "@setCover": {
    "description": "Text to set cover photo for an album"
  },
  "sortAlbumsBy": "Sort by",
  "sortNewestFirst": "Newest first",
  "sortOldestFirst": "Oldest first",
  "rename": "Rename",
  "leaveSharedAlbum": "Leave shared album?",
  "leaveAlbum": "Leave album",
  "photosAddedByYouWillBeRemovedFromTheAlbum": "Photos added by you will be removed from the album",
  "youveNoFilesInThisAlbumThatCanBeDeleted": "You've no files in this album that can be deleted",
  "youDontHaveAnyArchivedItems": "You don't have any archived items.",
  "ignoredFolderUploadReason": "Some files in this album are ignored from upload because they had previously been deleted from Ente.",
  "resetIgnoredFiles": "Reset ignored files",
  "deviceFilesAutoUploading": "Files added to this device album will automatically get uploaded to Ente.",
  "turnOnBackupForAutoUpload": "Turn on backup to automatically upload files added to this device folder to Ente.",
  "noHiddenPhotosOrVideos": "No hidden photos or videos",
  "toHideAPhotoOrVideo": "To hide a photo or video",
  "openTheItem": "• Open the item",
  "clickOnTheOverflowMenu": "• Click on the overflow menu",
  "click": "• Click",
  "nothingToSeeHere": "Nothing to see here! 👀",
  "unarchiveAlbum": "Unarchive album",
  "archiveAlbum": "Archive album",
  "calculating": "Calculating...",
  "pleaseWaitDeletingAlbum": "Please wait, deleting album",
  "searchByExamples": "• Album names (e.g. \"Camera\")\n• Types of files (e.g. \"Videos\", \".gif\")\n• Years and months (e.g. \"2022\", \"January\")\n• Holidays (e.g. \"Christmas\")\n• Photo descriptions (e.g. “#fun”)",
  "youCanTrySearchingForADifferentQuery": "You can try searching for a different query.",
  "noResultsFound": "No results found",
  "addedBy": "Added by {emailOrName}",
  "loadingExifData": "Loading EXIF data...",
  "viewAllExifData": "View all EXIF data",
  "noExifData": "No EXIF data",
  "thisImageHasNoExifData": "This image has no exif data",
  "exif": "EXIF",
  "noResults": "No results",
  "weDontSupportEditingPhotosAndAlbumsThatYouDont": "We don't support editing photos and albums that you don't own yet",
  "failedToFetchOriginalForEdit": "Failed to fetch original for edit",
  "close": "Close",
  "setAs": "Set as",
  "fileSavedToGallery": "File saved to gallery",
  "filesSavedToGallery": "Files saved to gallery",
  "fileFailedToSaveToGallery": "Failed to save file to gallery",
  "download": "Download",
  "pressAndHoldToPlayVideo": "Press and hold to play video",
  "pressAndHoldToPlayVideoDetailed": "Press and hold on the image to  play video",
  "downloadFailed": "Download failed",
  "deduplicateFiles": "Deduplicate Files",
  "deselectAll": "Deselect all",
  "reviewDeduplicateItems": "Please review and delete the items you believe are duplicates.",
  "clubByCaptureTime": "Club by capture time",
  "clubByFileName": "Club by file name",
  "count": "Count",
  "totalSize": "Total size",
  "longpressOnAnItemToViewInFullscreen": "Long-press on an item to view in full-screen",
  "decryptingVideo": "Decrypting video...",
  "authToViewYourMemories": "Please authenticate to view your memories",
  "unlock": "Unlock",
  "freeUpSpace": "Free up space",
  "freeUpSpaceSaving": "{count, plural, =1 {It can be deleted from the device to free up {formattedSize}} other {They can be deleted from the device to free up {formattedSize}}}",
  "filesBackedUpInAlbum": "{count, plural, one {1 file} other {{formattedNumber} files}} in this album has been backed up safely",
  "@filesBackedUpInAlbum": {
    "description": "Text to tell user how many files have been backed up in the album",
    "placeholders": {
      "count": {
        "example": "1",
        "type": "int"
      },
      "formattedNumber": {
        "content": "{formattedNumber}",
        "example": "1,000",
        "type": "String"
      }
    }
  },
  "filesBackedUpFromDevice": "{count, plural, one {1 file} other {{formattedNumber} files}} on this device have been backed up safely",
  "@filesBackedUpFromDevice": {
    "description": "Text to tell user how many files have been backed up from this device",
    "placeholders": {
      "count": {
        "example": "1",
        "type": "int"
      },
      "formattedNumber": {
        "content": "{formattedNumber}",
        "example": "1,000",
        "type": "String"
      }
    }
  },
  "@freeUpSpaceSaving": {
    "description": "Text to tell user how much space they can free up by deleting items from the device"
  },
  "freeUpAccessPostDelete": "You can still access {count, plural, =1 {it} other {them}} on Ente as long as you have an active subscription",
  "@freeUpAccessPostDelete": {
    "placeholders": {
      "count": {
        "example": "1",
        "type": "int"
      }
    }
  },
  "freeUpAmount": "Free up {sizeInMBorGB}",
  "thisEmailIsAlreadyInUse": "This email is already in use",
  "incorrectCode": "Incorrect code",
  "authenticationFailedPleaseTryAgain": "Authentication failed, please try again",
  "verificationFailedPleaseTryAgain": "Verification failed, please try again",
  "authenticating": "Authenticating...",
  "authenticationSuccessful": "Authentication successful!",
  "incorrectRecoveryKey": "Incorrect recovery key",
  "theRecoveryKeyYouEnteredIsIncorrect": "The recovery key you entered is incorrect",
  "twofactorAuthenticationSuccessfullyReset": "Two-factor authentication successfully reset",
  "pleaseVerifyTheCodeYouHaveEntered": "Please verify the code you have entered",
  "pleaseContactSupportIfTheProblemPersists": "Please contact support if the problem persists",
  "twofactorAuthenticationHasBeenDisabled": "Two-factor authentication has been disabled",
  "sorryTheCodeYouveEnteredIsIncorrect": "Sorry, the code you've entered is incorrect",
  "yourVerificationCodeHasExpired": "Your verification code has expired",
  "emailChangedTo": "Email changed to {newEmail}",
  "verifying": "Verifying...",
  "disablingTwofactorAuthentication": "Disabling two-factor authentication...",
  "allMemoriesPreserved": "All memories preserved",
  "loadingGallery": "Loading gallery...",
  "syncing": "Syncing...",
  "encryptingBackup": "Encrypting backup...",
  "syncStopped": "Sync stopped",
  "syncProgress": "{completed}/{total} memories preserved",
  "uploadingMultipleMemories": "Preserving {count} memories...",
  "@uploadingMultipleMemories": {
    "description": "Text to tell user how many memories are being preserved",
    "placeholders": {
      "count": {
        "type": "String"
      }
    }
  },
  "uploadingSingleMemory": "Preserving 1 memory...",
  "@syncProgress": {
    "description": "Text to tell user how many memories have been preserved",
    "placeholders": {
      "completed": {
        "type": "String"
      },
      "total": {
        "type": "String"
      }
    }
  },
  "archiving": "Archiving...",
  "unarchiving": "Unarchiving...",
  "successfullyArchived": "Successfully archived",
  "successfullyUnarchived": "Successfully unarchived",
  "renameFile": "Rename file",
  "enterFileName": "Enter file name",
  "filesDeleted": "Files deleted",
  "selectedFilesAreNotOnEnte": "Selected files are not on Ente",
  "thisActionCannotBeUndone": "This action cannot be undone",
  "emptyTrash": "Empty trash?",
  "permDeleteWarning": "All items in trash will be permanently deleted\n\nThis action cannot be undone",
  "empty": "Empty",
  "couldNotFreeUpSpace": "Could not free up space",
  "permanentlyDeleteFromDevice": "Permanently delete from device?",
  "someOfTheFilesYouAreTryingToDeleteAre": "Some of the files you are trying to delete are only available on your device and cannot be recovered if deleted",
  "theyWillBeDeletedFromAllAlbums": "They will be deleted from all albums.",
  "someItemsAreInBothEnteAndYourDevice": "Some items are in both Ente and your device.",
  "selectedItemsWillBeDeletedFromAllAlbumsAndMoved": "Selected items will be deleted from all albums and moved to trash.",
  "theseItemsWillBeDeletedFromYourDevice": "These items will be deleted from your device.",
  "itLooksLikeSomethingWentWrongPleaseRetryAfterSome": "It looks like something went wrong. Please retry after some time. If the error persists, please contact our support team.",
  "error": "Error",
  "tempErrorContactSupportIfPersists": "It looks like something went wrong. Please retry after some time. If the error persists, please contact our support team.",
  "networkHostLookUpErr": "Unable to connect to Ente, please check your network settings and contact support if the error persists.",
  "networkConnectionRefusedErr": "Unable to connect to Ente, please retry after sometime. If the error persists, please contact support.",
  "cachedData": "Cached data",
  "clearCaches": "Clear caches",
  "remoteImages": "Remote images",
  "remoteVideos": "Remote videos",
  "remoteThumbnails": "Remote thumbnails",
  "pendingSync": "Pending sync",
  "localGallery": "Local gallery",
  "todaysLogs": "Today's logs",
  "viewLogs": "View logs",
  "logsDialogBody": "This will send across logs to help us debug your issue. Please note that file names will be included to help track issues with specific files.",
  "preparingLogs": "Preparing logs...",
  "emailYourLogs": "Email your logs",
  "pleaseSendTheLogsTo": "Please send the logs to \n{toEmail}",
  "copyEmailAddress": "Copy email address",
  "exportLogs": "Export logs",
  "pleaseEmailUsAt": "Please email us at {toEmail}",
  "dismiss": "Dismiss",
  "didYouKnow": "Did you know?",
  "loadingMessage": "Loading your photos...",
  "loadMessage1": "You can share your subscription with your family",
  "loadMessage2": "We have preserved over 200 million memories so far",
  "loadMessage3": "We keep 3 copies of your data, one in an underground fallout shelter",
  "loadMessage4": "All our apps are open source",
  "loadMessage5": "Our source code and cryptography have been externally audited",
  "loadMessage6": "You can share links to your albums with your loved ones",
  "loadMessage7": "Our mobile apps run in the background to encrypt and backup any new photos you click",
  "loadMessage8": "web.ente.io has a slick uploader",
  "loadMessage9": "We use Xchacha20Poly1305 to safely encrypt your data",
  "photoDescriptions": "Photo descriptions",
  "fileTypesAndNames": "File types and names",
  "location": "Location",
  "moments": "Moments",
  "searchFaceEmptySection": "People will be shown here once indexing is done",
  "searchDatesEmptySection": "Search by a date, month or year",
  "searchLocationEmptySection": "Group photos that are taken within some radius of a photo",
  "searchPeopleEmptySection": "Invite people, and you'll see all photos shared by them here",
  "searchAlbumsEmptySection": "Albums",
  "searchFileTypesAndNamesEmptySection": "File types and names",
  "searchCaptionEmptySection": "Add descriptions like \"#trip\" in photo info to quickly find them here",
  "language": "Language",
  "selectLanguage": "Select Language",
  "locationName": "Location name",
  "addLocation": "Add location",
  "groupNearbyPhotos": "Group nearby photos",
  "kiloMeterUnit": "km",
  "addLocationButton": "Add",
  "radius": "Radius",
  "locationTagFeatureDescription": "A location tag groups all photos that were taken within some radius of a photo",
  "galleryMemoryLimitInfo": "Up to 1000 memories shown in gallery",
  "save": "Save",
  "centerPoint": "Center point",
  "pickCenterPoint": "Pick center point",
  "useSelectedPhoto": "Use selected photo",
  "resetToDefault": "Reset to default",
  "@resetToDefault": {
    "description": "Button text to reset cover photo to default"
  },
  "edit": "Edit",
  "deleteLocation": "Delete location",
  "rotateLeft": "Rotate left",
  "flip": "Flip",
  "rotateRight": "Rotate right",
  "saveCopy": "Save copy",
  "light": "Light",
  "color": "Color",
  "yesDiscardChanges": "Yes, discard changes",
  "doYouWantToDiscardTheEditsYouHaveMade": "Do you want to discard the edits you have made?",
  "saving": "Saving...",
  "editsSaved": "Edits saved",
  "oopsCouldNotSaveEdits": "Oops, could not save edits",
  "distanceInKMUnit": "km",
  "@distanceInKMUnit": {
    "description": "Unit for distance in km"
  },
  "dayToday": "Today",
  "dayYesterday": "Yesterday",
  "storage": "Storage",
  "usedSpace": "Used space",
  "storageBreakupFamily": "Family",
  "storageBreakupYou": "You",
  "@storageBreakupYou": {
    "description": "Label to indicate how much storage you are using when you are part of a family plan"
  },
  "storageUsageInfo": "{usedAmount} {usedStorageUnit} of {totalAmount} {totalStorageUnit} used",
  "@storageUsageInfo": {
    "description": "Example: 1.2 GB of 2 GB used or 100 GB or 2TB used"
  },
  "availableStorageSpace": "{freeAmount} {storageUnit} free",
  "appVersion": "Version: {versionValue}",
  "verifyIDLabel": "Verify",
  "fileInfoAddDescHint": "Add a description...",
  "editLocationTagTitle": "Edit location",
  "setLabel": "Set",
  "@setLabel": {
    "description": "Label of confirm button to add a new custom radius to the radius selector of a location tag"
  },
  "setRadius": "Set radius",
  "familyPlanPortalTitle": "Family",
  "familyPlanOverview": "Add 5 family members to your existing plan without paying extra.\n\nEach member gets their own private space, and cannot see each other's files unless they're shared.\n\nFamily plans are available to customers who have a paid Ente subscription.\n\nSubscribe now to get started!",
  "androidBiometricHint": "Verify identity",
  "@androidBiometricHint": {
    "description": "Hint message advising the user how to authenticate with biometrics. It is used on Android side. Maximum 60 characters."
  },
  "androidBiometricNotRecognized": "Not recognized. Try again.",
  "@androidBiometricNotRecognized": {
    "description": "Message to let the user know that authentication was failed. It is used on Android side. Maximum 60 characters."
  },
  "androidBiometricSuccess": "Success",
  "@androidBiometricSuccess": {
    "description": "Message to let the user know that authentication was successful. It is used on Android side. Maximum 60 characters."
  },
  "androidCancelButton": "Cancel",
  "@androidCancelButton": {
    "description": "Message showed on a button that the user can click to leave the current dialog. It is used on Android side. Maximum 30 characters."
  },
  "androidSignInTitle": "Authentication required",
  "@androidSignInTitle": {
    "description": "Message showed as a title in a dialog which indicates the user that they need to scan biometric to continue. It is used on Android side. Maximum 60 characters."
  },
  "androidBiometricRequiredTitle": "Biometric required",
  "@androidBiometricRequiredTitle": {
    "description": "Message showed as a title in a dialog which indicates the user has not set up biometric authentication on their device. It is used on Android side. Maximum 60 characters."
  },
  "androidDeviceCredentialsRequiredTitle": "Device credentials required",
  "@androidDeviceCredentialsRequiredTitle": {
    "description": "Message showed as a title in a dialog which indicates the user has not set up credentials authentication on their device. It is used on Android side. Maximum 60 characters."
  },
  "androidDeviceCredentialsSetupDescription": "Device credentials required",
  "@androidDeviceCredentialsSetupDescription": {
    "description": "Message advising the user to go to the settings and configure device credentials on their device. It shows in a dialog on Android side."
  },
  "goToSettings": "Go to settings",
  "@goToSettings": {
    "description": "Message showed on a button that the user can click to go to settings pages from the current dialog. It is used on both Android and iOS side. Maximum 30 characters."
  },
  "androidGoToSettingsDescription": "Biometric authentication is not set up on your device. Go to 'Settings > Security' to add biometric authentication.",
  "@androidGoToSettingsDescription": {
    "description": "Message advising the user to go to the settings and configure biometric on their device. It shows in a dialog on Android side."
  },
  "iOSLockOut": "Biometric authentication is disabled. Please lock and unlock your screen to enable it.",
  "@iOSLockOut": {
    "description": "Message advising the user to re-enable biometrics on their device. It shows in a dialog on iOS side."
  },
  "iOSGoToSettingsDescription": "Biometric authentication is not set up on your device. Please either enable Touch ID or Face ID on your phone.",
  "@iOSGoToSettingsDescription": {
    "description": "Message advising the user to go to the settings and configure Biometrics for their device. It shows in a dialog on iOS side."
  },
  "iOSOkButton": "OK",
  "@iOSOkButton": {
    "description": "Message showed on a button that the user can click to leave the current dialog. It is used on iOS side. Maximum 30 characters."
  },
  "openstreetmapContributors": "OpenStreetMap contributors",
  "hostedAtOsmFrance": "Hosted at OSM France",
  "map": "Map",
  "@map": {
    "description": "Label for the map view"
  },
  "maps": "Maps",
  "enableMaps": "Enable Maps",
  "enableMapsDesc": "This will show your photos on a world map.\n\nThis map is hosted by Open Street Map, and the exact locations of your photos are never shared.\n\nYou can disable this feature anytime from Settings.",
  "quickLinks": "Quick links",
  "selectItemsToAdd": "Select items to add",
  "addSelected": "Add selected",
  "addFromDevice": "Add from device",
  "addPhotos": "Add photos",
  "noPhotosFoundHere": "No photos found here",
  "zoomOutToSeePhotos": "Zoom out to see photos",
  "noImagesWithLocation": "No images with location",
  "unpinAlbum": "Unpin album",
  "pinAlbum": "Pin album",
  "create": "Create",
  "viewAll": "View all",
  "nothingSharedWithYouYet": "Nothing shared with you yet",
  "noAlbumsSharedByYouYet": "No albums shared by you yet",
  "sharedWithYou": "Shared with you",
  "sharedByYou": "Shared by you",
  "inviteYourFriendsToEnte": "Invite your friends to Ente",
  "failedToDownloadVideo": "Failed to download video",
  "hiding": "Hiding...",
  "unhiding": "Unhiding...",
  "successfullyHid": "Successfully hid",
  "successfullyUnhid": "Successfully unhid",
  "crashReporting": "Crash reporting",
  "resumableUploads": "Resumable uploads",
  "addToHiddenAlbum": "Add to hidden album",
  "moveToHiddenAlbum": "Move to hidden album",
  "fileTypes": "File types",
  "deleteConfirmDialogBody": "This account is linked to other Ente apps, if you use any. Your uploaded data, across all Ente apps, will be scheduled for deletion, and your account will be permanently deleted.",
  "hearUsWhereTitle": "How did you hear about Ente? (optional)",
  "hearUsExplanation": "We don't track app installs. It'd help if you told us where you found us!",
  "viewAddOnButton": "View add-ons",
  "addOns": "Add-ons",
  "addOnPageSubtitle": "Details of add-ons",
  "yourMap": "Your map",
  "modifyYourQueryOrTrySearchingFor": "Modify your query, or try searching for",
  "blackFridaySale": "Black Friday Sale",
  "upto50OffUntil4thDec": "Upto 50% off, until 4th Dec.",
  "photos": "Photos",
  "videos": "Videos",
  "livePhotos": "Live Photos",
  "searchHint1": "Fast, on-device search",
  "searchHint2": "Photo dates, descriptions",
  "searchHint3": "Albums, file names, and types",
  "searchHint4": "Location",
  "searchHint5": "Coming soon: Faces & magic search ✨",
  "addYourPhotosNow": "Add your photos now",
  "searchResultCount": "{count, plural, one{{count} result found} other{{count} results found}}",
  "@searchResultCount": {
    "description": "Text to tell user how many results were found for their search query",
    "placeholders": {
      "count": {
        "example": "1|2|3",
        "type": "int"
      }
    }
  },
  "faces": "Faces",
  "people": "People",
  "contents": "Contents",
  "addNew": "Add new",
  "@addNew": {
    "description": "Text to add a new item (location tag, album, caption etc)"
  },
  "contacts": "Contacts",
  "noInternetConnection": "No internet connection",
  "pleaseCheckYourInternetConnectionAndTryAgain": "Please check your internet connection and try again.",
  "signOutFromOtherDevices": "Sign out from other devices",
  "signOutOtherBody": "If you think someone might know your password, you can force all other devices using your account to sign out.",
  "signOutOtherDevices": "Sign out other devices",
  "doNotSignOut": "Do not sign out",
  "editLocation": "Edit location",
  "selectALocation": "Select a location",
  "selectALocationFirst": "Select a location first",
  "changeLocationOfSelectedItems": "Change location of selected items?",
  "editsToLocationWillOnlyBeSeenWithinEnte": "Edits to location will only be seen within Ente",
  "cleanUncategorized": "Clean Uncategorized",
  "cleanUncategorizedDescription": "Remove all files from Uncategorized that are present in other albums",
  "waitingForVerification": "Waiting for verification...",
  "passkey": "Passkey",
  "passkeyAuthTitle": "Passkey verification",
  "loginWithTOTP": "Login with TOTP",
  "passKeyPendingVerification": "Verification is still pending",
  "loginSessionExpired": "Session expired",
  "loginSessionExpiredDetails": "Your session has expired. Please login again.",
  "verifyPasskey": "Verify passkey",
  "playOnTv": "Play album on TV",
  "pair": "Pair",
  "deviceNotFound": "Device not found",
  "castInstruction": "Visit cast.ente.io on the device you want to pair.\n\nEnter the code below to play the album on your TV.",
  "deviceCodeHint": "Enter the code",
  "joinDiscord": "Join Discord",
  "locations": "Locations",
  "addAName": "Add a name",
  "findThemQuickly": "Find them quickly",
  "@findThemQuickly": {
    "description": "Subtitle to indicate that the user can find people quickly by name"
  },
  "findPeopleByName": "Find people quickly by name",
  "addViewers": "{count, plural, =0 {Add viewer} =1 {Add viewer} other {Add viewers}}",
  "addCollaborators": "{count, plural, =0 {Add collaborator} =1 {Add collaborator} other {Add collaborators}}",
  "longPressAnEmailToVerifyEndToEndEncryption": "Long press an email to verify end to end encryption.",
  "developerSettingsWarning": "Are you sure that you want to modify Developer settings?",
  "developerSettings": "Developer settings",
  "serverEndpoint": "Server endpoint",
  "invalidEndpoint": "Invalid endpoint",
  "invalidEndpointMessage": "Sorry, the endpoint you entered is invalid. Please enter a valid endpoint and try again.",
  "endpointUpdatedMessage": "Endpoint updated successfully",
  "customEndpoint": "Connected to {endpoint}",
  "createCollaborativeLink": "Create collaborative link",
  "search": "Search",
  "enterPersonName": "Enter person name",
  "editEmailAlreadyLinked": "This email is already linked to {name}.",
  "viewPersonToUnlink": "View {name} to unlink",
  "enterName": "Enter name",
  "savePerson": "Save person",
  "editPerson": "Edit person",
  "mergedPhotos": "Merged photos",
  "orMergeWithExistingPerson": "Or merge with existing",
  "enterDateOfBirth": "Birthday (optional)",
  "birthday": "Birthday",
  "removePersonLabel": "Remove person label",
  "autoPairDesc": "Auto pair works only with devices that support Chromecast.",
  "manualPairDesc": "Pair with PIN works with any screen you wish to view your album on.",
  "connectToDevice": "Connect to device",
  "autoCastDialogBody": "You'll see available Cast devices here.",
  "autoCastiOSPermission": "Make sure Local Network permissions are turned on for the Ente Photos app, in Settings.",
  "noDeviceFound": "No device found",
  "stopCastingTitle": "Stop casting",
  "stopCastingBody": "Do you want to stop casting?",
  "castIPMismatchTitle": "Failed to cast album",
  "castIPMismatchBody": "Please make sure you are on the same network as the TV.",
  "pairingComplete": "Pairing complete",
  "savingEdits": "Saving edits...",
  "autoPair": "Auto pair",
  "pairWithPin": "Pair with PIN",
  "faceRecognition": "Face recognition",
  "foundFaces": "Found faces",
  "clusteringProgress": "Clustering progress",
  "trim": "Trim",
  "crop": "Crop",
  "rotate": "Rotate",
  "left": "Left",
  "right": "Right",
  "whatsNew": "What's new",
  "reviewSuggestions": "Review suggestions",
  "review": "Review",
  "useAsCover": "Use as cover",
  "notPersonLabel": "Not {name}?",
  "@notPersonLabel": {
    "description": "Label to indicate that the person in the photo is not the person whose name is mentioned",
    "placeholders": {
      "name": {
        "content": "{name}",
        "type": "String"
      }
    }
  },
  "enable": "Enable",
  "enabled": "Enabled",
  "moreDetails": "More details",
  "enableMLIndexingDesc": "Ente supports on-device machine learning for face recognition, magic search and other advanced search features",
  "magicSearchHint": "Magic search allows to search photos by their contents, e.g. 'flower', 'red car', 'identity documents'",
  "panorama": "Panorama",
  "reenterPassword": "Re-enter password",
  "reenterPin": "Re-enter PIN",
  "deviceLock": "Device lock",
  "pinLock": "PIN lock",
  "next": "Next",
  "setNewPassword": "Set new password",
  "enterPin": "Enter PIN",
  "setNewPin": "Set new PIN",
  "appLock": "App lock",
  "noSystemLockFound": "No system lock found",
  "tapToUnlock": "Tap to unlock",
  "tooManyIncorrectAttempts": "Too many incorrect attempts",
  "videoInfo": "Video Info",
  "autoLock": "Auto lock",
  "immediately": "Immediately",
  "autoLockFeatureDescription": "Time after which the app locks after being put in the background",
  "hideContent": "Hide content",
  "hideContentDescriptionAndroid": "Hides app content in the app switcher and disables screenshots",
  "hideContentDescriptionIos": "Hides app content in the app switcher",
  "passwordStrengthInfo": "Password strength is calculated considering the length of the password, used characters, and whether or not the password appears in the top 10,000 most used passwords",
  "noQuickLinksSelected": "No quick links selected",
  "pleaseSelectQuickLinksToRemove": "Please select quick links to remove",
  "removePublicLinks": "Remove public links",
  "thisWillRemovePublicLinksOfAllSelectedQuickLinks": "This will remove public links of all selected quick links.",
  "guestView": "Guest view",
  "guestViewEnablePreSteps": "To enable guest view, please setup device passcode or screen lock in your system settings.",
  "nameTheAlbum": "Name the album",
  "collectPhotosDescription": "Create a link where your friends can upload photos in original quality.",
  "collect": "Collect",
  "appLockDescriptions": "Choose between your device's default lock screen and a custom lock screen with a PIN or password.",
  "toEnableAppLockPleaseSetupDevicePasscodeOrScreen": "To enable app lock, please setup device passcode or screen lock in your system settings.",
  "authToViewPasskey": "Please authenticate to view your passkey",
  "loopVideoOn": "Loop video on",
  "loopVideoOff": "Loop video off",
  "localSyncErrorMessage": "Looks like something went wrong since local photos sync is taking more time than expected. Please reach out to our support team",
  "showPerson": "Show person",
  "sort": "Sort",
  "mostRecent": "Most recent",
  "mostRelevant": "Most relevant",
  "loadingYourPhotos": "Loading your photos...",
  "processingImport": "Processing {folderName}...",
  "personName": "Person name",
  "addNewPerson": "Add new person",
  "addNameOrMerge": "Add name or merge",
  "mergeWithExisting": "Merge with existing",
  "newPerson": "New person",
  "addName": "Add name",
  "add": "Add",
  "extraPhotosFoundFor": "Extra photos found for {text}",
  "@extraPhotosFoundFor": {
    "placeholders": {
      "text": {
        "type": "String"
      }
    }
  },
  "extraPhotosFound": "Extra photos found",
  "configuration": "Configuration",
  "localIndexing": "Local indexing",
  "processed": "Processed",
  "resetPerson": "Remove",
  "areYouSureYouWantToResetThisPerson": "Are you sure you want to reset this person?",
  "allPersonGroupingWillReset": "All groupings for this person will be reset, and you will lose all suggestions made for this person",
  "yesResetPerson": "Yes, reset person",
  "onlyThem": "Only them",
  "checkingModels": "Checking models...",
  "enableMachineLearningBanner": "Enable machine learning for magic search and face recognition",
  "searchDiscoverEmptySection": "Images will be shown here once processing and syncing is complete",
  "searchPersonsEmptySection": "People will be shown here once processing and syncing is complete",
  "viewersSuccessfullyAdded": "{count, plural, =0 {Added 0 viewers} =1 {Added 1 viewer} other {Added {count} viewers}}",
  "@viewersSuccessfullyAdded": {
    "placeholders": {
      "count": {
        "type": "int",
        "example": "2"
      }
    },
    "description": "Number of viewers that were successfully added to an album."
  },
  "collaboratorsSuccessfullyAdded": "{count, plural, =0 {Added 0 collaborator} =1 {Added 1 collaborator} other {Added {count} collaborators}}",
  "@collaboratorsSuccessfullyAdded": {
    "placeholders": {
      "count": {
        "type": "int",
        "example": "2"
      }
    },
    "description": "Number of collaborators that were successfully added to an album."
  },
  "accountIsAlreadyConfigured": "Account is already configured.",
  "sessionIdMismatch": "Session ID mismatch",
  "@sessionIdMismatch": {
    "description": "In passkey page, deeplink is ignored because of session ID mismatch."
  },
  "failedToFetchActiveSessions": "Failed to fetch active sessions",
  "@failedToFetchActiveSessions": {
    "description": "In session page, warn user (in toast) that active sessions could not be fetched."
  },
  "failedToRefreshStripeSubscription": "Failed to refresh subscription",
  "failedToPlayVideo": "Failed to play video",
  "uploadIsIgnoredDueToIgnorereason": "Upload is ignored due to {ignoreReason}",
  "@uploadIsIgnoredDueToIgnorereason": {
    "placeholders": {
      "ignoreReason": {
        "type": "String",
        "example": "no network"
      }
    }
  },
  "typeOfGallerGallerytypeIsNotSupportedForRename": "Type of gallery {galleryType} is not supported for rename",
  "@typeOfGallerGallerytypeIsNotSupportedForRename": {
    "placeholders": {
      "galleryType": {
        "type": "String",
        "example": "no network"
      }
    }
  },
  "tapToUploadIsIgnoredDue": "Tap to upload, upload is currently ignored due to {ignoreReason}",
  "@tapToUploadIsIgnoredDue": {
    "description": "Shown in upload icon widet, inside a tooltip.",
    "placeholders": {
      "ignoreReason": {
        "type": "String",
        "example": "no network"
      }
    }
  },
  "tapToUpload": "Tap to upload",
  "@tapToUpload": {
    "description": "Shown in upload icon widet, inside a tooltip."
  },
  "info": "Info",
  "addFiles": "Add Files",
  "castAlbum": "Cast album",
  "imageNotAnalyzed": "Image not analyzed",
  "noFacesFound": "No faces found",
  "fileNotUploadedYet": "File not uploaded yet",
  "noSuggestionsForPerson": "No suggestions for {personName}",
  "@noSuggestionsForPerson": {
    "placeholders": {
      "personName": {
        "type": "String",
        "example": "Alice"
      }
    }
  },
  "month": "month",
  "yearShort": "yr",
  "@yearShort": {
    "description": "Appears in pricing page (/yr)"
  },
  "currentlyRunning": "currently running",
  "ignored": "ignored",
  "photosCount": "{count, plural, =0 {0 photos} =1 {1 photo} other {{count} photos}}",
  "@photosCount": {
    "placeholders": {
      "count": {
        "type": "int",
        "example": "2"
      }
    }
  },
  "file": "File",
  "searchSectionsLengthMismatch": "Sections length mismatch: {snapshotLength} != {searchLength}",
  "@searchSectionsLengthMismatch": {
    "description": "Appears in search tab page",
    "placeholders": {
      "snapshotLength": {
        "type": "int",
        "example": "1"
      },
      "searchLength": {
        "type": "int",
        "example": "2"
      }
    }
  },
  "selectMailApp": "Select mail app",
  "selectAllShort": "All",
  "@selectAllShort": {
    "description": "Text that appears in bottom right when you start to select multiple photos. When clicked, it selects all photos."
  },
  "selectCoverPhoto": "Select cover photo",
  "newLocation": "New location",
  "faceNotClusteredYet": "Face not clustered yet, please come back later",
  "theLinkYouAreTryingToAccessHasExpired": "The link you are trying to access has expired.",
  "openFile": "Open file",
  "backupFile": "Backup file",
  "openAlbumInBrowser": "Open album in browser",
  "openAlbumInBrowserTitle": "Please use the web app to add photos to this album",
  "allow": "Allow",
  "allowAppToOpenSharedAlbumLinks": "Allow app to open shared album links",
  "seePublicAlbumLinksInApp": "See public album links in app",
  "emergencyContacts": "Emergency Contacts",
  "acceptTrustInvite": "Accept Invite",
  "declineTrustInvite": "Decline Invite",
  "removeYourselfAsTrustedContact": "Remove yourself as trusted contact",
  "legacy": "Legacy",
  "legacyPageDesc": "Legacy allows trusted contacts to access your account in your absence.",
  "legacyPageDesc2": "Trusted contacts can initiate account recovery, and if not blocked within 30 days, reset your password and access your account.",
  "legacyAccounts": "Legacy accounts",
  "trustedContacts": "Trusted contacts",
  "addTrustedContact": "Add Trusted Contact",
  "removeInvite": "Remove invite",
  "recoveryWarning": "A trusted contact is trying to access your account",
  "rejectRecovery": "Reject recovery",
  "recoveryInitiated": "Recovery initiated",
  "recoveryInitiatedDesc": "You can access the account after {days} days. A notification will be sent to {email}.",
  "@recoveryInitiatedDesc": {
    "placeholders": {
      "days": {
        "type": "int",
        "example": "30"
      },
      "email": {
        "type": "String",
        "example": "me@example.com"
      }
    }
  },
  "cancelAccountRecovery": "Cancel recovery",
  "recoveryAccount": "Recover account",
  "cancelAccountRecoveryBody": "Are you sure you want to cancel recovery?",
  "startAccountRecoveryTitle": "Start recovery",
  "whyAddTrustContact": "Trusted contact can help in recovering your data.",
  "recoveryReady": "You can now recover {email}'s account by setting a new password.",
  "@recoveryReady": {
    "placeholders": {
      "email": {
        "type": "String",
        "example": "me@example.com"
      }
    }
  },
  "recoveryWarningBody": "{email} is trying to recover your account.",
  "trustedInviteBody": "You have been invited to be a legacy contact by {email}.",
  "warning": "Warning",
  "proceed": "Proceed",
  "confirmAddingTrustedContact": "You are about to add {email} as a trusted contact. They will be able to recover your account if you are absent for {numOfDays} days.",
  "@confirmAddingTrustedContact": {
    "placeholders": {
      "email": {
        "type": "String",
        "example": "me@example.com"
      },
      "numOfDays": {
        "type": "int",
        "example": "30"
      }
    }
  },
  "legacyInvite": "{email} has invited you to be a trusted contact",
  "authToManageLegacy": "Please authenticate to manage your trusted contacts",
  "useDifferentPlayerInfo": "Having trouble playing this video? Long press here to try a different player.",
  "hideSharedItemsFromHomeGallery": "Hide shared items from home gallery",
  "gallery": "Gallery",
  "joinAlbum": "Join album",
  "joinAlbumSubtext": "to view and add your photos",
  "joinAlbumSubtextViewer": "to add this to shared albums",
  "join": "Join",
  "linkEmail": "Link email",
  "link": "Link",
  "noEnteAccountExclamation": "No Ente account!",
  "orPickFromYourContacts": "or pick from your contacts",
  "emailDoesNotHaveEnteAccount": "{email} does not have an Ente account.",
  "@emailDoesNotHaveEnteAccount": {
    "description": "Shown when email doesn't have an Ente account",
    "placeholders": {
      "email": {
        "type": "String"
      }
    }
  },
  "accountOwnerPersonAppbarTitle": "{title} (Me)",
  "@accountOwnerPersonAppbarTitle": {
    "description": "Title of appbar for account owner person",
    "placeholders": {
      "title": {
        "type": "String"
      }
    }
  },
  "reassignMe": "Reassign \"Me\"",
  "me": "Me",
  "linkEmailToContactBannerCaption": "for faster sharing",
  "@linkEmailToContactBannerCaption": {
    "description": "Caption for the 'Link email' title. It should be a continuation of the 'Link email' title. Just like how 'Link email' + 'for faster sharing' forms a proper sentence in English, the combination of these two strings should also be a proper sentence in other languages."
  },
  "selectPersonToLink": "Select person to link",
  "linkPersonToEmail": "Link person to {email}",
  "@linkPersonToEmail": {
    "placeholders": {
      "email": {
        "type": "String"
      }
    }
  },
  "linkPersonToEmailConfirmation": "This will link {personName} to {email}",
  "@linkPersonToEmailConfirmation": {
    "description": "Confirmation message when linking a person to an email",
    "placeholders": {
      "personName": {
        "type": "String"
      },
      "email": {
        "type": "String"
      }
    }
  },
  "selectYourFace": "Select your face",
  "reassigningLoading": "Reassigning...",
  "reassignedToName": "Reassigned you to {name}",
  "@reassignedToName": {
    "placeholders": {
      "name": {
        "type": "String"
      }
    }
  },
  "saveChangesBeforeLeavingQuestion": "Save changes before leaving?",
  "dontSave": "Don't save",
  "thisIsMeExclamation": "This is me!",
  "linkPerson": "Link person",
  "linkPersonCaption": "for better sharing experience",
  "@linkPersonCaption": {
    "description": "Caption for the 'Link person' title. It should be a continuation of the 'Link person' title. Just like how 'Link person' + 'for better sharing experience' forms a proper sentence in English, the combination of these two strings should also be a proper sentence in other languages."
  },
  "videoStreaming": "Streamable videos",
  "processingVideos": "Processing videos",
  "streamDetails": "Stream details",
  "processing": "Processing",
  "queued": "Queued",
  "ineligible": "Ineligible",
  "failed": "Failed",
  "playStream": "Play stream",
  "playOriginal": "Play original",
  "joinAlbumConfirmationDialogBody": "Joining an album will make your email visible to its participants.",
  "pleaseWaitThisWillTakeAWhile": "Please wait, this will take a while.",
  "editTime": "Edit time",
  "selectTime": "Select time",
  "selectDate": "Select date",
  "previous": "Previous",
  "selectOneDateAndTimeForAll": "Select one date and time for all",
  "selectStartOfRange": "Select start of range",
  "thisWillMakeTheDateAndTimeOfAllSelected": "This will make the date and time of all selected photos the same.",
  "allWillShiftRangeBasedOnFirst": "This is the first in the group. Other selected photos will automatically shift based on this new date",
  "newRange": "New range",
  "selectOneDateAndTime": "Select one date and time",
  "moveSelectedPhotosToOneDate": "Move selected photos to one date",
  "shiftDatesAndTime": "Shift dates and time",
  "photosKeepRelativeTimeDifference": "Photos keep relative time difference",
  "photocountPhotos": "{count, plural, =0 {No photos} =1 {1 photo} other {{count} photos}}",
  "@photocountPhotos": {
    "placeholders": {
      "count": {
        "type": "int",
        "example": "2"
      }
    }
  },
  "appIcon": "App icon",
  "notThisPerson": "Not this person?",
  "selectedItemsWillBeRemovedFromThisPerson": "Selected items will be removed from this person, but not deleted from your library.",
  "throughTheYears": "{dateFormat} through the years",
  "thisWeekThroughTheYears": "This week through the years",
  "thisWeekXYearsAgo": "{count, plural, =1 {This week, {count} year ago} other {This week, {count} years ago}}",
  "youAndThem": "You and {name}",
  "admiringThem": "Admiring {name}",
  "embracingThem": "Embracing {name}",
  "partyWithThem": "Party with {name}",
  "hikingWithThem": "Hiking with {name}",
  "feastingWithThem": "Feasting with {name}",
  "selfiesWithThem": "Selfies with {name}",
  "posingWithThem": "Posing with {name}",
  "backgroundWithThem": "Beautiful views with {name}",
  "sportsWithThem": "Sports with {name}",
  "roadtripWithThem": "Road trip with {name}",
  "spotlightOnYourself": "Spotlight on yourself",
  "spotlightOnThem": "Spotlight on {name}",
  "personIsAge": "{name} is {age}!",
  "personTurningAge": "{name} turning {age} soon",
  "lastTimeWithThem": "Last time with {name}",
  "tripToLocation": "Trip to {location}",
  "tripInYear": "Trip in {year}",
  "lastYearsTrip": "Last year's trip",
  "sunrise": "On the horizon",
  "mountains": "Over the hills",
  "greenery": "The green life",
  "beach": "Sand and sea",
  "city": "In the city",
  "moon": "In the moonlight",
  "onTheRoad": "On the road again",
  "food": "Culinary delight",
  "pets": "Furry companions",
  "curatedMemories": "Curated memories",
  "widgets": "Widgets",
  "memories": "Memories",
  "peopleWidgetDesc": "Select the people you wish to see on your homescreen.",
  "albumsWidgetDesc": "Select the albums you wish to see on your homescreen.",
  "memoriesWidgetDesc": "Select the kind of memories you wish to see on your homescreen.",
  "smartMemories": "Smart memories",
  "pastYearsMemories": "Past years' memories",
  "deleteMultipleAlbumDialog": "Also delete the photos (and videos) present in these {count} albums from <bold>all</bold> other albums they are part of?",
  "addParticipants": "Add participants",
  "selectedAlbums": "{count} selected",
  "actionNotSupportedOnFavouritesAlbum": "Action not supported on Favourites album",
  "onThisDayMemories": "On this day memories",
  "onThisDay": "On this day",
  "lookBackOnYourMemories": "Look back on your memories 🌄",
  "newPhotosEmoji": " new 📸",
  "sorryWeHadToPauseYourBackups": "Sorry, we had to pause your backups",
  "clickToInstallOurBestVersionYet": "Click to install our best version yet",
  "onThisDayNotificationExplanation": "Receive reminders about memories from this day in previous years.",
  "addMemoriesWidgetPrompt": "Add a memories widget to your homescreen and come back here to customize.",
  "addAlbumWidgetPrompt": "Add an album widget to your homescreen and come back here to customize.",
  "addPeopleWidgetPrompt": "Add a people widget to your homescreen and come back here to customize.",
  "birthdayNotifications": "Birthday notifications",
  "receiveRemindersOnBirthdays": "Receive reminders when it's someone's birthday. Tapping on the notification will take you to photos of the birthday person.",
  "happyBirthday": "Happy birthday! 🥳",
  "birthdays": "Birthdays",
  "wishThemAHappyBirthday": "Wish {name} a happy birthday! 🎉",
  "areYouSureRemoveThisFaceFromPerson": "Are you sure you want to remove this face from this person?",
  "otherDetectedFaces": "Other detected faces",
  "areThey": "Are they ",
  "questionmark": "?",
  "saveAsAnotherPerson": "Save as another person",
  "showLessFaces": "Show less faces",
  "showMoreFaces": "Show more faces",
  "ignore": "Ignore",
  "merge": "Merge",
  "reset": "Reset",
  "areYouSureYouWantToIgnoreThisPerson": "Are you sure you want to ignore this person?",
  "areYouSureYouWantToIgnoreThesePersons": "Are you sure you want to ignore these persons?",
  "thePersonGroupsWillNotBeDisplayed": "The person groups will not be displayed in the people section anymore. Photos will remain untouched.",
  "thePersonWillNotBeDisplayed": "The person will not be displayed in the people section anymore. Photos will remain untouched.",
  "areYouSureYouWantToMergeThem": "Are you sure you want to merge them?",
  "allUnnamedGroupsWillBeMergedIntoTheSelectedPerson": "All unnamed groups will be merged into the selected person. This can still be undone from the suggestions history overview of the person.",
  "yesIgnore": "Yes, ignore",
  "same": "Same",
  "different": "Different",
  "sameperson": "Same person?",
  "cLTitle1": "Uploading Large Video Files",
  "cLDesc1": "On the back of video streaming beta, and work on resumable uploads and downloads, we have now increased the file upload limit to 10GB. This is now available in both desktop and mobile apps.",
  "cLTitle2": "Background Upload",
  "cLDesc2": "Background uploads are now supported on iOS as well, in addition to Android devices. No need to open the app to backup your latest photos and videos.",
  "cLTitle3": "Autoplay Memories",
  "cLDesc3": "We have made significant improvements to our memories experience, including autoplay, swipe to next memory and a lot more.",
  "cLTitle4": "Improved Face Recognition",
  "cLDesc4": "Along with a bunch of under the hood improvements, now its much easier to see all detected faces, provide feedback on similar faces, and add/remove faces from a single photo.",
  "cLTitle5": "Birthday Notifications",
  "cLDesc5": "You will now receive an opt-out notification for all the birthdays your have saved on Ente, along with a collection of their best photos.",
  "cLTitle6": "Resumable Uploads and Downloads",
  "cLDesc6": "No more waiting for uploads/downloads to complete before you can close the app. All uploads and downloads now have the ability to be paused midway, and resume from where you left off.",
  "indexingPausedStatusDescription": "Indexing is paused. It will automatically resume when the device is ready. The device is considered ready when its battery level, battery health, and thermal status are within a healthy range.",
  "thisWeek": "This week",
  "lastWeek": "Last week",
  "thisMonth": "This month",
  "thisYear": "This year",
  "groupBy": "Group by",
  "faceThumbnailGenerationFailed": "Unable to generate face thumbnails",
  "fileAnalysisFailed": "Unable to analyze file",
<<<<<<< HEAD
  "ignorePerson": "Ignore person",
  "mixedGrouping": "Mixed grouping?",
  "analysis": "Analysis",
  "doesGroupContainMultiplePeople": "Does this grouping contain multiple people?",
  "automaticallyAnalyzeAndSplitGrouping": "We will automatically analyze the grouping to determine if there are multiple people present, and separate them out again. This may take a few seconds."
=======
  "layout" : "Layout",
  "day": "Day"
>>>>>>> 1ab9b38c
}<|MERGE_RESOLUTION|>--- conflicted
+++ resolved
@@ -1796,14 +1796,11 @@
   "groupBy": "Group by",
   "faceThumbnailGenerationFailed": "Unable to generate face thumbnails",
   "fileAnalysisFailed": "Unable to analyze file",
-<<<<<<< HEAD
   "ignorePerson": "Ignore person",
   "mixedGrouping": "Mixed grouping?",
   "analysis": "Analysis",
   "doesGroupContainMultiplePeople": "Does this grouping contain multiple people?",
-  "automaticallyAnalyzeAndSplitGrouping": "We will automatically analyze the grouping to determine if there are multiple people present, and separate them out again. This may take a few seconds."
-=======
-  "layout" : "Layout",
+  "automaticallyAnalyzeAndSplitGrouping": "We will automatically analyze the grouping to determine if there are multiple people present, and separate them out again. This may take a few seconds.",
+  "layout": "Layout",
   "day": "Day"
->>>>>>> 1ab9b38c
 }