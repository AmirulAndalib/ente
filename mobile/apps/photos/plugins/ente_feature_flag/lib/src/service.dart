// ignore_for_file: always_use_package_imports

import "dart:async";
import "dart:convert";
import "dart:developer";
import "dart:io";

import "package:dio/dio.dart";
import "package:flutter/foundation.dart";
import "package:shared_preferences/shared_preferences.dart";

import "model.dart";

class FlagService {
  static const int _uploadV2Flag = 1 << 0;

  final SharedPreferences _prefs;
  final Dio _enteDio;

  FlagService(this._prefs, this._enteDio) {
    Future.delayed(const Duration(seconds: 5), () {
      _fetch();
    });
  }

  RemoteFlags? _flags;

  RemoteFlags get flags {
    try {
      if (!_prefs.containsKey("remote_flags")) {
        _fetch().ignore();
      }
      _flags ??= RemoteFlags.fromMap(
        jsonDecode(_prefs.getString("remote_flags") ?? "{}"),
      );
      return _flags!;
    } catch (e) {
      debugPrint("Failed to get feature flags $e");
      return RemoteFlags.defaultValue;
    }
  }

  bool get disableCFWorker => flags.disableCFWorker;

  /// Returns true if the user is an internal user, respecting the debug toggle.
  bool get internalUser {
    final isDisabled = _prefs.getBool("ls.internal_user_disabled") ?? false;
    return (flags.internalUser || kDebugMode) && !isDisabled;
  }

  bool get enableAdminRole => internalUser;
  bool get surfacePublicLink => internalUser;
  bool get enableDeleteSuggestion => internalUser;

  bool get betaUser => flags.betaUser;

  bool get internalOrBetaUser => internalUser || betaUser;

  bool get enableStripe => Platform.isIOS ? false : flags.enableStripe;

  bool get mapEnabled => flags.mapEnabled;

  bool get isBetaUser => internalUser || flags.betaUser;

  bool get recoveryKeyVerified => flags.recoveryKeyVerified;

  bool get hasGrantedMLConsent => flags.faceSearchEnabled;

  bool get enableMobMultiPart => flags.enableMobMultiPart || internalUser;

  bool get enableUploadV2 => ((flags.serverApiFlag & _uploadV2Flag) != 0);

  bool get enableVectorDb => hasGrantedMLConsent;

  String get castUrl => flags.castUrl;

  String get customDomain => flags.customDomain;

  String get embedUrl => flags.embedUrl;

  bool get addToAlbumFeature => internalUser;

  bool get widgetSharedAlbums => internalUser;

  bool get useNativeVideoEditor => true;

  bool get useWidgetV2 => internalUser;

  bool get enableOnlyBackupFuturePhotos => internalUser;

  bool get facesTimeline => internalUser;

<<<<<<< HEAD
  Future<void> refreshFlags() async {
    await _fetch();
  }
=======
  bool get ritualsFlag => internalUser;
>>>>>>> 05337768

  bool hasSyncedAccountFlags() {
    return _prefs.containsKey("remote_flags");
  }

  Future<void> setMapEnabled(bool isEnabled) async {
    await _updateKeyValue("mapEnabled", isEnabled.toString());
    _updateFlags(flags.copyWith(mapEnabled: isEnabled));
  }

  Future<void> setMLConsent(bool isEnabled) async {
    await _updateKeyValue("faceSearchEnabled", isEnabled.toString());
    _updateFlags(flags.copyWith(faceSearchEnabled: isEnabled));
  }

  Future<void> setRecoveryKeyVerified(bool isVerified) async {
    await _updateKeyValue("recoveryKeyVerified", isVerified.toString());
    _updateFlags(flags.copyWith(recoveryKeyVerified: isVerified));
  }

  Completer<void>? _fetchCompleter;
  Future<void> _fetch() async {
    if (!_prefs.containsKey("token")) {
      log("token not found, skip", name: "FlagService");
      return;
    }
    if (_fetchCompleter != null) {
      await _fetchCompleter!.future;
      return;
    }
    _fetchCompleter = Completer<void>();
    try {
      log("fetching feature flags", name: "FlagService");
      final response = await _enteDio.get("/remote-store/feature-flags");
      final remoteFlags = RemoteFlags.fromMap(response.data);
      await _prefs.setString("remote_flags", remoteFlags.toJson());
      _flags = remoteFlags;
    } catch (e) {
      debugPrint("Failed to sync feature flags $e");
    } finally {
      _fetchCompleter?.complete();
      _fetchCompleter = null;
    }
  }

  Future<void> _updateKeyValue(String key, String value) async {
    try {
      final response = await _enteDio.post(
        "/remote-store/update",
        data: {"key": key, "value": value},
      );
      if (response.statusCode != HttpStatus.ok) {
        throw Exception("Unexpected state");
      }
    } catch (e) {
      debugPrint("Failed to set flag for $key $e");
      rethrow;
    }
  }

  void _updateFlags(RemoteFlags flags) {
    _flags = flags;
    _prefs.setString("remote_flags", flags.toJson());
    _fetch().ignore();
  }
}<|MERGE_RESOLUTION|>--- conflicted
+++ resolved
@@ -90,13 +90,10 @@
 
   bool get facesTimeline => internalUser;
 
-<<<<<<< HEAD
   Future<void> refreshFlags() async {
     await _fetch();
   }
-=======
   bool get ritualsFlag => internalUser;
->>>>>>> 05337768
 
   bool hasSyncedAccountFlags() {
     return _prefs.containsKey("remote_flags");
