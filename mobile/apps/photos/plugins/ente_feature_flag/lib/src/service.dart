--- conflicted
+++ resolved
@@ -91,9 +91,8 @@
   bool get facesTimeline => internalUser;
   bool get ritualsFlag => internalUser;
 
-<<<<<<< HEAD
   bool get pauseStreamDuringUpload => internalUser;
-=======
+
   Future<void> tryRefreshFlags() async {
     try {
       await _fetch();
@@ -101,7 +100,6 @@
       debugPrint("Failed to refresh flags: $e");
     }
   }
->>>>>>> 8054a44f
 
   bool hasSyncedAccountFlags() {
     return _prefs.containsKey("remote_flags");
