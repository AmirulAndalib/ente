--- conflicted
+++ resolved
@@ -68,12 +68,6 @@
 
   String get embedUrl => flags.embedUrl;
 
-<<<<<<< HEAD
-  bool get textDetection =>
-      internalUser && (Platform.isIOS || Platform.isAndroid);
-
-=======
->>>>>>> b00e1968
   bool get addToAlbumFeature => internalUser;
 
   bool get widgetSharedAlbums => internalUser;
