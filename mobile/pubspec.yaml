--- conflicted
+++ resolved
@@ -92,10 +92,7 @@
   flutter_map: ^6.2.0
   flutter_map_marker_cluster: ^1.3.6
   flutter_password_strength: ^0.1.6
-<<<<<<< HEAD
   flutter_rust_bridge: 2.9.0
-  flutter_secure_storage: ^9.2.4
-=======
   # Do not upgrade this package unless this issue is resolved:
   # https://github.com/juliansteenbakker/flutter_secure_storage/issues/870
   # On v9.2.4, keys related to lockscreen persist even after reintsall. For context see:
@@ -103,7 +100,6 @@
   # Let's wait till the issue is resolved by the package maintainer.
   # If not resolved and we need to upgrade, write a migration script.
   flutter_secure_storage: 9.0.0
->>>>>>> 1d326891
   flutter_sodium:
   flutter_staggered_grid_view: ^0.6.2
   flutter_svg: ^2.0.10+1
@@ -178,12 +174,9 @@
   receive_sharing_intent: # pub.dev is behind
     git:
       url: https://github.com/KasemJaffer/receive_sharing_intent.git
-<<<<<<< HEAD
+      ref: 2cea396
   rust_lib_photos:
     path: rust_builder
-=======
-      ref: 2cea396
->>>>>>> 1d326891
   screenshot: ^3.0.0
   scrollable_positioned_list: ^0.3.5
   sentry: ^8.14.1
