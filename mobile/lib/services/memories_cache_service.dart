import "dart:async";
import "dart:io" show File;

import "package:flutter/foundation.dart" show kDebugMode;
import "package:logging/logging.dart";
import "package:path_provider/path_provider.dart";
import "package:photos/core/event_bus.dart";
import "package:photos/db/memories_db.dart";
import "package:photos/events/files_updated_event.dart";
import "package:photos/extensions/stop_watch.dart";
import "package:photos/models/file/file.dart";
import "package:photos/models/memories/memories_cache.dart";
import "package:photos/models/memories/memory.dart";
import "package:photos/models/memories/smart_memory.dart";
import "package:photos/models/memories/smart_memory_constants.dart";
import "package:photos/service_locator.dart";
import "package:photos/services/search_service.dart";
import "package:shared_preferences/shared_preferences.dart";

class MemoriesCacheService {
  static const _lastMemoriesCacheUpdateTimeKey = "lastMemoriesCacheUpdateTime";
  static const _showAnyMemoryKey = "memories.enabled";

  /// Delay is for cache update to be done not during app init, during which a
  /// lot of other things are happening.
  static const _kCacheUpdateDelay = Duration(seconds: 10);

  final SharedPreferences _prefs;
  late final Logger _logger = Logger("MemoriesCacheService");

  final _memoriesDB = MemoriesDB.instance;

  List<SmartMemory>? _cachedMemories;
  bool _shouldUpdate = false;
  bool _isUpdateInProgress = false;

  late Map<int, int> _seenTimes;

  MemoriesCacheService(this._prefs) {
    _logger.fine("MemoriesCacheService constructor");

    Future.delayed(_kCacheUpdateDelay, () {
      _checkIfTimeToUpdateCache();
    });

    unawaited(_memoriesDB.getSeenTimes().then((value) => _seenTimes = value));
    unawaited(
      _memoriesDB.clearMemoriesSeenBeforeTime(
        DateTime.now()
            .subtract(kMemoriesUpdateFrequency)
            .microsecondsSinceEpoch,
      ),
    );

    Bus.instance.on<FilesUpdatedEvent>().where((event) {
      return event.type == EventType.deletedFromEverywhere;
    }).listen((event) {
      if (_cachedMemories == null) return;
      final generatedIDs = event.updatedFiles
          .where((element) => element.generatedID != null)
          .map((e) => e.generatedID!)
          .toSet();
      for (final memory in _cachedMemories!) {
        memory.memories
            .removeWhere((m) => generatedIDs.contains(m.file.generatedID));
      }
    });
  }

  Future<void> _resetLastMemoriesCacheUpdateTime() async {
    await _prefs.setInt(
      _lastMemoriesCacheUpdateTimeKey,
      DateTime.now().microsecondsSinceEpoch,
    );
  }

  int get lastMemoriesCacheUpdateTime {
    return _prefs.getInt(_lastMemoriesCacheUpdateTimeKey) ?? 0;
  }

  bool get showAnyMemories {
    return _prefs.getBool(_showAnyMemoryKey) ?? true;
  }

<<<<<<< HEAD
  bool get enableSmartMemories =>
      flagService.showSmartMemories && flagService.hasGrantedMLConsent;

  Future<void> _checkIfTimeToUpdateCache() async {
    if (!enableSmartMemories) {
      return;
    }
    if (lastMemoriesCacheUpdateTime <
        DateTime.now()
            .subtract(kMemoriesUpdateFrequency)
            .microsecondsSinceEpoch) {
=======
  bool get enableSmartMemories => flagService.hasGrantedMLConsent;

  void _checkIfTimeToUpdateCache() {
    if (!enableSmartMemories) {
      return;
    }
    if (_timeToUpdateCache()) {
>>>>>>> 8819c7ec
      _shouldUpdate = true;
    }
  }

  bool _timeToUpdateCache() {
    return lastMemoriesCacheUpdateTime <
        DateTime.now()
            .subtract(kMemoriesUpdateFrequency)
            .microsecondsSinceEpoch;
  }

  Future<String> _getCachePath() async {
    return (await getApplicationSupportDirectory()).path +
        "/cache/memories_cache";
  }

  Future markMemoryAsSeen(Memory memory) async {
    memory.markSeen();
    await _memoriesDB.markMemoryAsSeen(
      memory,
      DateTime.now().microsecondsSinceEpoch,
    );
    if (_cachedMemories != null && memory.file.generatedID != null) {
      final generatedID = memory.file.generatedID!;
      for (final smartMemory in _cachedMemories!) {
        for (final mem in smartMemory.memories) {
          if (mem.file.generatedID == generatedID) {
            mem.markSeen();
          }
        }
      }
    }
  }

  void queueUpdateCache() {
    _shouldUpdate = true;
  }

  Future<void> updateCache({bool forced = false}) async {
    if (!showAnyMemories || !enableSmartMemories) {
      return;
    }
<<<<<<< HEAD
    await _checkIfTimeToUpdateCache();
=======
    _checkIfTimeToUpdateCache();
>>>>>>> 8819c7ec
    try {
      if ((!_shouldUpdate && !forced) || _isUpdateInProgress) {
        _logger.info(
          "No update needed as shouldUpdate: $_shouldUpdate, forced: $forced and isUpdateInProgress $_isUpdateInProgress",
        );
        if (_isUpdateInProgress) {
          int waitingTime = 0;
          while (_isUpdateInProgress && waitingTime < 60) {
            await Future.delayed(const Duration(seconds: 1));
            waitingTime++;
          }
        }
        return;
      }
      _logger.info("updating memories cache");
      _isUpdateInProgress = true;
      final EnteWatch? w =
          kDebugMode ? EnteWatch("MemoriesCacheService") : null;
      w?.start();
      final oldCache = await _readCacheFromDisk();
      w?.log("gotten old cache");
      final MemoriesCache newCache = _processOldCache(oldCache);
      w?.log("processed old cache");
      // calculate memories for this period and for the next period
      final now = DateTime.now();
      final next = now.add(kMemoriesUpdateFrequency);
      final nowResult = await smartMemoriesService.calcMemories(now, newCache);
      final nextResult =
          await smartMemoriesService.calcMemories(next, newCache);
      w?.log("calculated new memories");
      for (final nowMemory in nowResult.memories) {
        newCache.toShowMemories
            .add(ToShowMemory.fromSmartMemory(nowMemory, now));
      }
      for (final nextMemory in nextResult.memories) {
        newCache.toShowMemories
            .add(ToShowMemory.fromSmartMemory(nextMemory, next));
      }
      newCache.baseLocations.addAll(nowResult.baseLocations);
      w?.log("added memories to cache");
      final file = File(await _getCachePath());
      if (!file.existsSync()) {
        file.createSync(recursive: true);
      }
      _cachedMemories =
          nowResult.memories.where((memory) => memory.shouldShowNow()).toList();
      locationService.baseLocations = nowResult.baseLocations;
      await file.writeAsBytes(
        MemoriesCache.encodeToJsonString(newCache).codeUnits,
      );
      w?.log("cacheWritten");
      await _resetLastMemoriesCacheUpdateTime();
      w?.logAndReset('done');
      _shouldUpdate = false;
    } catch (e, s) {
      _logger.info("Error updating memories cache", e, s);
    } finally {
      _isUpdateInProgress = false;
    }
  }

  /// WARNING: Use for testing only, TODO: lau: remove later
  Future<MemoriesCache> debugCacheForTesting() async {
    final oldCache = await _readCacheFromDisk();
    final MemoriesCache newCache = _processOldCache(oldCache);
    return newCache;
  }

  MemoriesCache _processOldCache(MemoriesCache? oldCache) {
    final List<PeopleShownLog> peopleShownLogs = [];
    final List<ClipShownLog> clipShownLogs = [];
    final List<TripsShownLog> tripsShownLogs = [];
    if (oldCache != null) {
      final now = DateTime.now();
      for (final peopleLog in oldCache.peopleShownLogs) {
        if (now.difference(
              DateTime.fromMicrosecondsSinceEpoch(peopleLog.lastTimeShown),
            ) <
            maxShowTimeout) {
          peopleShownLogs.add(peopleLog);
        }
      }
      for (final tripsLog in oldCache.tripsShownLogs) {
        if (now.difference(
              DateTime.fromMicrosecondsSinceEpoch(tripsLog.lastTimeShown),
            ) <
            maxShowTimeout) {
          tripsShownLogs.add(tripsLog);
        }
      }
      for (final clipLog in oldCache.clipShownLogs) {
        if (now.difference(
              DateTime.fromMicrosecondsSinceEpoch(clipLog.lastTimeShown),
            ) <
            maxShowTimeout) {
          clipShownLogs.add(clipLog);
        }
      }
      for (final oldMemory in oldCache.toShowMemories) {
        if (oldMemory.isOld) {
          if (oldMemory.type == MemoryType.people) {
            peopleShownLogs.add(PeopleShownLog.fromOldCacheMemory(oldMemory));
          } else if (oldMemory.type == MemoryType.clip) {
            clipShownLogs.add(ClipShownLog.fromOldCacheMemory(oldMemory));
          } else if (oldMemory.type == MemoryType.trips) {
            tripsShownLogs.add(TripsShownLog.fromOldCacheMemory(oldMemory));
          }
        }
      }
    }
    return MemoriesCache(
      toShowMemories: [],
      peopleShownLogs: peopleShownLogs,
      clipShownLogs: clipShownLogs,
      tripsShownLogs: tripsShownLogs,
      baseLocations: [],
    );
  }

  Future<List<SmartMemory>> _fromCacheToMemories(MemoriesCache cache) async {
    try {
      _logger.info('Processing disk cache memories to smart memories');
      final List<SmartMemory> memories = [];
      final allFiles = Set<EnteFile>.from(
        await SearchService.instance.getAllFilesForSearch(),
      );
      final allFileIdsToFile = <int, EnteFile>{};
      for (final file in allFiles) {
        if (file.uploadedFileID != null) {
          allFileIdsToFile[file.uploadedFileID!] = file;
        }
      }

      for (final ToShowMemory memory in cache.toShowMemories) {
        if (memory.shouldShowNow()) {
          memories.add(
            SmartMemory(
              memory.fileUploadedIDs
                  .map(
                    (fileID) =>
                        Memory.fromFile(allFileIdsToFile[fileID]!, _seenTimes),
                  )
                  .toList(),
              memory.type,
              memory.title,
              memory.firstTimeToShow,
              memory.lastTimeToShow,
            ),
          );
        }
      }
      locationService.baseLocations = cache.baseLocations;
      _logger.info('Processing of disk cache memories done');
      return memories;
    } catch (e, s) {
      _logger.severe("Error converting cache to memories", e, s);
      return [];
    }
  }

  Future<List<SmartMemory>?> _getMemoriesFromCache() async {
    final cache = await _readCacheFromDisk();
    if (cache == null) {
      return null;
    }
    final result = await _fromCacheToMemories(cache);
    return result;
  }

  Future<List<SmartMemory>> getMemories() async {
    if (!showAnyMemories) {
      return [];
    }
    if (!enableSmartMemories) {
      final fillerMemories = await smartMemoriesService.calcFillerResults();
      return fillerMemories;
    }
    if (_cachedMemories != null) {
      return _cachedMemories!;
    }
    _cachedMemories = await _getMemoriesFromCache();
<<<<<<< HEAD
    if (_cachedMemories == null) {
=======
    if (_cachedMemories == null || _timeToUpdateCache()) {
>>>>>>> 8819c7ec
      await updateCache(forced: true);
      _cachedMemories = await _getMemoriesFromCache();
    }
    if (_cachedMemories!.isEmpty) {
      _logger.severe("No memories found in (computed) cache, getting fillers");
      _cachedMemories = await smartMemoriesService.calcFillerResults();
    }
    return _cachedMemories!;
  }

  Future<MemoriesCache?> _readCacheFromDisk() async {
    _logger.info("Reading memories cache result from disk");
    final file = File(await _getCachePath());
    if (!file.existsSync()) {
      _logger.info("No memories cache found");
      return null;
    }
    final allFiles = Set<EnteFile>.from(
      await SearchService.instance.getAllFilesForSearch(),
    );
    final allFileIdsToFile = <int, EnteFile>{};
    for (final file in allFiles) {
      if (file.uploadedFileID != null) {
        allFileIdsToFile[file.uploadedFileID!] = file;
      }
    }
    final jsonString = file.readAsStringSync();
    return MemoriesCache.decodeFromJsonString(jsonString, allFileIdsToFile);
  }

  Future<void> clearMemoriesCache() async {
    await File(await _getCachePath()).delete();
    _cachedMemories = null;
  }
}<|MERGE_RESOLUTION|>--- conflicted
+++ resolved
@@ -82,19 +82,6 @@
     return _prefs.getBool(_showAnyMemoryKey) ?? true;
   }
 
-<<<<<<< HEAD
-  bool get enableSmartMemories =>
-      flagService.showSmartMemories && flagService.hasGrantedMLConsent;
-
-  Future<void> _checkIfTimeToUpdateCache() async {
-    if (!enableSmartMemories) {
-      return;
-    }
-    if (lastMemoriesCacheUpdateTime <
-        DateTime.now()
-            .subtract(kMemoriesUpdateFrequency)
-            .microsecondsSinceEpoch) {
-=======
   bool get enableSmartMemories => flagService.hasGrantedMLConsent;
 
   void _checkIfTimeToUpdateCache() {
@@ -102,7 +89,6 @@
       return;
     }
     if (_timeToUpdateCache()) {
->>>>>>> 8819c7ec
       _shouldUpdate = true;
     }
   }
@@ -145,11 +131,7 @@
     if (!showAnyMemories || !enableSmartMemories) {
       return;
     }
-<<<<<<< HEAD
-    await _checkIfTimeToUpdateCache();
-=======
     _checkIfTimeToUpdateCache();
->>>>>>> 8819c7ec
     try {
       if ((!_shouldUpdate && !forced) || _isUpdateInProgress) {
         _logger.info(
@@ -331,11 +313,7 @@
       return _cachedMemories!;
     }
     _cachedMemories = await _getMemoriesFromCache();
-<<<<<<< HEAD
-    if (_cachedMemories == null) {
-=======
     if (_cachedMemories == null || _timeToUpdateCache()) {
->>>>>>> 8819c7ec
       await updateCache(forced: true);
       _cachedMemories = await _getMemoriesFromCache();
     }
