--- conflicted
+++ resolved
@@ -21,12 +21,9 @@
 import 'package:photos/services/machine_learning/ml_service.dart';
 import "package:photos/services/machine_learning/semantic_search/semantic_search_service.dart";
 import "package:photos/services/memory_home_widget_service.dart";
-<<<<<<< HEAD
+import "package:photos/services/notification_service.dart";
 import "package:photos/src/rust/api/simple.dart";
 import "package:photos/src/rust/api/usearch_api.dart";
-=======
-import "package:photos/services/notification_service.dart";
->>>>>>> cc1660d9
 import 'package:photos/theme/ente_theme.dart';
 import 'package:photos/ui/components/captioned_text_widget.dart';
 import 'package:photos/ui/components/expandable_menu_item_widget.dart';
@@ -84,18 +81,127 @@
         sectionOptionSpacing,
         MenuItemWidget(
           captionedTextWidget: const CaptionedTextWidget(
-<<<<<<< HEAD
+            title: "Show pending notifications",
+          ),
+          pressedColor: getEnteColorScheme(context).fillFaint,
+          trailingIcon: Icons.chevron_right_outlined,
+          trailingIconIsMuted: true,
+          onTap: () async {
+            try {
+              final amount =
+                  await NotificationService.instance.pendingNotifications();
+              showShortToast(context, '$amount pending notifications');
+            } catch (e, s) {
+              logger.severe('pendingNotifications failed ', e, s);
+              await showGenericErrorDialog(context: context, error: e);
+            }
+          },
+        ),
+        sectionOptionSpacing,
+        MenuItemWidget(
+          captionedTextWidget: const CaptionedTextWidget(
+            title: "Clear pending notifications",
+          ),
+          pressedColor: getEnteColorScheme(context).fillFaint,
+          trailingIcon: Icons.chevron_right_outlined,
+          trailingIconIsMuted: true,
+          onTap: () async {
+            try {
+              await NotificationService.instance.clearAllScheduledNotifications(
+                containingPayload: "onThisDay",
+              );
+              showShortToast(context, 'Done');
+            } catch (e, s) {
+              logger.severe('clearAllScheduledNotifications failed ', e, s);
+              await showGenericErrorDialog(context: context, error: e);
+            }
+          },
+        ),
+        sectionOptionSpacing,
+        MenuItemWidget(
+          captionedTextWidget: const CaptionedTextWidget(
+            title: "Schedule notification 10 seconds",
+          ),
+          pressedColor: getEnteColorScheme(context).fillFaint,
+          trailingIcon: Icons.chevron_right_outlined,
+          trailingIconIsMuted: true,
+          onTap: () async {
+            try {
+              await NotificationService.instance.scheduleNotification(
+                "test",
+                "test",
+                id: 10,
+                dateTime: DateTime.now().add(
+                  const Duration(seconds: 10),
+                ),
+              );
+              showShortToast(context, 'done');
+            } catch (e, s) {
+              logger.severe('schedule notification failed ', e, s);
+              await showGenericErrorDialog(context: context, error: e);
+            }
+          },
+        ),
+        sectionOptionSpacing,
+        MenuItemWidget(
+          captionedTextWidget: const CaptionedTextWidget(
+            title: "Schedule notification 1 hour",
+          ),
+          pressedColor: getEnteColorScheme(context).fillFaint,
+          trailingIcon: Icons.chevron_right_outlined,
+          trailingIconIsMuted: true,
+          onTap: () async {
+            try {
+              await NotificationService.instance.scheduleNotification(
+                "test",
+                "test",
+                id: 11,
+                dateTime: DateTime.now().add(
+                  const Duration(hours: 1),
+                ),
+              );
+              showShortToast(context, 'done');
+            } catch (e, s) {
+              logger.severe('schedule notification failed ', e, s);
+              await showGenericErrorDialog(context: context, error: e);
+            }
+          },
+        ),
+        sectionOptionSpacing,
+        MenuItemWidget(
+          captionedTextWidget: const CaptionedTextWidget(
+            title: "Schedule notification 12 hours",
+          ),
+          pressedColor: getEnteColorScheme(context).fillFaint,
+          trailingIcon: Icons.chevron_right_outlined,
+          trailingIconIsMuted: true,
+          onTap: () async {
+            try {
+              await NotificationService.instance.scheduleNotification(
+                "test",
+                "test",
+                id: 12,
+                dateTime: DateTime.now().add(
+                  const Duration(hours: 12),
+                ),
+              );
+              showShortToast(context, 'done');
+            } catch (e, s) {
+              logger.severe('schedule notification failed ', e, s);
+              await showGenericErrorDialog(context: context, error: e);
+            }
+          },
+        ),
+        sectionOptionSpacing,
+        MenuItemWidget(
+          captionedTextWidget: const CaptionedTextWidget(
             title: "Do some basic usearch",
-=======
-            title: "Show pending notifications",
->>>>>>> cc1660d9
-          ),
-          pressedColor: getEnteColorScheme(context).fillFaint,
-          trailingIcon: Icons.chevron_right_outlined,
-          trailingIconIsMuted: true,
-          onTap: () async {
-            try {
-<<<<<<< HEAD
+          ),
+          pressedColor: getEnteColorScheme(context).fillFaint,
+          trailingIcon: Icons.chevron_right_outlined,
+          trailingIconIsMuted: true,
+          onTap: () async {
+            try {
               // randomly generate some vectors and keys
               final random = Random();
               final tenEmbeddings = List.generate(
@@ -141,32 +247,20 @@
               await rustVectorDB.deleteIndex();
             } catch (e, s) {
               logger.warning('Rust bridge failed ', e, s);
-=======
-              final amount =
-                  await NotificationService.instance.pendingNotifications();
-              showShortToast(context, '$amount pending notifications');
-            } catch (e, s) {
-              logger.severe('pendingNotifications failed ', e, s);
->>>>>>> cc1660d9
-              await showGenericErrorDialog(context: context, error: e);
-            }
-          },
-        ),
-        sectionOptionSpacing,
-        MenuItemWidget(
-          captionedTextWidget: const CaptionedTextWidget(
-<<<<<<< HEAD
+              await showGenericErrorDialog(context: context, error: e);
+            }
+          },
+        ),
+        sectionOptionSpacing,
+        MenuItemWidget(
+          captionedTextWidget: const CaptionedTextWidget(
             title: "Fill ClipVectorDB",
-=======
-            title: "Clear pending notifications",
->>>>>>> cc1660d9
-          ),
-          pressedColor: getEnteColorScheme(context).fillFaint,
-          trailingIcon: Icons.chevron_right_outlined,
-          trailingIconIsMuted: true,
-          onTap: () async {
-            try {
-<<<<<<< HEAD
+          ),
+          pressedColor: getEnteColorScheme(context).fillFaint,
+          trailingIcon: Icons.chevron_right_outlined,
+          trailingIconIsMuted: true,
+          onTap: () async {
+            try {
               final allClip = await MLDataDB.instance.getAllClipVectors();
               final allClipSmall = allClip.sublist(0, 15000);
               showShortToast(context, "Got all embeddings");
@@ -238,33 +332,20 @@
               showShortToast(context, stats.toString());
             } catch (e, s) {
               logger.warning('ClipVectorDB stats failed ', e, s);
-=======
-              await NotificationService.instance.clearAllScheduledNotifications(
-                containingPayload: "onThisDay",
-              );
-              showShortToast(context, 'Done');
-            } catch (e, s) {
-              logger.severe('clearAllScheduledNotifications failed ', e, s);
->>>>>>> cc1660d9
-              await showGenericErrorDialog(context: context, error: e);
-            }
-          },
-        ),
-        sectionOptionSpacing,
-        MenuItemWidget(
-          captionedTextWidget: const CaptionedTextWidget(
-<<<<<<< HEAD
+              await showGenericErrorDialog(context: context, error: e);
+            }
+          },
+        ),
+        sectionOptionSpacing,
+        MenuItemWidget(
+          captionedTextWidget: const CaptionedTextWidget(
             title: "Delete/Empty ClipVectorDB",
-=======
-            title: "Schedule notification 10 seconds",
->>>>>>> cc1660d9
-          ),
-          pressedColor: getEnteColorScheme(context).fillFaint,
-          trailingIcon: Icons.chevron_right_outlined,
-          trailingIconIsMuted: true,
-          onTap: () async {
-            try {
-<<<<<<< HEAD
+          ),
+          pressedColor: getEnteColorScheme(context).fillFaint,
+          trailingIcon: Icons.chevron_right_outlined,
+          trailingIconIsMuted: true,
+          onTap: () async {
+            try {
               final clipVectorDB = ClipVectorDB.instance;
               await clipVectorDB.deleteIndex();
             } catch (e, s) {
@@ -369,38 +450,20 @@
             } catch (e, s) {
               logger.warning('vector DB search failed ', e, s);
 
-=======
-              await NotificationService.instance.scheduleNotification(
-                "test",
-                "test",
-                id: 10,
-                dateTime: DateTime.now().add(
-                  const Duration(seconds: 10),
-                ),
-              );
-              showShortToast(context, 'done');
-            } catch (e, s) {
-              logger.severe('schedule notification failed ', e, s);
->>>>>>> cc1660d9
-              await showGenericErrorDialog(context: context, error: e);
-            }
-          },
-        ),
-        sectionOptionSpacing,
-        MenuItemWidget(
-          captionedTextWidget: const CaptionedTextWidget(
-<<<<<<< HEAD
+              await showGenericErrorDialog(context: context, error: e);
+            }
+          },
+        ),
+        sectionOptionSpacing,
+        MenuItemWidget(
+          captionedTextWidget: const CaptionedTextWidget(
             title: "Benchmark Vector DB CLIP",
-=======
-            title: "Schedule notification 1 hour",
->>>>>>> cc1660d9
-          ),
-          pressedColor: getEnteColorScheme(context).fillFaint,
-          trailingIcon: Icons.chevron_right_outlined,
-          trailingIconIsMuted: true,
-          onTap: () async {
-            try {
-<<<<<<< HEAD
+          ),
+          pressedColor: getEnteColorScheme(context).fillFaint,
+          trailingIcon: Icons.chevron_right_outlined,
+          trailingIconIsMuted: true,
+          onTap: () async {
+            try {
               final w = (kDebugMode ? EnteWatch('MLDebugSectionWidget') : null)
                 ?..start();
               final clipEmbeddings = await mlDataDB.getAllClipVectors();
@@ -478,38 +541,20 @@
             } catch (e, s) {
               logger.warning('vector DB search failed ', e, s);
 
-=======
-              await NotificationService.instance.scheduleNotification(
-                "test",
-                "test",
-                id: 11,
-                dateTime: DateTime.now().add(
-                  const Duration(hours: 1),
-                ),
-              );
-              showShortToast(context, 'done');
-            } catch (e, s) {
-              logger.severe('schedule notification failed ', e, s);
->>>>>>> cc1660d9
-              await showGenericErrorDialog(context: context, error: e);
-            }
-          },
-        ),
-        sectionOptionSpacing,
-        MenuItemWidget(
-          captionedTextWidget: const CaptionedTextWidget(
-<<<<<<< HEAD
+              await showGenericErrorDialog(context: context, error: e);
+            }
+          },
+        ),
+        sectionOptionSpacing,
+        MenuItemWidget(
+          captionedTextWidget: const CaptionedTextWidget(
             title: "Test rust bridge",
-=======
-            title: "Schedule notification 12 hours",
->>>>>>> cc1660d9
-          ),
-          pressedColor: getEnteColorScheme(context).fillFaint,
-          trailingIcon: Icons.chevron_right_outlined,
-          trailingIconIsMuted: true,
-          onTap: () async {
-            try {
-<<<<<<< HEAD
+          ),
+          pressedColor: getEnteColorScheme(context).fillFaint,
+          trailingIcon: Icons.chevron_right_outlined,
+          trailingIconIsMuted: true,
+          onTap: () async {
+            try {
               final String greetings = greet(name: "Tom");
               const String expected = "Hello, Tom!";
               assert(greetings == expected);
@@ -517,19 +562,6 @@
               showShortToast(context, greetings);
             } catch (e, s) {
               logger.warning('Rust bridge failed ', e, s);
-=======
-              await NotificationService.instance.scheduleNotification(
-                "test",
-                "test",
-                id: 12,
-                dateTime: DateTime.now().add(
-                  const Duration(hours: 12),
-                ),
-              );
-              showShortToast(context, 'done');
-            } catch (e, s) {
-              logger.severe('schedule notification failed ', e, s);
->>>>>>> cc1660d9
               await showGenericErrorDialog(context: context, error: e);
             }
           },
