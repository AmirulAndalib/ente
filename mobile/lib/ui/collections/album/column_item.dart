import 'package:flutter/material.dart';
import "package:intl/intl.dart";
import 'package:logging/logging.dart';
import "package:photos/generated/l10n.dart";
import 'package:photos/models/collection/collection.dart';
import 'package:photos/models/file/file.dart';
import "package:photos/services/collections_service.dart";
import 'package:photos/theme/ente_theme.dart';
import "package:photos/ui/components/buttons/icon_button_widget.dart";
import 'package:photos/ui/viewer/file/no_thumbnail_widget.dart';
import 'package:photos/ui/viewer/file/thumbnail_widget.dart';

///https://www.figma.com/file/SYtMyLBs5SAOkTbfMMzhqt/ente-Visual-Design?node-id=7480%3A33462&t=H5AvR79OYDnB9ekw-4
class AlbumColumnItemWidget extends StatelessWidget {
  final Collection collection;
  final List<Collection> selectedCollections;

  const AlbumColumnItemWidget(
    this.collection, {
    super.key,
    this.selectedCollections = const [],
  });

  @override
  Widget build(BuildContext context) {
    final textTheme = getEnteTextTheme(context);
    final colorScheme = getEnteColorScheme(context);
    const sideOfThumbnail = 60.0;
    final isSelected = selectedCollections.contains(collection);
    return AnimatedContainer(
      curve: Curves.easeOut,
      duration: const Duration(milliseconds: 200),
      decoration: BoxDecoration(
        border: Border.all(
          color:
              isSelected ? colorScheme.strokeMuted : colorScheme.strokeFainter,
        ),
        borderRadius: const BorderRadius.all(
          Radius.circular(4),
        ),
      ),
      child: Row(
        mainAxisAlignment: MainAxisAlignment.spaceBetween,
        children: [
          Flexible(
            flex: 6,
            child: Row(
              children: [
                ClipRRect(
                  borderRadius: const BorderRadius.horizontal(
                    left: Radius.circular(4),
                  ),
                  child: SizedBox(
                    height: sideOfThumbnail,
                    width: sideOfThumbnail,
                    child: FutureBuilder<EnteFile?>(
                      future: CollectionsService.instance.getCover(collection),
                      builder: (context, snapshot) {
                        if (snapshot.hasData) {
                          final thumbnail = snapshot.data!;

                          return ThumbnailWidget(
                            thumbnail,
                            showFavForAlbumOnly: true,
                            shouldShowOwnerAvatar: false,
                          );
                        } else {
                          return const NoThumbnailWidget(
                            addBorder: false,
                          );
                        }
                      },
                    ),
                  ),
                ),
<<<<<<< HEAD
                Padding(
                  padding: const EdgeInsets.only(left: 12),
                  child: Column(
                    crossAxisAlignment: CrossAxisAlignment.start,
                    children: [
                      Text(collection.displayName),
                      FutureBuilder<int>(
                        future: CollectionsService.instance
                            .getFileCount(collection),
                        builder: (context, snapshot) {
                          if (snapshot.hasData) {
                            return Text(
                              S.of(context).memoryCount(
                                    snapshot.data!,
                                    NumberFormat().format(snapshot.data!),
                                  ),
                              style: textTheme.small.copyWith(
                                color: colorScheme.textMuted,
                              ),
                            );
                          } else {
                            if (snapshot.hasError) {
                              Logger("AlbumListItemWidget").severe(
                                "Failed to fetch file count of collection",
                                snapshot.error,
=======
                const SizedBox(width: 12),
                Flexible(
                  child: Padding(
                    padding: const EdgeInsets.symmetric(vertical: 4),
                    child: Column(
                      crossAxisAlignment: CrossAxisAlignment.start,
                      children: [
                        Text(
                          collection.displayName,
                          overflow: TextOverflow.ellipsis,
                        ),
                        FutureBuilder<int>(
                          future: CollectionsService.instance
                              .getFileCount(collection),
                          builder: (context, snapshot) {
                            if (snapshot.hasData) {
                              return Text(
                                S.of(context).memoryCount(
                                      snapshot.data!,
                                      NumberFormat().format(snapshot.data!),
                                    ),
                                style: textTheme.small.copyWith(
                                  color: colorScheme.textMuted,
                                ),
                              );
                            } else {
                              if (snapshot.hasError) {
                                Logger("AlbumListItemWidget").severe(
                                  "Failed to fetch file count of collection",
                                  snapshot.error,
                                );
                              }
                              return Text(
                                "",
                                style: textTheme.small.copyWith(
                                  color: colorScheme.textMuted,
                                ),
>>>>>>> cc1660d9
                              );
                            }
                          },
                        ),
                      ],
                    ),
                  ),
                ),
              ],
            ),
          ),
          Flexible(
            flex: 1,
            child: AnimatedSwitcher(
              duration: const Duration(milliseconds: 200),
              switchInCurve: Curves.easeOut,
              switchOutCurve: Curves.easeIn,
              child: isSelected
                  ? IconButtonWidget(
                      key: const ValueKey("selected"),
                      icon: Icons.check_circle_rounded,
                      iconButtonType: IconButtonType.secondary,
                      iconColor: colorScheme.blurStrokeBase,
                    )
                  : null,
            ),
          ),
        ],
      ),
    );
  }
}<|MERGE_RESOLUTION|>--- conflicted
+++ resolved
@@ -73,33 +73,6 @@
                     ),
                   ),
                 ),
-<<<<<<< HEAD
-                Padding(
-                  padding: const EdgeInsets.only(left: 12),
-                  child: Column(
-                    crossAxisAlignment: CrossAxisAlignment.start,
-                    children: [
-                      Text(collection.displayName),
-                      FutureBuilder<int>(
-                        future: CollectionsService.instance
-                            .getFileCount(collection),
-                        builder: (context, snapshot) {
-                          if (snapshot.hasData) {
-                            return Text(
-                              S.of(context).memoryCount(
-                                    snapshot.data!,
-                                    NumberFormat().format(snapshot.data!),
-                                  ),
-                              style: textTheme.small.copyWith(
-                                color: colorScheme.textMuted,
-                              ),
-                            );
-                          } else {
-                            if (snapshot.hasError) {
-                              Logger("AlbumListItemWidget").severe(
-                                "Failed to fetch file count of collection",
-                                snapshot.error,
-=======
                 const SizedBox(width: 12),
                 Flexible(
                   child: Padding(
@@ -137,7 +110,6 @@
                                 style: textTheme.small.copyWith(
                                   color: colorScheme.textMuted,
                                 ),
->>>>>>> cc1660d9
                               );
                             }
                           },
