--- conflicted
+++ resolved
@@ -1,16 +1,11 @@
 import "dart:async";
 
-import "package:collection/collection.dart";
 import 'package:flutter/material.dart';
 import "package:flutter_animate/flutter_animate.dart";
 import "package:photos/events/event.dart";
 import "package:photos/generated/l10n.dart";
 import "package:photos/models/search/generic_search_result.dart";
-<<<<<<< HEAD
-import "package:photos/models/search/hierarchical/face_filter.dart";
-=======
 import "package:photos/models/search/search_constants.dart";
->>>>>>> 29d95593
 import "package:photos/models/search/search_types.dart";
 import "package:photos/models/selected_people.dart";
 import "package:photos/theme/ente_theme.dart";
@@ -32,7 +27,6 @@
       body: const PeopleSectionAllWidget(),
     );
   }
-<<<<<<< HEAD
 }
 
 class PeopleSectionAllWidget extends StatefulWidget {
@@ -49,24 +43,6 @@
   State<PeopleSectionAllWidget> createState() => _PeopleSectionAllWidgetState();
 }
 
-=======
-}
-
-class PeopleSectionAllWidget extends StatefulWidget {
-  const PeopleSectionAllWidget({
-    super.key,
-    this.selectedPeople,
-    this.namedOnly = false,
-  });
-
-  final SelectedPeople? selectedPeople;
-  final bool namedOnly;
-
-  @override
-  State<PeopleSectionAllWidget> createState() => _PeopleSectionAllWidgetState();
-}
-
->>>>>>> 29d95593
 class _PeopleSectionAllWidgetState extends State<PeopleSectionAllWidget> {
   late Future<List<GenericSearchResult>> sectionData;
   final streamSubscriptions = <StreamSubscription>[];
@@ -90,30 +66,17 @@
 
   Future<List<GenericSearchResult>> getResults() async {
     final results =
-<<<<<<< HEAD
-        List<GenericSearchResult>.from(await SectionType.face.getData(context));
-
-    if (widget.namedOnly) {
-      results.removeWhere(
-        (element) =>
-            (element.hierarchicalSearchFilter as FaceFilter).personId == null,
-=======
         await SectionType.face.getData(context) as List<GenericSearchResult>;
 
     if (widget.namedOnly) {
       results.removeWhere(
         (element) => element.params[kPersonParamID] == null,
->>>>>>> 29d95593
       );
       if (widget.selectedPeople?.personIds.isEmpty ?? false) {
         widget.selectedPeople!.select(
           results
               .take(2)
-<<<<<<< HEAD
-              .map((e) => (e.hierarchicalSearchFilter as FaceFilter).personId!)
-=======
               .map((e) => e.params[kPersonParamID] as String)
->>>>>>> 29d95593
               .toSet(),
         );
       }
@@ -156,21 +119,6 @@
                       ((crossAxisCount - 1) * gridPadding))) /
               crossAxisCount;
 
-<<<<<<< HEAD
-          List<GenericSearchResult> data = results;
-
-          if (widget.namedOnly && widget.selectedPeople != null) {
-            data = data.sorted(
-              (a, b) => widget.selectedPeople!.isPersonSelected(
-                (b.hierarchicalSearchFilter as FaceFilter).personId!,
-              )
-                  ? 1
-                  : -1,
-            );
-          }
-
-=======
->>>>>>> 29d95593
           return GridView.builder(
             padding: const EdgeInsets.fromLTRB(
               horizontalEdgePadding,
@@ -178,11 +126,6 @@
               horizontalEdgePadding,
               96,
             ),
-<<<<<<< HEAD
-            shrinkWrap: true,
-            primary: false,
-=======
->>>>>>> 29d95593
             gridDelegate: SliverGridDelegateWithFixedCrossAxisCount(
               mainAxisSpacing: gridPadding,
               crossAxisSpacing: gridPadding,
@@ -192,11 +135,7 @@
             itemCount: results.length,
             itemBuilder: (context, index) {
               return PersonSearchExample(
-<<<<<<< HEAD
-                searchResult: data[index],
-=======
                 searchResult: results[index],
->>>>>>> 29d95593
                 size: itemSize,
                 selectedPeople: widget.selectedPeople,
               )
