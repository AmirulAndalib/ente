--- conflicted
+++ resolved
@@ -54,16 +54,12 @@
   Future<void> _navigateToAddUser(bool addingViewer) async {
     await routeToPage(
       context,
-<<<<<<< HEAD
       AddParticipantPage(
-        widget.collection as List<Collection>,
+        [widget.collection],
         addingViewer
             ? [ActionTypesToShow.addViewer]
             : [ActionTypesToShow.addCollaborator],
       ),
-=======
-      AddParticipantPage([widget.collection], addingViewer),
->>>>>>> 1c4ebccc
     );
     if (mounted) {
       setState(() => {});
