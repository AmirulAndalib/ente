import 'dart:async';

import 'package:flutter/material.dart';
import 'package:logging/logging.dart';
import "package:photos/core/configuration.dart";
import 'package:photos/core/event_bus.dart';
import "package:photos/events/album_sort_order_change_event.dart";
import 'package:photos/events/collection_updated_event.dart';
import "package:photos/events/favorites_service_init_complete_event.dart";
import 'package:photos/events/local_photos_updated_event.dart';
import 'package:photos/events/user_logged_out_event.dart';
import "package:photos/generated/l10n.dart";
import 'package:photos/models/collection/collection.dart';
import "package:photos/models/selected_albums.dart";
import 'package:photos/services/collections_service.dart';
import "package:photos/theme/ente_theme.dart";
import "package:photos/ui/collections/button/archived_button.dart";
import "package:photos/ui/collections/button/hidden_button.dart";
import "package:photos/ui/collections/button/trash_button.dart";
import "package:photos/ui/collections/button/uncategorized_button.dart";
import "package:photos/ui/collections/collection_list_page.dart";
import "package:photos/ui/collections/device/device_folders_grid_view.dart";
import "package:photos/ui/collections/device/device_folders_vertical_grid_view.dart";
import "package:photos/ui/collections/flex_grid_view.dart";
import 'package:photos/ui/common/loading_widget.dart';
import 'package:photos/ui/components/buttons/icon_button_widget.dart';
import "package:photos/ui/tabs/section_title.dart";
import "package:photos/ui/viewer/actions/album_selection_overlay_bar.dart";
import "package:photos/ui/viewer/actions/delete_empty_albums.dart";
import "package:photos/ui/viewer/gallery/empty_state.dart";
import "package:photos/utils/navigation_util.dart";
import "package:photos/utils/standalone/debouncer.dart";

class UserCollectionsTab extends StatefulWidget {
  const UserCollectionsTab({super.key, this.selectedAlbums});

  final SelectedAlbums? selectedAlbums;

  @override
  State<UserCollectionsTab> createState() => _UserCollectionsTabState();
}

class _UserCollectionsTabState extends State<UserCollectionsTab>
    with AutomaticKeepAliveClientMixin {
  final _logger = Logger((_UserCollectionsTabState).toString());
  late StreamSubscription<LocalPhotosUpdatedEvent> _localFilesSubscription;
  late StreamSubscription<CollectionUpdatedEvent>
      _collectionUpdatesSubscription;
  late StreamSubscription<UserLoggedOutEvent> _loggedOutEvent;
  late StreamSubscription<FavoritesServiceInitCompleteEvent>
      _favoritesServiceInitCompleteEvent;
  late StreamSubscription<AlbumSortOrderChangeEvent> _albumSortOrderChangeEvent;

  String _loadReason = "init";
  final _scrollController = ScrollController();
  final _debouncer = Debouncer(
    const Duration(seconds: 2),
    executionInterval: const Duration(seconds: 5),
    leading: true,
  );

  static const int _kOnEnteItemLimitCount = 12;
<<<<<<< HEAD
=======

>>>>>>> 59a53422
  @override
  void initState() {
    super.initState();
    _localFilesSubscription =
        Bus.instance.on<LocalPhotosUpdatedEvent>().listen((event) {
      _debouncer.run(() async {
        if (mounted) {
          _loadReason = event.reason;
          setState(() {});
        }
      });
    });
    _collectionUpdatesSubscription =
        Bus.instance.on<CollectionUpdatedEvent>().listen((event) {
      _debouncer.run(() async {
        if (mounted) {
          _loadReason = event.reason;
          setState(() {});
        }
      });
    });
    _loggedOutEvent = Bus.instance.on<UserLoggedOutEvent>().listen((event) {
      _loadReason = event.reason;
      setState(() {});
    });
    _favoritesServiceInitCompleteEvent =
        Bus.instance.on<FavoritesServiceInitCompleteEvent>().listen((event) {
      _debouncer.run(() async {
        _loadReason = event.reason;
        setState(() {});
      });
    });
    _albumSortOrderChangeEvent =
        Bus.instance.on<AlbumSortOrderChangeEvent>().listen((event) {
      _loadReason = event.reason;
      setState(() {});
    });
  }

  @override
  Widget build(BuildContext context) {
    super.build(context);
    _logger.info("Building, trigger: $_loadReason");
    return FutureBuilder<List<Collection>>(
      future: CollectionsService.instance.getCollectionForOnEnteSection(),
      builder: (context, snapshot) {
        if (snapshot.hasData) {
          return _getCollectionsGalleryWidget(snapshot.data!);
        } else if (snapshot.hasError) {
          return Text(snapshot.error.toString());
        } else {
          return const EnteLoadingWidget();
        }
      },
    );
  }

  Widget _getCollectionsGalleryWidget(List<Collection> collections) {
    final TextStyle trashAndHiddenTextStyle =
        Theme.of(context).textTheme.titleMedium!.copyWith(
              color: Theme.of(context)
                  .textTheme
                  .titleMedium!
                  .color!
                  .withOpacity(0.5),
            );

    return Stack(
      alignment: Alignment.bottomCenter,
      children: [
        CustomScrollView(
          physics: const BouncingScrollPhysics(),
          controller: _scrollController,
          slivers: [
            SliverToBoxAdapter(
              child: SectionOptions(
                onTap: () {
                  unawaited(
                    routeToPage(
                      context,
                      DeviceFolderVerticalGridView(
                        appTitle: SectionTitle(
                          title: S.of(context).onDevice,
                        ),
                        tag: "OnDeviceAppTitle",
                      ),
                    ),
                  );
                },
                Hero(
                  tag: "OnDeviceAppTitle",
                  child: SectionTitle(title: S.of(context).onDevice),
                ),
                trailingWidget: IconButtonWidget(
                  icon: Icons.chevron_right,
                  iconButtonType: IconButtonType.secondary,
                  iconColor: getEnteColorScheme(context).blurStrokePressed,
                ),
              ),
            ),
<<<<<<< HEAD
          ),
        ),
        const SliverToBoxAdapter(child: DeviceFoldersGridView()),
        SliverToBoxAdapter(
          child: SectionOptions(
            SectionTitle(titleWithBrand: getOnEnteSection(context)),
            trailingWidget: _sortMenu(collections),
            padding: const EdgeInsets.only(left: 12, right: 6),
          ),
        ),
        SliverToBoxAdapter(child: DeleteEmptyAlbums(collections)),
        Configuration.instance.hasConfiguredAccount()
            ? CollectionsFlexiGridViewWidget(
                collections,
                displayLimitCount: _kOnEnteItemLimitCount,
                shrinkWrap: true,
                shouldShowCreateAlbum: true,
                enableSelectionMode: true,
              )
            : const SliverToBoxAdapter(child: EmptyState()),
        collections.length > _kOnEnteItemLimitCount
            ? SliverToBoxAdapter(
                child: GestureDetector(
                  behavior: HitTestBehavior.opaque,
                  onTap: () {
                    unawaited(
                      routeToPage(
                        context,
                        CollectionListPage(
                          collections,
                          sectionType: UISectionType.homeCollections,
                          appTitle: SectionTitle(
                            titleWithBrand: getOnEnteSection(context),
                          ),
                          initialScrollOffset: _scrollController.offset,
=======
            const SliverToBoxAdapter(child: DeviceFoldersGridView()),
            SliverToBoxAdapter(
              child: SectionOptions(
                onTap: () {
                  unawaited(
                    routeToPage(
                      context,
                      CollectionListPage(
                        collections,
                        sectionType: UISectionType.homeCollections,
                        appTitle: SectionTitle(
                          titleWithBrand: getOnEnteSection(context),
>>>>>>> 59a53422
                        ),
                      ),
                    ),
                  );
                },
                SectionTitle(titleWithBrand: getOnEnteSection(context)),
                trailingWidget: IconButtonWidget(
                  icon: Icons.chevron_right,
                  iconButtonType: IconButtonType.secondary,
                  iconColor: getEnteColorScheme(context).blurStrokePressed,
                ),
              ),
            ),
            SliverToBoxAdapter(child: DeleteEmptyAlbums(collections)),
            Configuration.instance.hasConfiguredAccount()
                ? CollectionsFlexiGridViewWidget(
                    collections,
                    displayLimitCount: _kOnEnteItemLimitCount,
                    selectedAlbums: widget.selectedAlbums,
                    shrinkWrap: true,
                    shouldShowCreateAlbum: true,
                    enableSelectionMode: true,
                  )
                : const SliverToBoxAdapter(child: EmptyState()),
            SliverToBoxAdapter(
              child: Divider(
                color: getEnteColorScheme(context).strokeFaint,
              ),
            ),
            const SliverToBoxAdapter(child: SizedBox(height: 12)),
            SliverToBoxAdapter(
              child: Padding(
                padding: const EdgeInsets.symmetric(horizontal: 12),
                child: Column(
                  children: [
                    UnCategorizedCollections(trashAndHiddenTextStyle),
                    const SizedBox(height: 12),
                    ArchivedCollectionsButton(trashAndHiddenTextStyle),
                    const SizedBox(height: 12),
                    HiddenCollectionsButtonWidget(trashAndHiddenTextStyle),
                    const SizedBox(height: 12),
                    TrashSectionButton(trashAndHiddenTextStyle),
                  ],
                ),
              ),
            ),
            SliverToBoxAdapter(
              child:
                  SizedBox(height: 64 + MediaQuery.paddingOf(context).bottom),
            ),
          ],
        ),
        AlbumSelectionOverlayBar(
          widget.selectedAlbums!,
          UISectionType.homeCollections,
          collections,
          showSelectAllButton: false,
        ),
      ],
    );
  }

  @override
  void dispose() {
    _localFilesSubscription.cancel();
    _collectionUpdatesSubscription.cancel();
    _loggedOutEvent.cancel();
    _favoritesServiceInitCompleteEvent.cancel();
    _scrollController.dispose();
    _debouncer.cancelDebounceTimer();
    _albumSortOrderChangeEvent.cancel();
    super.dispose();
  }

  @override
  bool get wantKeepAlive => true;
}<|MERGE_RESOLUTION|>--- conflicted
+++ resolved
@@ -60,10 +60,6 @@
   );
 
   static const int _kOnEnteItemLimitCount = 12;
-<<<<<<< HEAD
-=======
-
->>>>>>> 59a53422
   @override
   void initState() {
     super.initState();
@@ -164,43 +160,6 @@
                 ),
               ),
             ),
-<<<<<<< HEAD
-          ),
-        ),
-        const SliverToBoxAdapter(child: DeviceFoldersGridView()),
-        SliverToBoxAdapter(
-          child: SectionOptions(
-            SectionTitle(titleWithBrand: getOnEnteSection(context)),
-            trailingWidget: _sortMenu(collections),
-            padding: const EdgeInsets.only(left: 12, right: 6),
-          ),
-        ),
-        SliverToBoxAdapter(child: DeleteEmptyAlbums(collections)),
-        Configuration.instance.hasConfiguredAccount()
-            ? CollectionsFlexiGridViewWidget(
-                collections,
-                displayLimitCount: _kOnEnteItemLimitCount,
-                shrinkWrap: true,
-                shouldShowCreateAlbum: true,
-                enableSelectionMode: true,
-              )
-            : const SliverToBoxAdapter(child: EmptyState()),
-        collections.length > _kOnEnteItemLimitCount
-            ? SliverToBoxAdapter(
-                child: GestureDetector(
-                  behavior: HitTestBehavior.opaque,
-                  onTap: () {
-                    unawaited(
-                      routeToPage(
-                        context,
-                        CollectionListPage(
-                          collections,
-                          sectionType: UISectionType.homeCollections,
-                          appTitle: SectionTitle(
-                            titleWithBrand: getOnEnteSection(context),
-                          ),
-                          initialScrollOffset: _scrollController.offset,
-=======
             const SliverToBoxAdapter(child: DeviceFoldersGridView()),
             SliverToBoxAdapter(
               child: SectionOptions(
@@ -213,7 +172,6 @@
                         sectionType: UISectionType.homeCollections,
                         appTitle: SectionTitle(
                           titleWithBrand: getOnEnteSection(context),
->>>>>>> 59a53422
                         ),
                       ),
                     ),
