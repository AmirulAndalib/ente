--- conflicted
+++ resolved
@@ -4034,10 +4034,10 @@
     );
   }
 
-  /// `Free trial valid till {endDate}.\nYou can purchase a paid plan afterwards.`
+  /// `Free trial valid till {endDate}.\nYou can choose a paid plan afterwards.`
   String playStoreFreeTrialValidTill(Object endDate) {
     return Intl.message(
-      'Free trial valid till $endDate.\nYou can purchase a paid plan afterwards.',
+      'Free trial valid till $endDate.\nYou can choose a paid plan afterwards.',
       name: 'playStoreFreeTrialValidTill',
       desc: '',
       args: [endDate],
@@ -8398,26 +8398,6 @@
     );
   }
 
-  /// `Auto pair`
-  String get autoPair {
-    return Intl.message(
-      'Auto pair',
-      name: 'autoPair',
-      desc: '',
-      args: [],
-    );
-  }
-
-  /// `Pair with PIN`
-  String get pairWithPin {
-    return Intl.message(
-      'Pair with PIN',
-      name: 'pairWithPin',
-      desc: '',
-      args: [],
-    );
-  }
-
   /// `Device not found`
   String get deviceNotFound {
     return Intl.message(
@@ -8624,31 +8604,36 @@
     );
   }
 
-<<<<<<< HEAD
   /// `Enter person name`
   String get enterPersonName {
     return Intl.message(
       'Enter person name',
       name: 'enterPersonName',
-=======
+      desc: '',
+      args: [],
+    );
+  }
+
+  /// `Remove person label`
+  String get removePersonLabel {
+    return Intl.message(
+      'Remove person label',
+      name: 'removePersonLabel',
+      desc: '',
+      args: [],
+    );
+  }
+
   /// `Auto pair works only with devices that support Chromecast.`
   String get autoPairDesc {
     return Intl.message(
       'Auto pair works only with devices that support Chromecast.',
       name: 'autoPairDesc',
->>>>>>> f60e094a
-      desc: '',
-      args: [],
-    );
-  }
-
-<<<<<<< HEAD
-  /// `Remove person label`
-  String get removePersonLabel {
-    return Intl.message(
-      'Remove person label',
-      name: 'removePersonLabel',
-=======
+      desc: '',
+      args: [],
+    );
+  }
+
   /// `Pair with PIN works with any screen you wish to view your album on.`
   String get manualPairDesc {
     return Intl.message(
@@ -8744,7 +8729,26 @@
     return Intl.message(
       'Pairing complete',
       name: 'pairingComplete',
->>>>>>> f60e094a
+      desc: '',
+      args: [],
+    );
+  }
+
+  /// `Auto pair`
+  String get autoPair {
+    return Intl.message(
+      'Auto pair',
+      name: 'autoPair',
+      desc: '',
+      args: [],
+    );
+  }
+
+  /// `Pair with PIN`
+  String get pairWithPin {
+    return Intl.message(
+      'Pair with PIN',
+      name: 'pairWithPin',
       desc: '',
       args: [],
     );
