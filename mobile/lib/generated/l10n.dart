// GENERATED CODE - DO NOT MODIFY BY HAND
import 'package:flutter/material.dart';
import 'package:intl/intl.dart';
import 'intl/messages_all.dart';

// **************************************************************************
// Generator: Flutter Intl IDE plugin
// Made by Localizely
// **************************************************************************

// ignore_for_file: non_constant_identifier_names, lines_longer_than_80_chars
// ignore_for_file: join_return_with_assignment, prefer_final_in_for_each
// ignore_for_file: avoid_redundant_argument_values, avoid_escaping_inner_quotes

class S {
  S();

  static S? _current;

  static S get current {
    assert(_current != null,
        'No instance of S was loaded. Try to initialize the S delegate before accessing S.current.');
    return _current!;
  }

  static const AppLocalizationDelegate delegate = AppLocalizationDelegate();

  static Future<S> load(Locale locale) {
    final name = (locale.countryCode?.isEmpty ?? false)
        ? locale.languageCode
        : locale.toString();
    final localeName = Intl.canonicalizedLocale(name);
    return initializeMessages(localeName).then((_) {
      Intl.defaultLocale = localeName;
      final instance = S();
      S._current = instance;

      return instance;
    });
  }

  static S of(BuildContext context) {
    final instance = S.maybeOf(context);
    assert(instance != null,
        'No instance of S present in the widget tree. Did you add S.delegate in localizationsDelegates?');
    return instance!;
  }

  static S? maybeOf(BuildContext context) {
    return Localizations.of<S>(context, S);
  }

  /// `Enter your email address`
  String get enterYourEmailAddress {
    return Intl.message(
      'Enter your email address',
      name: 'enterYourEmailAddress',
      desc: '',
      args: [],
    );
  }

  /// `Enter your new email address`
  String get enterYourNewEmailAddress {
    return Intl.message(
      'Enter your new email address',
      name: 'enterYourNewEmailAddress',
      desc: '',
      args: [],
    );
  }

  /// `Welcome back!`
  String get accountWelcomeBack {
    return Intl.message(
      'Welcome back!',
      name: 'accountWelcomeBack',
      desc: '',
      args: [],
    );
  }

  /// `Email already registered.`
  String get emailAlreadyRegistered {
    return Intl.message(
      'Email already registered.',
      name: 'emailAlreadyRegistered',
      desc: '',
      args: [],
    );
  }

  /// `Email not registered.`
  String get emailNotRegistered {
    return Intl.message(
      'Email not registered.',
      name: 'emailNotRegistered',
      desc: '',
      args: [],
    );
  }

  /// `Email`
  String get email {
    return Intl.message(
      'Email',
      name: 'email',
      desc: '',
      args: [],
    );
  }

  /// `Cancel`
  String get cancel {
    return Intl.message(
      'Cancel',
      name: 'cancel',
      desc: '',
      args: [],
    );
  }

  /// `Verify`
  String get verify {
    return Intl.message(
      'Verify',
      name: 'verify',
      desc: '',
      args: [],
    );
  }

  /// `Invalid email address`
  String get invalidEmailAddress {
    return Intl.message(
      'Invalid email address',
      name: 'invalidEmailAddress',
      desc: '',
      args: [],
    );
  }

  /// `Please enter a valid email address.`
  String get enterValidEmail {
    return Intl.message(
      'Please enter a valid email address.',
      name: 'enterValidEmail',
      desc: '',
      args: [],
    );
  }

  /// `Delete account`
  String get deleteAccount {
    return Intl.message(
      'Delete account',
      name: 'deleteAccount',
      desc: '',
      args: [],
    );
  }

  /// `What is the main reason you are deleting your account?`
  String get askDeleteReason {
    return Intl.message(
      'What is the main reason you are deleting your account?',
      name: 'askDeleteReason',
      desc: '',
      args: [],
    );
  }

  /// `We are sorry to see you go. Please share your feedback to help us improve.`
  String get deleteAccountFeedbackPrompt {
    return Intl.message(
      'We are sorry to see you go. Please share your feedback to help us improve.',
      name: 'deleteAccountFeedbackPrompt',
      desc: '',
      args: [],
    );
  }

  /// `Feedback`
  String get feedback {
    return Intl.message(
      'Feedback',
      name: 'feedback',
      desc: '',
      args: [],
    );
  }

  /// `Kindly help us with this information`
  String get kindlyHelpUsWithThisInformation {
    return Intl.message(
      'Kindly help us with this information',
      name: 'kindlyHelpUsWithThisInformation',
      desc: '',
      args: [],
    );
  }

  /// `Yes, I want to permanently delete this account and its data across all apps.`
  String get confirmDeletePrompt {
    return Intl.message(
      'Yes, I want to permanently delete this account and its data across all apps.',
      name: 'confirmDeletePrompt',
      desc: '',
      args: [],
    );
  }

  /// `Confirm Account Deletion`
  String get confirmAccountDeletion {
    return Intl.message(
      'Confirm Account Deletion',
      name: 'confirmAccountDeletion',
      desc: '',
      args: [],
    );
  }

  /// `Delete Account Permanently`
  String get deleteAccountPermanentlyButton {
    return Intl.message(
      'Delete Account Permanently',
      name: 'deleteAccountPermanentlyButton',
      desc: '',
      args: [],
    );
  }

  /// `Your account has been deleted`
  String get yourAccountHasBeenDeleted {
    return Intl.message(
      'Your account has been deleted',
      name: 'yourAccountHasBeenDeleted',
      desc: '',
      args: [],
    );
  }

  /// `Select reason`
  String get selectReason {
    return Intl.message(
      'Select reason',
      name: 'selectReason',
      desc: '',
      args: [],
    );
  }

  /// `It’s missing a key feature that I need`
  String get deleteReason1 {
    return Intl.message(
      'It’s missing a key feature that I need',
      name: 'deleteReason1',
      desc: '',
      args: [],
    );
  }

  /// `The app or a certain feature does not behave as I think it should`
  String get deleteReason2 {
    return Intl.message(
      'The app or a certain feature does not behave as I think it should',
      name: 'deleteReason2',
      desc: '',
      args: [],
    );
  }

  /// `I found another service that I like better`
  String get deleteReason3 {
    return Intl.message(
      'I found another service that I like better',
      name: 'deleteReason3',
      desc: '',
      args: [],
    );
  }

  /// `My reason isn’t listed`
  String get deleteReason4 {
    return Intl.message(
      'My reason isn’t listed',
      name: 'deleteReason4',
      desc: '',
      args: [],
    );
  }

  /// `Send email`
  String get sendEmail {
    return Intl.message(
      'Send email',
      name: 'sendEmail',
      desc: '',
      args: [],
    );
  }

  /// `Your request will be processed within 72 hours.`
  String get deleteRequestSLAText {
    return Intl.message(
      'Your request will be processed within 72 hours.',
      name: 'deleteRequestSLAText',
      desc: '',
      args: [],
    );
  }

  /// `Please send an email to <warning>account-deletion@ente.io</warning> from your registered email address.`
  String get deleteEmailRequest {
    return Intl.message(
      'Please send an email to <warning>account-deletion@ente.io</warning> from your registered email address.',
      name: 'deleteEmailRequest',
      desc: '',
      args: [],
    );
  }

  /// `Ente <i>needs permission to</i> preserve your photos`
  String get entePhotosPerm {
    return Intl.message(
      'Ente <i>needs permission to</i> preserve your photos',
      name: 'entePhotosPerm',
      desc: '',
      args: [],
    );
  }

  /// `Ok`
  String get ok {
    return Intl.message(
      'Ok',
      name: 'ok',
      desc: '',
      args: [],
    );
  }

  /// `Create account`
  String get createAccount {
    return Intl.message(
      'Create account',
      name: 'createAccount',
      desc: '',
      args: [],
    );
  }

  /// `Create new account`
  String get createNewAccount {
    return Intl.message(
      'Create new account',
      name: 'createNewAccount',
      desc: '',
      args: [],
    );
  }

  /// `Password`
  String get password {
    return Intl.message(
      'Password',
      name: 'password',
      desc: '',
      args: [],
    );
  }

  /// `Confirm password`
  String get confirmPassword {
    return Intl.message(
      'Confirm password',
      name: 'confirmPassword',
      desc: '',
      args: [],
    );
  }

  /// `Active sessions`
  String get activeSessions {
    return Intl.message(
      'Active sessions',
      name: 'activeSessions',
      desc: '',
      args: [],
    );
  }

  /// `Oops`
  String get oops {
    return Intl.message(
      'Oops',
      name: 'oops',
      desc: '',
      args: [],
    );
  }

  /// `Something went wrong, please try again`
  String get somethingWentWrongPleaseTryAgain {
    return Intl.message(
      'Something went wrong, please try again',
      name: 'somethingWentWrongPleaseTryAgain',
      desc: '',
      args: [],
    );
  }

  /// `This will log you out of this device!`
  String get thisWillLogYouOutOfThisDevice {
    return Intl.message(
      'This will log you out of this device!',
      name: 'thisWillLogYouOutOfThisDevice',
      desc: '',
      args: [],
    );
  }

  /// `This will log you out of the following device:`
  String get thisWillLogYouOutOfTheFollowingDevice {
    return Intl.message(
      'This will log you out of the following device:',
      name: 'thisWillLogYouOutOfTheFollowingDevice',
      desc: '',
      args: [],
    );
  }

  /// `Terminate session?`
  String get terminateSession {
    return Intl.message(
      'Terminate session?',
      name: 'terminateSession',
      desc: '',
      args: [],
    );
  }

  /// `Terminate`
  String get terminate {
    return Intl.message(
      'Terminate',
      name: 'terminate',
      desc: '',
      args: [],
    );
  }

  /// `This device`
  String get thisDevice {
    return Intl.message(
      'This device',
      name: 'thisDevice',
      desc: '',
      args: [],
    );
  }

  /// `Recover`
  String get recoverButton {
    return Intl.message(
      'Recover',
      name: 'recoverButton',
      desc: '',
      args: [],
    );
  }

  /// `Recovery successful!`
  String get recoverySuccessful {
    return Intl.message(
      'Recovery successful!',
      name: 'recoverySuccessful',
      desc: '',
      args: [],
    );
  }

  /// `Decrypting...`
  String get decrypting {
    return Intl.message(
      'Decrypting...',
      name: 'decrypting',
      desc: '',
      args: [],
    );
  }

  /// `Incorrect recovery key`
  String get incorrectRecoveryKeyTitle {
    return Intl.message(
      'Incorrect recovery key',
      name: 'incorrectRecoveryKeyTitle',
      desc: '',
      args: [],
    );
  }

  /// `The recovery key you entered is incorrect`
  String get incorrectRecoveryKeyBody {
    return Intl.message(
      'The recovery key you entered is incorrect',
      name: 'incorrectRecoveryKeyBody',
      desc: '',
      args: [],
    );
  }

  /// `Forgot password`
  String get forgotPassword {
    return Intl.message(
      'Forgot password',
      name: 'forgotPassword',
      desc: '',
      args: [],
    );
  }

  /// `Enter your recovery key`
  String get enterYourRecoveryKey {
    return Intl.message(
      'Enter your recovery key',
      name: 'enterYourRecoveryKey',
      desc: '',
      args: [],
    );
  }

  /// `No recovery key?`
  String get noRecoveryKey {
    return Intl.message(
      'No recovery key?',
      name: 'noRecoveryKey',
      desc: '',
      args: [],
    );
  }

  /// `Sorry`
  String get sorry {
    return Intl.message(
      'Sorry',
      name: 'sorry',
      desc: '',
      args: [],
    );
  }

  /// `Due to the nature of our end-to-end encryption protocol, your data cannot be decrypted without your password or recovery key`
  String get noRecoveryKeyNoDecryption {
    return Intl.message(
      'Due to the nature of our end-to-end encryption protocol, your data cannot be decrypted without your password or recovery key',
      name: 'noRecoveryKeyNoDecryption',
      desc: '',
      args: [],
    );
  }

  /// `Verify email`
  String get verifyEmail {
    return Intl.message(
      'Verify email',
      name: 'verifyEmail',
      desc: '',
      args: [],
    );
  }

  /// `To reset your password, please verify your email first.`
  String get toResetVerifyEmail {
    return Intl.message(
      'To reset your password, please verify your email first.',
      name: 'toResetVerifyEmail',
      desc: '',
      args: [],
    );
  }

  /// `Please check your inbox (and spam) to complete verification`
  String get checkInboxAndSpamFolder {
    return Intl.message(
      'Please check your inbox (and spam) to complete verification',
      name: 'checkInboxAndSpamFolder',
      desc: '',
      args: [],
    );
  }

  /// `Tap to enter code`
  String get tapToEnterCode {
    return Intl.message(
      'Tap to enter code',
      name: 'tapToEnterCode',
      desc: '',
      args: [],
    );
  }

  /// `Resend email`
  String get resendEmail {
    return Intl.message(
      'Resend email',
      name: 'resendEmail',
      desc: '',
      args: [],
    );
  }

  /// `We have sent a mail to <green>{email}</green>`
  String weHaveSendEmailTo(String email) {
    return Intl.message(
      'We have sent a mail to <green>$email</green>',
      name: 'weHaveSendEmailTo',
      desc: 'Text to indicate that we have sent a mail to the user',
      args: [email],
    );
  }

  /// `Set password`
  String get setPasswordTitle {
    return Intl.message(
      'Set password',
      name: 'setPasswordTitle',
      desc: '',
      args: [],
    );
  }

  /// `Change password`
  String get changePasswordTitle {
    return Intl.message(
      'Change password',
      name: 'changePasswordTitle',
      desc: '',
      args: [],
    );
  }

  /// `Reset password`
  String get resetPasswordTitle {
    return Intl.message(
      'Reset password',
      name: 'resetPasswordTitle',
      desc: '',
      args: [],
    );
  }

  /// `Encryption keys`
  String get encryptionKeys {
    return Intl.message(
      'Encryption keys',
      name: 'encryptionKeys',
      desc: '',
      args: [],
    );
  }

  /// `We don't store this password, so if you forget, <underline>we cannot decrypt your data</underline>`
  String get passwordWarning {
    return Intl.message(
      'We don\'t store this password, so if you forget, <underline>we cannot decrypt your data</underline>',
      name: 'passwordWarning',
      desc: '',
      args: [],
    );
  }

  /// `Enter a password we can use to encrypt your data`
  String get enterPasswordToEncrypt {
    return Intl.message(
      'Enter a password we can use to encrypt your data',
      name: 'enterPasswordToEncrypt',
      desc: '',
      args: [],
    );
  }

  /// `Enter a new password we can use to encrypt your data`
  String get enterNewPasswordToEncrypt {
    return Intl.message(
      'Enter a new password we can use to encrypt your data',
      name: 'enterNewPasswordToEncrypt',
      desc: '',
      args: [],
    );
  }

  /// `Weak`
  String get weakStrength {
    return Intl.message(
      'Weak',
      name: 'weakStrength',
      desc: '',
      args: [],
    );
  }

  /// `Strong`
  String get strongStrength {
    return Intl.message(
      'Strong',
      name: 'strongStrength',
      desc: '',
      args: [],
    );
  }

  /// `Moderate`
  String get moderateStrength {
    return Intl.message(
      'Moderate',
      name: 'moderateStrength',
      desc: '',
      args: [],
    );
  }

  /// `Password strength: {passwordStrengthValue}`
  String passwordStrength(String passwordStrengthValue) {
    return Intl.message(
      'Password strength: $passwordStrengthValue',
      name: 'passwordStrength',
      desc: 'Text to indicate the password strength',
      args: [passwordStrengthValue],
    );
  }

  /// `Password changed successfully`
  String get passwordChangedSuccessfully {
    return Intl.message(
      'Password changed successfully',
      name: 'passwordChangedSuccessfully',
      desc: '',
      args: [],
    );
  }

  /// `Generating encryption keys...`
  String get generatingEncryptionKeys {
    return Intl.message(
      'Generating encryption keys...',
      name: 'generatingEncryptionKeys',
      desc: '',
      args: [],
    );
  }

  /// `Please wait...`
  String get pleaseWait {
    return Intl.message(
      'Please wait...',
      name: 'pleaseWait',
      desc: '',
      args: [],
    );
  }

  /// `Continue`
  String get continueLabel {
    return Intl.message(
      'Continue',
      name: 'continueLabel',
      desc: '',
      args: [],
    );
  }

  /// `Insecure device`
  String get insecureDevice {
    return Intl.message(
      'Insecure device',
      name: 'insecureDevice',
      desc: '',
      args: [],
    );
  }

  /// `Sorry, we could not generate secure keys on this device.\n\nplease sign up from a different device.`
  String get sorryWeCouldNotGenerateSecureKeysOnThisDevicennplease {
    return Intl.message(
      'Sorry, we could not generate secure keys on this device.\n\nplease sign up from a different device.',
      name: 'sorryWeCouldNotGenerateSecureKeysOnThisDevicennplease',
      desc: '',
      args: [],
    );
  }

  /// `How it works`
  String get howItWorks {
    return Intl.message(
      'How it works',
      name: 'howItWorks',
      desc: '',
      args: [],
    );
  }

  /// `Encryption`
  String get encryption {
    return Intl.message(
      'Encryption',
      name: 'encryption',
      desc: '',
      args: [],
    );
  }

  /// `I understand that if I lose my password, I may lose my data since my data is <underline>end-to-end encrypted</underline>.`
  String get ackPasswordLostWarning {
    return Intl.message(
      'I understand that if I lose my password, I may lose my data since my data is <underline>end-to-end encrypted</underline>.',
      name: 'ackPasswordLostWarning',
      desc: '',
      args: [],
    );
  }

  /// `Privacy Policy`
  String get privacyPolicyTitle {
    return Intl.message(
      'Privacy Policy',
      name: 'privacyPolicyTitle',
      desc: '',
      args: [],
    );
  }

  /// `Terms`
  String get termsOfServicesTitle {
    return Intl.message(
      'Terms',
      name: 'termsOfServicesTitle',
      desc: '',
      args: [],
    );
  }

  /// `I agree to the <u-terms>terms of service</u-terms> and <u-policy>privacy policy</u-policy>`
  String get signUpTerms {
    return Intl.message(
      'I agree to the <u-terms>terms of service</u-terms> and <u-policy>privacy policy</u-policy>',
      name: 'signUpTerms',
      desc: '',
      args: [],
    );
  }

  /// `Log in`
  String get logInLabel {
    return Intl.message(
      'Log in',
      name: 'logInLabel',
      desc: '',
      args: [],
    );
  }

  /// `By clicking log in, I agree to the <u-terms>terms of service</u-terms> and <u-policy>privacy policy</u-policy>`
  String get loginTerms {
    return Intl.message(
      'By clicking log in, I agree to the <u-terms>terms of service</u-terms> and <u-policy>privacy policy</u-policy>',
      name: 'loginTerms',
      desc: '',
      args: [],
    );
  }

  /// `Change email`
  String get changeEmail {
    return Intl.message(
      'Change email',
      name: 'changeEmail',
      desc: '',
      args: [],
    );
  }

  /// `Enter your password`
  String get enterYourPassword {
    return Intl.message(
      'Enter your password',
      name: 'enterYourPassword',
      desc: '',
      args: [],
    );
  }

  /// `Welcome back!`
  String get welcomeBack {
    return Intl.message(
      'Welcome back!',
      name: 'welcomeBack',
      desc: '',
      args: [],
    );
  }

  /// `Contact support`
  String get contactSupport {
    return Intl.message(
      'Contact support',
      name: 'contactSupport',
      desc: '',
      args: [],
    );
  }

  /// `Incorrect password`
  String get incorrectPasswordTitle {
    return Intl.message(
      'Incorrect password',
      name: 'incorrectPasswordTitle',
      desc: '',
      args: [],
    );
  }

  /// `Please try again`
  String get pleaseTryAgain {
    return Intl.message(
      'Please try again',
      name: 'pleaseTryAgain',
      desc: '',
      args: [],
    );
  }

  /// `Recreate password`
  String get recreatePasswordTitle {
    return Intl.message(
      'Recreate password',
      name: 'recreatePasswordTitle',
      desc: '',
      args: [],
    );
  }

  /// `Use recovery key`
  String get useRecoveryKey {
    return Intl.message(
      'Use recovery key',
      name: 'useRecoveryKey',
      desc: '',
      args: [],
    );
  }

  /// `The current device is not powerful enough to verify your password, but we can regenerate in a way that works with all devices.\n\nPlease login using your recovery key and regenerate your password (you can use the same one again if you wish).`
  String get recreatePasswordBody {
    return Intl.message(
      'The current device is not powerful enough to verify your password, but we can regenerate in a way that works with all devices.\n\nPlease login using your recovery key and regenerate your password (you can use the same one again if you wish).',
      name: 'recreatePasswordBody',
      desc: '',
      args: [],
    );
  }

  /// `Verify password`
  String get verifyPassword {
    return Intl.message(
      'Verify password',
      name: 'verifyPassword',
      desc: '',
      args: [],
    );
  }

  /// `Recovery key`
  String get recoveryKey {
    return Intl.message(
      'Recovery key',
      name: 'recoveryKey',
      desc: '',
      args: [],
    );
  }

  /// `If you forget your password, the only way you can recover your data is with this key.`
  String get recoveryKeyOnForgotPassword {
    return Intl.message(
      'If you forget your password, the only way you can recover your data is with this key.',
      name: 'recoveryKeyOnForgotPassword',
      desc: '',
      args: [],
    );
  }

  /// `We don't store this key, please save this 24 word key in a safe place.`
  String get recoveryKeySaveDescription {
    return Intl.message(
      'We don\'t store this key, please save this 24 word key in a safe place.',
      name: 'recoveryKeySaveDescription',
      desc: '',
      args: [],
    );
  }

  /// `Do this later`
  String get doThisLater {
    return Intl.message(
      'Do this later',
      name: 'doThisLater',
      desc: '',
      args: [],
    );
  }

  /// `Save key`
  String get saveKey {
    return Intl.message(
      'Save key',
      name: 'saveKey',
      desc: '',
      args: [],
    );
  }

  /// `Recovery key copied to clipboard`
  String get recoveryKeyCopiedToClipboard {
    return Intl.message(
      'Recovery key copied to clipboard',
      name: 'recoveryKeyCopiedToClipboard',
      desc: '',
      args: [],
    );
  }

  /// `Recover account`
  String get recoverAccount {
    return Intl.message(
      'Recover account',
      name: 'recoverAccount',
      desc: '',
      args: [],
    );
  }

  /// `Recover`
  String get recover {
    return Intl.message(
      'Recover',
      name: 'recover',
      desc: '',
      args: [],
    );
  }

  /// `Please drop an email to {supportEmail} from your registered email address`
  String dropSupportEmail(String supportEmail) {
    return Intl.message(
      'Please drop an email to $supportEmail from your registered email address',
      name: 'dropSupportEmail',
      desc: '',
      args: [supportEmail],
    );
  }

  /// `Two-factor setup`
  String get twofactorSetup {
    return Intl.message(
      'Two-factor setup',
      name: 'twofactorSetup',
      desc: '',
      args: [],
    );
  }

  /// `Enter code`
  String get enterCode {
    return Intl.message(
      'Enter code',
      name: 'enterCode',
      desc: '',
      args: [],
    );
  }

  /// `Scan code`
  String get scanCode {
    return Intl.message(
      'Scan code',
      name: 'scanCode',
      desc: '',
      args: [],
    );
  }

  /// `Code copied to clipboard`
  String get codeCopiedToClipboard {
    return Intl.message(
      'Code copied to clipboard',
      name: 'codeCopiedToClipboard',
      desc: '',
      args: [],
    );
  }

  /// `Copy-paste this code\nto your authenticator app`
  String get copypasteThisCodentoYourAuthenticatorApp {
    return Intl.message(
      'Copy-paste this code\nto your authenticator app',
      name: 'copypasteThisCodentoYourAuthenticatorApp',
      desc: '',
      args: [],
    );
  }

  /// `tap to copy`
  String get tapToCopy {
    return Intl.message(
      'tap to copy',
      name: 'tapToCopy',
      desc: '',
      args: [],
    );
  }

  /// `Scan this barcode with\nyour authenticator app`
  String get scanThisBarcodeWithnyourAuthenticatorApp {
    return Intl.message(
      'Scan this barcode with\nyour authenticator app',
      name: 'scanThisBarcodeWithnyourAuthenticatorApp',
      desc: '',
      args: [],
    );
  }

  /// `Enter the 6-digit code from\nyour authenticator app`
  String get enterThe6digitCodeFromnyourAuthenticatorApp {
    return Intl.message(
      'Enter the 6-digit code from\nyour authenticator app',
      name: 'enterThe6digitCodeFromnyourAuthenticatorApp',
      desc: '',
      args: [],
    );
  }

  /// `Confirm`
  String get confirm {
    return Intl.message(
      'Confirm',
      name: 'confirm',
      desc: '',
      args: [],
    );
  }

  /// `Setup complete`
  String get setupComplete {
    return Intl.message(
      'Setup complete',
      name: 'setupComplete',
      desc: '',
      args: [],
    );
  }

  /// `Save your recovery key if you haven't already`
  String get saveYourRecoveryKeyIfYouHaventAlready {
    return Intl.message(
      'Save your recovery key if you haven\'t already',
      name: 'saveYourRecoveryKeyIfYouHaventAlready',
      desc: '',
      args: [],
    );
  }

  /// `This can be used to recover your account if you lose your second factor`
  String get thisCanBeUsedToRecoverYourAccountIfYou {
    return Intl.message(
      'This can be used to recover your account if you lose your second factor',
      name: 'thisCanBeUsedToRecoverYourAccountIfYou',
      desc: '',
      args: [],
    );
  }

  /// `Two-factor authentication`
  String get twofactorAuthenticationPageTitle {
    return Intl.message(
      'Two-factor authentication',
      name: 'twofactorAuthenticationPageTitle',
      desc: '',
      args: [],
    );
  }

  /// `Lost device?`
  String get lostDevice {
    return Intl.message(
      'Lost device?',
      name: 'lostDevice',
      desc: '',
      args: [],
    );
  }

  /// `Verifying recovery key...`
  String get verifyingRecoveryKey {
    return Intl.message(
      'Verifying recovery key...',
      name: 'verifyingRecoveryKey',
      desc: '',
      args: [],
    );
  }

  /// `Recovery key verified`
  String get recoveryKeyVerified {
    return Intl.message(
      'Recovery key verified',
      name: 'recoveryKeyVerified',
      desc: '',
      args: [],
    );
  }

  /// `Great! Your recovery key is valid. Thank you for verifying.\n\nPlease remember to keep your recovery key safely backed up.`
  String get recoveryKeySuccessBody {
    return Intl.message(
      'Great! Your recovery key is valid. Thank you for verifying.\n\nPlease remember to keep your recovery key safely backed up.',
      name: 'recoveryKeySuccessBody',
      desc: '',
      args: [],
    );
  }

  /// `The recovery key you entered is not valid. Please make sure it contains 24 words, and check the spelling of each.\n\nIf you entered an older recovery code, make sure it is 64 characters long, and check each of them.`
  String get invalidRecoveryKey {
    return Intl.message(
      'The recovery key you entered is not valid. Please make sure it contains 24 words, and check the spelling of each.\n\nIf you entered an older recovery code, make sure it is 64 characters long, and check each of them.',
      name: 'invalidRecoveryKey',
      desc: '',
      args: [],
    );
  }

  /// `Invalid key`
  String get invalidKey {
    return Intl.message(
      'Invalid key',
      name: 'invalidKey',
      desc: '',
      args: [],
    );
  }

  /// `Try again`
  String get tryAgain {
    return Intl.message(
      'Try again',
      name: 'tryAgain',
      desc: '',
      args: [],
    );
  }

  /// `View recovery key`
  String get viewRecoveryKey {
    return Intl.message(
      'View recovery key',
      name: 'viewRecoveryKey',
      desc: '',
      args: [],
    );
  }

  /// `Confirm recovery key`
  String get confirmRecoveryKey {
    return Intl.message(
      'Confirm recovery key',
      name: 'confirmRecoveryKey',
      desc: '',
      args: [],
    );
  }

  /// `Your recovery key is the only way to recover your photos if you forget your password. You can find your recovery key in Settings > Account.\n\nPlease enter your recovery key here to verify that you have saved it correctly.`
  String get recoveryKeyVerifyReason {
    return Intl.message(
      'Your recovery key is the only way to recover your photos if you forget your password. You can find your recovery key in Settings > Account.\n\nPlease enter your recovery key here to verify that you have saved it correctly.',
      name: 'recoveryKeyVerifyReason',
      desc: '',
      args: [],
    );
  }

  /// `Confirm your recovery key`
  String get confirmYourRecoveryKey {
    return Intl.message(
      'Confirm your recovery key',
      name: 'confirmYourRecoveryKey',
      desc: '',
      args: [],
    );
  }

  /// `Add viewer`
  String get addViewer {
    return Intl.message(
      'Add viewer',
      name: 'addViewer',
      desc: '',
      args: [],
    );
  }

  /// `Add collaborator`
  String get addCollaborator {
    return Intl.message(
      'Add collaborator',
      name: 'addCollaborator',
      desc: '',
      args: [],
    );
  }

  /// `Add a new email`
  String get addANewEmail {
    return Intl.message(
      'Add a new email',
      name: 'addANewEmail',
      desc: '',
      args: [],
    );
  }

  /// `Or pick an existing one`
  String get orPickAnExistingOne {
    return Intl.message(
      'Or pick an existing one',
      name: 'orPickAnExistingOne',
      desc: '',
      args: [],
    );
  }

  /// `Collaborators can add photos and videos to the shared album.`
  String get collaboratorsCanAddPhotosAndVideosToTheSharedAlbum {
    return Intl.message(
      'Collaborators can add photos and videos to the shared album.',
      name: 'collaboratorsCanAddPhotosAndVideosToTheSharedAlbum',
      desc: '',
      args: [],
    );
  }

  /// `Enter email`
  String get enterEmail {
    return Intl.message(
      'Enter email',
      name: 'enterEmail',
      desc: '',
      args: [],
    );
  }

  /// `Owner`
  String get albumOwner {
    return Intl.message(
      'Owner',
      name: 'albumOwner',
      desc: 'Role of the album owner',
      args: [],
    );
  }

  /// `You`
  String get you {
    return Intl.message(
      'You',
      name: 'you',
      desc: '',
      args: [],
    );
  }

  /// `Collaborator`
  String get collaborator {
    return Intl.message(
      'Collaborator',
      name: 'collaborator',
      desc: '',
      args: [],
    );
  }

  /// `Add more`
  String get addMore {
    return Intl.message(
      'Add more',
      name: 'addMore',
      desc: 'Button text to add more collaborators/viewers',
      args: [],
    );
  }

  /// `Viewer`
  String get viewer {
    return Intl.message(
      'Viewer',
      name: 'viewer',
      desc: '',
      args: [],
    );
  }

  /// `Remove`
  String get remove {
    return Intl.message(
      'Remove',
      name: 'remove',
      desc: '',
      args: [],
    );
  }

  /// `Remove participant`
  String get removeParticipant {
    return Intl.message(
      'Remove participant',
      name: 'removeParticipant',
      desc: 'menuSectionTitle for removing a participant',
      args: [],
    );
  }

  /// `Manage`
  String get manage {
    return Intl.message(
      'Manage',
      name: 'manage',
      desc: '',
      args: [],
    );
  }

  /// `Added as`
  String get addedAs {
    return Intl.message(
      'Added as',
      name: 'addedAs',
      desc: '',
      args: [],
    );
  }

  /// `Change permissions?`
  String get changePermissions {
    return Intl.message(
      'Change permissions?',
      name: 'changePermissions',
      desc: '',
      args: [],
    );
  }

  /// `Yes, convert to viewer`
  String get yesConvertToViewer {
    return Intl.message(
      'Yes, convert to viewer',
      name: 'yesConvertToViewer',
      desc: '',
      args: [],
    );
  }

  /// `{user} will not be able to add more photos to this album\n\nThey will still be able to remove existing photos added by them`
  String cannotAddMorePhotosAfterBecomingViewer(Object user) {
    return Intl.message(
      '$user will not be able to add more photos to this album\n\nThey will still be able to remove existing photos added by them',
      name: 'cannotAddMorePhotosAfterBecomingViewer',
      desc: '',
      args: [user],
    );
  }

  /// `Allow adding photos`
  String get allowAddingPhotos {
    return Intl.message(
      'Allow adding photos',
      name: 'allowAddingPhotos',
      desc: 'Switch button to enable uploading photos to a public link',
      args: [],
    );
  }

  /// `Allow people with the link to also add photos to the shared album.`
  String get allowAddPhotosDescription {
    return Intl.message(
      'Allow people with the link to also add photos to the shared album.',
      name: 'allowAddPhotosDescription',
      desc: '',
      args: [],
    );
  }

  /// `Password lock`
  String get passwordLock {
    return Intl.message(
      'Password lock',
      name: 'passwordLock',
      desc: '',
      args: [],
    );
  }

  /// `Cannot open this album`
  String get canNotOpenTitle {
    return Intl.message(
      'Cannot open this album',
      name: 'canNotOpenTitle',
      desc: '',
      args: [],
    );
  }

  /// `Sorry, this album cannot be opened in the app.`
  String get canNotOpenBody {
    return Intl.message(
      'Sorry, this album cannot be opened in the app.',
      name: 'canNotOpenBody',
      desc: '',
      args: [],
    );
  }

  /// `Please note`
  String get disableDownloadWarningTitle {
    return Intl.message(
      'Please note',
      name: 'disableDownloadWarningTitle',
      desc: '',
      args: [],
    );
  }

  /// `Viewers can still take screenshots or save a copy of your photos using external tools`
  String get disableDownloadWarningBody {
    return Intl.message(
      'Viewers can still take screenshots or save a copy of your photos using external tools',
      name: 'disableDownloadWarningBody',
      desc: '',
      args: [],
    );
  }

  /// `Allow downloads`
  String get allowDownloads {
    return Intl.message(
      'Allow downloads',
      name: 'allowDownloads',
      desc: '',
      args: [],
    );
  }

  /// `Device limit`
  String get linkDeviceLimit {
    return Intl.message(
      'Device limit',
      name: 'linkDeviceLimit',
      desc: '',
      args: [],
    );
  }

  /// `None`
  String get noDeviceLimit {
    return Intl.message(
      'None',
      name: 'noDeviceLimit',
      desc: 'Text to indicate that there is limit on number of devices',
      args: [],
    );
  }

  /// `Link expiry`
  String get linkExpiry {
    return Intl.message(
      'Link expiry',
      name: 'linkExpiry',
      desc: '',
      args: [],
    );
  }

  /// `Expired`
  String get linkExpired {
    return Intl.message(
      'Expired',
      name: 'linkExpired',
      desc: '',
      args: [],
    );
  }

  /// `Enabled`
  String get linkEnabled {
    return Intl.message(
      'Enabled',
      name: 'linkEnabled',
      desc: '',
      args: [],
    );
  }

  /// `Never`
  String get linkNeverExpires {
    return Intl.message(
      'Never',
      name: 'linkNeverExpires',
      desc: '',
      args: [],
    );
  }

  /// `This link has expired. Please select a new expiry time or disable link expiry.`
  String get expiredLinkInfo {
    return Intl.message(
      'This link has expired. Please select a new expiry time or disable link expiry.',
      name: 'expiredLinkInfo',
      desc: '',
      args: [],
    );
  }

  /// `Set a password`
  String get setAPassword {
    return Intl.message(
      'Set a password',
      name: 'setAPassword',
      desc: '',
      args: [],
    );
  }

  /// `Lock`
  String get lockButtonLabel {
    return Intl.message(
      'Lock',
      name: 'lockButtonLabel',
      desc: '',
      args: [],
    );
  }

  /// `Enter password`
  String get enterPassword {
    return Intl.message(
      'Enter password',
      name: 'enterPassword',
      desc: '',
      args: [],
    );
  }

  /// `Remove link`
  String get removeLink {
    return Intl.message(
      'Remove link',
      name: 'removeLink',
      desc: '',
      args: [],
    );
  }

  /// `Manage link`
  String get manageLink {
    return Intl.message(
      'Manage link',
      name: 'manageLink',
      desc: '',
      args: [],
    );
  }

  /// `Link will expire on {expiryTime}`
  String linkExpiresOn(Object expiryTime) {
    return Intl.message(
      'Link will expire on $expiryTime',
      name: 'linkExpiresOn',
      desc: '',
      args: [expiryTime],
    );
  }

  /// `Album updated`
  String get albumUpdated {
    return Intl.message(
      'Album updated',
      name: 'albumUpdated',
      desc: '',
      args: [],
    );
  }

  /// `Never`
  String get never {
    return Intl.message(
      'Never',
      name: 'never',
      desc: '',
      args: [],
    );
  }

  /// `Custom`
  String get custom {
    return Intl.message(
      'Custom',
      name: 'custom',
      desc: 'Label for setting custom value for link expiry',
      args: [],
    );
  }

  /// `After 1 hour`
  String get after1Hour {
    return Intl.message(
      'After 1 hour',
      name: 'after1Hour',
      desc: '',
      args: [],
    );
  }

  /// `After 1 day`
  String get after1Day {
    return Intl.message(
      'After 1 day',
      name: 'after1Day',
      desc: '',
      args: [],
    );
  }

  /// `After 1 week`
  String get after1Week {
    return Intl.message(
      'After 1 week',
      name: 'after1Week',
      desc: '',
      args: [],
    );
  }

  /// `After 1 month`
  String get after1Month {
    return Intl.message(
      'After 1 month',
      name: 'after1Month',
      desc: '',
      args: [],
    );
  }

  /// `After 1 year`
  String get after1Year {
    return Intl.message(
      'After 1 year',
      name: 'after1Year',
      desc: '',
      args: [],
    );
  }

  /// `Manage`
  String get manageParticipants {
    return Intl.message(
      'Manage',
      name: 'manageParticipants',
      desc: '',
      args: [],
    );
  }

  /// `{count, plural, =0 {No Participants} =1 {1 Participant} other {{count} Participants}}`
  String albumParticipantsCount(int count) {
    return Intl.plural(
      count,
      zero: 'No Participants',
      one: '1 Participant',
      other: '$count Participants',
      name: 'albumParticipantsCount',
      desc: 'Number of participants in an album, including the album owner.',
      args: [count],
    );
  }

  /// `Create a link to allow people to add and view photos in your shared album without needing an Ente app or account. Great for collecting event photos.`
  String get collabLinkSectionDescription {
    return Intl.message(
      'Create a link to allow people to add and view photos in your shared album without needing an Ente app or account. Great for collecting event photos.',
      name: 'collabLinkSectionDescription',
      desc: '',
      args: [],
    );
  }

  /// `Collect photos`
  String get collectPhotos {
    return Intl.message(
      'Collect photos',
      name: 'collectPhotos',
      desc: '',
      args: [],
    );
  }

  /// `Collaborative link`
  String get collaborativeLink {
    return Intl.message(
      'Collaborative link',
      name: 'collaborativeLink',
      desc: '',
      args: [],
    );
  }

  /// `Share with non-Ente users`
  String get shareWithNonenteUsers {
    return Intl.message(
      'Share with non-Ente users',
      name: 'shareWithNonenteUsers',
      desc: '',
      args: [],
    );
  }

  /// `Create public link`
  String get createPublicLink {
    return Intl.message(
      'Create public link',
      name: 'createPublicLink',
      desc: '',
      args: [],
    );
  }

  /// `Send link`
  String get sendLink {
    return Intl.message(
      'Send link',
      name: 'sendLink',
      desc: '',
      args: [],
    );
  }

  /// `Copy link`
  String get copyLink {
    return Intl.message(
      'Copy link',
      name: 'copyLink',
      desc: '',
      args: [],
    );
  }

  /// `Link has expired`
  String get linkHasExpired {
    return Intl.message(
      'Link has expired',
      name: 'linkHasExpired',
      desc: '',
      args: [],
    );
  }

  /// `Public link enabled`
  String get publicLinkEnabled {
    return Intl.message(
      'Public link enabled',
      name: 'publicLinkEnabled',
      desc: '',
      args: [],
    );
  }

  /// `Share a link`
  String get shareALink {
    return Intl.message(
      'Share a link',
      name: 'shareALink',
      desc: '',
      args: [],
    );
  }

  /// `Create shared and collaborative albums with other Ente users, including users on free plans.`
  String get sharedAlbumSectionDescription {
    return Intl.message(
      'Create shared and collaborative albums with other Ente users, including users on free plans.',
      name: 'sharedAlbumSectionDescription',
      desc: '',
      args: [],
    );
  }

  /// `{numberOfPeople, plural, =0 {Share with specific people} =1 {Shared with 1 person} other {Shared with {numberOfPeople} people}}`
  String shareWithPeopleSectionTitle(int numberOfPeople) {
    return Intl.plural(
      numberOfPeople,
      zero: 'Share with specific people',
      one: 'Shared with 1 person',
      other: 'Shared with $numberOfPeople people',
      name: 'shareWithPeopleSectionTitle',
      desc: '',
      args: [numberOfPeople],
    );
  }

  /// `This is your Verification ID`
  String get thisIsYourVerificationId {
    return Intl.message(
      'This is your Verification ID',
      name: 'thisIsYourVerificationId',
      desc: '',
      args: [],
    );
  }

  /// `Someone sharing albums with you should see the same ID on their device.`
  String get someoneSharingAlbumsWithYouShouldSeeTheSameId {
    return Intl.message(
      'Someone sharing albums with you should see the same ID on their device.',
      name: 'someoneSharingAlbumsWithYouShouldSeeTheSameId',
      desc: '',
      args: [],
    );
  }

  /// `Please ask them to long-press their email address on the settings screen, and verify that the IDs on both devices match.`
  String get howToViewShareeVerificationID {
    return Intl.message(
      'Please ask them to long-press their email address on the settings screen, and verify that the IDs on both devices match.',
      name: 'howToViewShareeVerificationID',
      desc: '',
      args: [],
    );
  }

  /// `This is {email}'s Verification ID`
  String thisIsPersonVerificationId(String email) {
    return Intl.message(
      'This is $email\'s Verification ID',
      name: 'thisIsPersonVerificationId',
      desc: '',
      args: [email],
    );
  }

  /// `Verification ID`
  String get verificationId {
    return Intl.message(
      'Verification ID',
      name: 'verificationId',
      desc: '',
      args: [],
    );
  }

  /// `Verify {email}`
  String verifyEmailID(Object email) {
    return Intl.message(
      'Verify $email',
      name: 'verifyEmailID',
      desc: '',
      args: [email],
    );
  }

  /// `{email} does not have an Ente account.\n\nSend them an invite to share photos.`
  String emailNoEnteAccount(Object email) {
    return Intl.message(
      '$email does not have an Ente account.\n\nSend them an invite to share photos.',
      name: 'emailNoEnteAccount',
      desc: '',
      args: [email],
    );
  }

  /// `Here's my verification ID: {verificationID} for ente.io.`
  String shareMyVerificationID(Object verificationID) {
    return Intl.message(
      'Here\'s my verification ID: $verificationID for ente.io.',
      name: 'shareMyVerificationID',
      desc: '',
      args: [verificationID],
    );
  }

  /// `Hey, can you confirm that this is your ente.io verification ID: {verificationID}`
  String shareTextConfirmOthersVerificationID(Object verificationID) {
    return Intl.message(
      'Hey, can you confirm that this is your ente.io verification ID: $verificationID',
      name: 'shareTextConfirmOthersVerificationID',
      desc: '',
      args: [verificationID],
    );
  }

  /// `Something went wrong`
  String get somethingWentWrong {
    return Intl.message(
      'Something went wrong',
      name: 'somethingWentWrong',
      desc: '',
      args: [],
    );
  }

  /// `Send invite`
  String get sendInvite {
    return Intl.message(
      'Send invite',
      name: 'sendInvite',
      desc: '',
      args: [],
    );
  }

  /// `Download Ente so we can easily share original quality photos and videos\n\nhttps://ente.io`
  String get shareTextRecommendUsingEnte {
    return Intl.message(
      'Download Ente so we can easily share original quality photos and videos\n\nhttps://ente.io',
      name: 'shareTextRecommendUsingEnte',
      desc: '',
      args: [],
    );
  }

  /// `Done`
  String get done {
    return Intl.message(
      'Done',
      name: 'done',
      desc: '',
      args: [],
    );
  }

  /// `Apply code`
  String get applyCodeTitle {
    return Intl.message(
      'Apply code',
      name: 'applyCodeTitle',
      desc: '',
      args: [],
    );
  }

  /// `Enter the code provided by your friend to claim free storage for both of you`
  String get enterCodeDescription {
    return Intl.message(
      'Enter the code provided by your friend to claim free storage for both of you',
      name: 'enterCodeDescription',
      desc: '',
      args: [],
    );
  }

  /// `Apply`
  String get apply {
    return Intl.message(
      'Apply',
      name: 'apply',
      desc: '',
      args: [],
    );
  }

  /// `Failed to apply code`
  String get failedToApplyCode {
    return Intl.message(
      'Failed to apply code',
      name: 'failedToApplyCode',
      desc: '',
      args: [],
    );
  }

  /// `Enter referral code`
  String get enterReferralCode {
    return Intl.message(
      'Enter referral code',
      name: 'enterReferralCode',
      desc: '',
      args: [],
    );
  }

  /// `Code applied`
  String get codeAppliedPageTitle {
    return Intl.message(
      'Code applied',
      name: 'codeAppliedPageTitle',
      desc: '',
      args: [],
    );
  }

  /// `Change your referral code`
  String get changeYourReferralCode {
    return Intl.message(
      'Change your referral code',
      name: 'changeYourReferralCode',
      desc: '',
      args: [],
    );
  }

  /// `Change`
  String get change {
    return Intl.message(
      'Change',
      name: 'change',
      desc: '',
      args: [],
    );
  }

  /// `Sorry, this code is unavailable.`
  String get unavailableReferralCode {
    return Intl.message(
      'Sorry, this code is unavailable.',
      name: 'unavailableReferralCode',
      desc: '',
      args: [],
    );
  }

  /// `Sorry, you've reached the limit of code changes.`
  String get codeChangeLimitReached {
    return Intl.message(
      'Sorry, you\'ve reached the limit of code changes.',
      name: 'codeChangeLimitReached',
      desc: '',
      args: [],
    );
  }

  /// `Please contact {familyAdminEmail} to change your code.`
  String onlyFamilyAdminCanChangeCode(Object familyAdminEmail) {
    return Intl.message(
      'Please contact $familyAdminEmail to change your code.',
      name: 'onlyFamilyAdminCanChangeCode',
      desc: '',
      args: [familyAdminEmail],
    );
  }

  /// `{storageAmountInGB} GB`
  String storageInGB(Object storageAmountInGB) {
    return Intl.message(
      '$storageAmountInGB GB',
      name: 'storageInGB',
      desc: '',
      args: [storageAmountInGB],
    );
  }

  /// `Claimed`
  String get claimed {
    return Intl.message(
      'Claimed',
      name: 'claimed',
      desc: 'Used to indicate storage claimed, like 10GB Claimed',
      args: [],
    );
  }

  /// `Details`
  String get details {
    return Intl.message(
      'Details',
      name: 'details',
      desc: '',
      args: [],
    );
  }

  /// `Claim more!`
  String get claimMore {
    return Intl.message(
      'Claim more!',
      name: 'claimMore',
      desc: '',
      args: [],
    );
  }

  /// `They also get {storageAmountInGB} GB`
  String theyAlsoGetXGb(Object storageAmountInGB) {
    return Intl.message(
      'They also get $storageAmountInGB GB',
      name: 'theyAlsoGetXGb',
      desc: '',
      args: [storageAmountInGB],
    );
  }

  /// `{storageAmountInGB} GB each time someone signs up for a paid plan and applies your code`
  String freeStorageOnReferralSuccess(Object storageAmountInGB) {
    return Intl.message(
      '$storageAmountInGB GB each time someone signs up for a paid plan and applies your code',
      name: 'freeStorageOnReferralSuccess',
      desc: '',
      args: [storageAmountInGB],
    );
  }

  /// `Ente referral code: {referralCode} \n\nApply it in Settings → General → Referrals to get {referralStorageInGB} GB free after you signup for a paid plan\n\nhttps://ente.io`
  String shareTextReferralCode(
      Object referralCode, Object referralStorageInGB) {
    return Intl.message(
      'Ente referral code: $referralCode \n\nApply it in Settings → General → Referrals to get $referralStorageInGB GB free after you signup for a paid plan\n\nhttps://ente.io',
      name: 'shareTextReferralCode',
      desc: '',
      args: [referralCode, referralStorageInGB],
    );
  }

  /// `Claim free storage`
  String get claimFreeStorage {
    return Intl.message(
      'Claim free storage',
      name: 'claimFreeStorage',
      desc: '',
      args: [],
    );
  }

  /// `Invite your friends`
  String get inviteYourFriends {
    return Intl.message(
      'Invite your friends',
      name: 'inviteYourFriends',
      desc: '',
      args: [],
    );
  }

  /// `Unable to fetch referral details. Please try again later.`
  String get failedToFetchReferralDetails {
    return Intl.message(
      'Unable to fetch referral details. Please try again later.',
      name: 'failedToFetchReferralDetails',
      desc: '',
      args: [],
    );
  }

  /// `1. Give this code to your friends`
  String get referralStep1 {
    return Intl.message(
      '1. Give this code to your friends',
      name: 'referralStep1',
      desc: '',
      args: [],
    );
  }

  /// `2. They sign up for a paid plan`
  String get referralStep2 {
    return Intl.message(
      '2. They sign up for a paid plan',
      name: 'referralStep2',
      desc: '',
      args: [],
    );
  }

  /// `3. Both of you get {storageInGB} GB* free`
  String referralStep3(Object storageInGB) {
    return Intl.message(
      '3. Both of you get $storageInGB GB* free',
      name: 'referralStep3',
      desc: '',
      args: [storageInGB],
    );
  }

  /// `Referrals are currently paused`
  String get referralsAreCurrentlyPaused {
    return Intl.message(
      'Referrals are currently paused',
      name: 'referralsAreCurrentlyPaused',
      desc: '',
      args: [],
    );
  }

  /// `* You can at max double your storage`
  String get youCanAtMaxDoubleYourStorage {
    return Intl.message(
      '* You can at max double your storage',
      name: 'youCanAtMaxDoubleYourStorage',
      desc: '',
      args: [],
    );
  }

  /// `{isFamilyMember, select, true {Your family has claimed {storageAmountInGb} GB so far} false {You have claimed {storageAmountInGb} GB so far} other {You have claimed {storageAmountInGb} GB so far!}}`
  String claimedStorageSoFar(String isFamilyMember, int storageAmountInGb) {
    return Intl.select(
      isFamilyMember,
      {
        'true': 'Your family has claimed $storageAmountInGb GB so far',
        'false': 'You have claimed $storageAmountInGb GB so far',
        'other': 'You have claimed $storageAmountInGb GB so far!',
      },
      name: 'claimedStorageSoFar',
      desc: '',
      args: [isFamilyMember, storageAmountInGb],
    );
  }

  /// `FAQ`
  String get faq {
    return Intl.message(
      'FAQ',
      name: 'faq',
      desc: '',
      args: [],
    );
  }

  /// `Help`
  String get help {
    return Intl.message(
      'Help',
      name: 'help',
      desc: '',
      args: [],
    );
  }

  /// `Oops, something went wrong`
  String get oopsSomethingWentWrong {
    return Intl.message(
      'Oops, something went wrong',
      name: 'oopsSomethingWentWrong',
      desc: '',
      args: [],
    );
  }

  /// `People using your code`
  String get peopleUsingYourCode {
    return Intl.message(
      'People using your code',
      name: 'peopleUsingYourCode',
      desc: '',
      args: [],
    );
  }

  /// `eligible`
  String get eligible {
    return Intl.message(
      'eligible',
      name: 'eligible',
      desc: '',
      args: [],
    );
  }

  /// `total`
  String get total {
    return Intl.message(
      'total',
      name: 'total',
      desc: '',
      args: [],
    );
  }

  /// `Code used by you`
  String get codeUsedByYou {
    return Intl.message(
      'Code used by you',
      name: 'codeUsedByYou',
      desc: '',
      args: [],
    );
  }

  /// `Free storage claimed`
  String get freeStorageClaimed {
    return Intl.message(
      'Free storage claimed',
      name: 'freeStorageClaimed',
      desc: '',
      args: [],
    );
  }

  /// `Free storage usable`
  String get freeStorageUsable {
    return Intl.message(
      'Free storage usable',
      name: 'freeStorageUsable',
      desc: '',
      args: [],
    );
  }

  /// `Usable storage is limited by your current plan. Excess claimed storage will automatically become usable when you upgrade your plan.`
  String get usableReferralStorageInfo {
    return Intl.message(
      'Usable storage is limited by your current plan. Excess claimed storage will automatically become usable when you upgrade your plan.',
      name: 'usableReferralStorageInfo',
      desc: '',
      args: [],
    );
  }

  /// `Remove from album?`
  String get removeFromAlbumTitle {
    return Intl.message(
      'Remove from album?',
      name: 'removeFromAlbumTitle',
      desc: '',
      args: [],
    );
  }

  /// `Remove from album`
  String get removeFromAlbum {
    return Intl.message(
      'Remove from album',
      name: 'removeFromAlbum',
      desc: '',
      args: [],
    );
  }

  /// `Selected items will be removed from this album`
  String get itemsWillBeRemovedFromAlbum {
    return Intl.message(
      'Selected items will be removed from this album',
      name: 'itemsWillBeRemovedFromAlbum',
      desc: '',
      args: [],
    );
  }

  /// `Some of the items you are removing were added by other people, and you will lose access to them`
  String get removeShareItemsWarning {
    return Intl.message(
      'Some of the items you are removing were added by other people, and you will lose access to them',
      name: 'removeShareItemsWarning',
      desc: '',
      args: [],
    );
  }

  /// `Adding to favorites...`
  String get addingToFavorites {
    return Intl.message(
      'Adding to favorites...',
      name: 'addingToFavorites',
      desc: '',
      args: [],
    );
  }

  /// `Removing from favorites...`
  String get removingFromFavorites {
    return Intl.message(
      'Removing from favorites...',
      name: 'removingFromFavorites',
      desc: '',
      args: [],
    );
  }

  /// `Sorry, could not add to favorites!`
  String get sorryCouldNotAddToFavorites {
    return Intl.message(
      'Sorry, could not add to favorites!',
      name: 'sorryCouldNotAddToFavorites',
      desc: '',
      args: [],
    );
  }

  /// `Sorry, could not remove from favorites!`
  String get sorryCouldNotRemoveFromFavorites {
    return Intl.message(
      'Sorry, could not remove from favorites!',
      name: 'sorryCouldNotRemoveFromFavorites',
      desc: '',
      args: [],
    );
  }

  /// `You need an active paid subscription to enable sharing.`
  String get subscribeToEnableSharing {
    return Intl.message(
      'You need an active paid subscription to enable sharing.',
      name: 'subscribeToEnableSharing',
      desc: '',
      args: [],
    );
  }

  /// `Subscribe`
  String get subscribe {
    return Intl.message(
      'Subscribe',
      name: 'subscribe',
      desc: '',
      args: [],
    );
  }

  /// `Can only remove files owned by you`
  String get canOnlyRemoveFilesOwnedByYou {
    return Intl.message(
      'Can only remove files owned by you',
      name: 'canOnlyRemoveFilesOwnedByYou',
      desc: '',
      args: [],
    );
  }

  /// `Delete shared album?`
  String get deleteSharedAlbum {
    return Intl.message(
      'Delete shared album?',
      name: 'deleteSharedAlbum',
      desc: '',
      args: [],
    );
  }

  /// `Delete album`
  String get deleteAlbum {
    return Intl.message(
      'Delete album',
      name: 'deleteAlbum',
      desc: '',
      args: [],
    );
  }

  /// `Also delete the photos (and videos) present in this album from <bold>all</bold> other albums they are part of?`
  String get deleteAlbumDialog {
    return Intl.message(
      'Also delete the photos (and videos) present in this album from <bold>all</bold> other albums they are part of?',
      name: 'deleteAlbumDialog',
      desc: '',
      args: [],
    );
  }

  /// `The album will be deleted for everyone\n\nYou will lose access to shared photos in this album that are owned by others`
  String get deleteSharedAlbumDialogBody {
    return Intl.message(
      'The album will be deleted for everyone\n\nYou will lose access to shared photos in this album that are owned by others',
      name: 'deleteSharedAlbumDialogBody',
      desc: '',
      args: [],
    );
  }

  /// `Yes, remove`
  String get yesRemove {
    return Intl.message(
      'Yes, remove',
      name: 'yesRemove',
      desc: '',
      args: [],
    );
  }

  /// `Creating link...`
  String get creatingLink {
    return Intl.message(
      'Creating link...',
      name: 'creatingLink',
      desc: '',
      args: [],
    );
  }

  /// `Remove?`
  String get removeWithQuestionMark {
    return Intl.message(
      'Remove?',
      name: 'removeWithQuestionMark',
      desc: '',
      args: [],
    );
  }

  /// `{userEmail} will be removed from this shared album\n\nAny photos added by them will also be removed from the album`
  String removeParticipantBody(Object userEmail) {
    return Intl.message(
      '$userEmail will be removed from this shared album\n\nAny photos added by them will also be removed from the album',
      name: 'removeParticipantBody',
      desc: '',
      args: [userEmail],
    );
  }

  /// `Keep Photos`
  String get keepPhotos {
    return Intl.message(
      'Keep Photos',
      name: 'keepPhotos',
      desc: '',
      args: [],
    );
  }

  /// `Delete photos`
  String get deletePhotos {
    return Intl.message(
      'Delete photos',
      name: 'deletePhotos',
      desc: '',
      args: [],
    );
  }

  /// `Invite to Ente`
  String get inviteToEnte {
    return Intl.message(
      'Invite to Ente',
      name: 'inviteToEnte',
      desc: '',
      args: [],
    );
  }

  /// `Remove public link`
  String get removePublicLink {
    return Intl.message(
      'Remove public link',
      name: 'removePublicLink',
      desc: '',
      args: [],
    );
  }

  /// `This will remove the public link for accessing "{albumName}".`
  String disableLinkMessage(Object albumName) {
    return Intl.message(
      'This will remove the public link for accessing "$albumName".',
      name: 'disableLinkMessage',
      desc: '',
      args: [albumName],
    );
  }

  /// `Sharing...`
  String get sharing {
    return Intl.message(
      'Sharing...',
      name: 'sharing',
      desc: '',
      args: [],
    );
  }

  /// `You cannot share with yourself`
  String get youCannotShareWithYourself {
    return Intl.message(
      'You cannot share with yourself',
      name: 'youCannotShareWithYourself',
      desc: '',
      args: [],
    );
  }

  /// `Archive`
  String get archive {
    return Intl.message(
      'Archive',
      name: 'archive',
      desc: '',
      args: [],
    );
  }

  /// `Long press to select photos and click + to create an album`
  String get createAlbumActionHint {
    return Intl.message(
      'Long press to select photos and click + to create an album',
      name: 'createAlbumActionHint',
      desc: '',
      args: [],
    );
  }

  /// `Importing....`
  String get importing {
    return Intl.message(
      'Importing....',
      name: 'importing',
      desc: '',
      args: [],
    );
  }

  /// `Failed to load albums`
  String get failedToLoadAlbums {
    return Intl.message(
      'Failed to load albums',
      name: 'failedToLoadAlbums',
      desc: '',
      args: [],
    );
  }

  /// `Hidden`
  String get hidden {
    return Intl.message(
      'Hidden',
      name: 'hidden',
      desc: '',
      args: [],
    );
  }

  /// `Please authenticate to view your hidden files`
  String get authToViewYourHiddenFiles {
    return Intl.message(
      'Please authenticate to view your hidden files',
      name: 'authToViewYourHiddenFiles',
      desc: '',
      args: [],
    );
  }

  /// `Please authenticate to view your trashed files`
  String get authToViewTrashedFiles {
    return Intl.message(
      'Please authenticate to view your trashed files',
      name: 'authToViewTrashedFiles',
      desc: '',
      args: [],
    );
  }

  /// `Trash`
  String get trash {
    return Intl.message(
      'Trash',
      name: 'trash',
      desc: '',
      args: [],
    );
  }

  /// `Uncategorized`
  String get uncategorized {
    return Intl.message(
      'Uncategorized',
      name: 'uncategorized',
      desc: '',
      args: [],
    );
  }

  /// `video`
  String get videoSmallCase {
    return Intl.message(
      'video',
      name: 'videoSmallCase',
      desc: '',
      args: [],
    );
  }

  /// `photo`
  String get photoSmallCase {
    return Intl.message(
      'photo',
      name: 'photoSmallCase',
      desc: '',
      args: [],
    );
  }

  /// `It will be deleted from all albums.`
  String get singleFileDeleteHighlight {
    return Intl.message(
      'It will be deleted from all albums.',
      name: 'singleFileDeleteHighlight',
      desc: '',
      args: [],
    );
  }

  /// `This {fileType} is in both Ente and your device.`
  String singleFileInBothLocalAndRemote(Object fileType) {
    return Intl.message(
      'This $fileType is in both Ente and your device.',
      name: 'singleFileInBothLocalAndRemote',
      desc: '',
      args: [fileType],
    );
  }

  /// `This {fileType} will be deleted from Ente.`
  String singleFileInRemoteOnly(Object fileType) {
    return Intl.message(
      'This $fileType will be deleted from Ente.',
      name: 'singleFileInRemoteOnly',
      desc: '',
      args: [fileType],
    );
  }

  /// `This {fileType} will be deleted from your device.`
  String singleFileDeleteFromDevice(Object fileType) {
    return Intl.message(
      'This $fileType will be deleted from your device.',
      name: 'singleFileDeleteFromDevice',
      desc: '',
      args: [fileType],
    );
  }

  /// `Delete from Ente`
  String get deleteFromEnte {
    return Intl.message(
      'Delete from Ente',
      name: 'deleteFromEnte',
      desc: '',
      args: [],
    );
  }

  /// `Yes, delete`
  String get yesDelete {
    return Intl.message(
      'Yes, delete',
      name: 'yesDelete',
      desc: '',
      args: [],
    );
  }

  /// `Moved to trash`
  String get movedToTrash {
    return Intl.message(
      'Moved to trash',
      name: 'movedToTrash',
      desc: '',
      args: [],
    );
  }

  /// `Delete from device`
  String get deleteFromDevice {
    return Intl.message(
      'Delete from device',
      name: 'deleteFromDevice',
      desc: '',
      args: [],
    );
  }

  /// `Delete from both`
  String get deleteFromBoth {
    return Intl.message(
      'Delete from both',
      name: 'deleteFromBoth',
      desc: '',
      args: [],
    );
  }

  /// `New album`
  String get newAlbum {
    return Intl.message(
      'New album',
      name: 'newAlbum',
      desc: '',
      args: [],
    );
  }

  /// `Albums`
  String get albums {
    return Intl.message(
      'Albums',
      name: 'albums',
      desc: '',
      args: [],
    );
  }

  /// `{count, plural, =0{no memories} one{{formattedCount} memory} other{{formattedCount} memories}}`
  String memoryCount(int count, String formattedCount) {
    return Intl.plural(
      count,
      zero: 'no memories',
      one: '$formattedCount memory',
      other: '$formattedCount memories',
      name: 'memoryCount',
      desc: 'The text to display the number of memories',
      args: [count, formattedCount],
    );
  }

  /// `{count} selected`
  String selectedPhotos(int count) {
    return Intl.message(
      '$count selected',
      name: 'selectedPhotos',
      desc: 'Display the number of selected photos',
      args: [count],
    );
  }

  /// `{count} selected ({yourCount} yours)`
  String selectedPhotosWithYours(int count, int yourCount) {
    return Intl.message(
      '$count selected ($yourCount yours)',
      name: 'selectedPhotosWithYours',
      desc:
          'Display the number of selected photos, including the number of selected photos owned by the user',
      args: [count, yourCount],
    );
  }

  /// `Advanced`
  String get advancedSettings {
    return Intl.message(
      'Advanced',
      name: 'advancedSettings',
      desc: 'The text to display in the advanced settings section',
      args: [],
    );
  }

  /// `Photo grid size`
  String get photoGridSize {
    return Intl.message(
      'Photo grid size',
      name: 'photoGridSize',
      desc: '',
      args: [],
    );
  }

  /// `Manage device cache`
  String get manageDeviceStorage {
    return Intl.message(
      'Manage device cache',
      name: 'manageDeviceStorage',
      desc: '',
      args: [],
    );
  }

  /// `Review and clear local cache storage.`
  String get manageDeviceStorageDesc {
    return Intl.message(
      'Review and clear local cache storage.',
      name: 'manageDeviceStorageDesc',
      desc: '',
      args: [],
    );
  }

  /// `Machine learning`
  String get machineLearning {
    return Intl.message(
      'Machine learning',
      name: 'machineLearning',
      desc: '',
      args: [],
    );
  }

  /// `Enable machine learning`
  String get mlConsent {
    return Intl.message(
      'Enable machine learning',
      name: 'mlConsent',
      desc: '',
      args: [],
    );
  }

  /// `Enable machine learning?`
  String get mlConsentTitle {
    return Intl.message(
      'Enable machine learning?',
      name: 'mlConsentTitle',
      desc: '',
      args: [],
    );
  }

  /// `If you enable machine learning, Ente will extract information like face geometry from files, including those shared with you.\n\nThis will happen on your device, and any generated biometric information will be end-to-end encrypted.`
  String get mlConsentDescription {
    return Intl.message(
      'If you enable machine learning, Ente will extract information like face geometry from files, including those shared with you.\n\nThis will happen on your device, and any generated biometric information will be end-to-end encrypted.',
      name: 'mlConsentDescription',
      desc: '',
      args: [],
    );
  }

  /// `Please click here for more details about this feature in our privacy policy`
  String get mlConsentPrivacy {
    return Intl.message(
      'Please click here for more details about this feature in our privacy policy',
      name: 'mlConsentPrivacy',
      desc: '',
      args: [],
    );
  }

  /// `I understand, and wish to enable machine learning`
  String get mlConsentConfirmation {
    return Intl.message(
      'I understand, and wish to enable machine learning',
      name: 'mlConsentConfirmation',
      desc: '',
      args: [],
    );
  }

  /// `Magic search`
  String get magicSearch {
    return Intl.message(
      'Magic search',
      name: 'magicSearch',
      desc: '',
      args: [],
    );
  }

  /// `Discover`
  String get discover {
    return Intl.message(
      'Discover',
      name: 'discover',
      desc:
          'The text to display for the discover section under which we show receipts, screenshots, sunsets, greenery, etc.',
      args: [],
    );
  }

  /// `Identity`
  String get discover_identity {
    return Intl.message(
      'Identity',
      name: 'discover_identity',
      desc: '',
      args: [],
    );
  }

  /// `Screenshots`
  String get discover_screenshots {
    return Intl.message(
      'Screenshots',
      name: 'discover_screenshots',
      desc: '',
      args: [],
    );
  }

  /// `Receipts`
  String get discover_receipts {
    return Intl.message(
      'Receipts',
      name: 'discover_receipts',
      desc: '',
      args: [],
    );
  }

  /// `Notes`
  String get discover_notes {
    return Intl.message(
      'Notes',
      name: 'discover_notes',
      desc: '',
      args: [],
    );
  }

  /// `Memes`
  String get discover_memes {
    return Intl.message(
      'Memes',
      name: 'discover_memes',
      desc: '',
      args: [],
    );
  }

  /// `Visiting Cards`
  String get discover_visiting_cards {
    return Intl.message(
      'Visiting Cards',
      name: 'discover_visiting_cards',
      desc: '',
      args: [],
    );
  }

  /// `Babies`
  String get discover_babies {
    return Intl.message(
      'Babies',
      name: 'discover_babies',
      desc: '',
      args: [],
    );
  }

  /// `Pets`
  String get discover_pets {
    return Intl.message(
      'Pets',
      name: 'discover_pets',
      desc: '',
      args: [],
    );
  }

  /// `Selfies`
  String get discover_selfies {
    return Intl.message(
      'Selfies',
      name: 'discover_selfies',
      desc: '',
      args: [],
    );
  }

  /// `Wallpapers`
  String get discover_wallpapers {
    return Intl.message(
      'Wallpapers',
      name: 'discover_wallpapers',
      desc: '',
      args: [],
    );
  }

  /// `Food`
  String get discover_food {
    return Intl.message(
      'Food',
      name: 'discover_food',
      desc: '',
      args: [],
    );
  }

  /// `Celebrations`
  String get discover_celebrations {
    return Intl.message(
      'Celebrations',
      name: 'discover_celebrations',
      desc: '',
      args: [],
    );
  }

  /// `Sunset`
  String get discover_sunset {
    return Intl.message(
      'Sunset',
      name: 'discover_sunset',
      desc: '',
      args: [],
    );
  }

  /// `Hills`
  String get discover_hills {
    return Intl.message(
      'Hills',
      name: 'discover_hills',
      desc: '',
      args: [],
    );
  }

  /// `Greenery`
  String get discover_greenery {
    return Intl.message(
      'Greenery',
      name: 'discover_greenery',
      desc: '',
      args: [],
    );
  }

  /// `Please note that machine learning will result in a higher bandwidth and battery usage until all items are indexed. Consider using the desktop app for faster indexing, all results will be synced automatically.`
  String get mlIndexingDescription {
    return Intl.message(
      'Please note that machine learning will result in a higher bandwidth and battery usage until all items are indexed. Consider using the desktop app for faster indexing, all results will be synced automatically.',
      name: 'mlIndexingDescription',
      desc: '',
      args: [],
    );
  }

  /// `Downloading models...`
  String get loadingModel {
    return Intl.message(
      'Downloading models...',
      name: 'loadingModel',
      desc: '',
      args: [],
    );
  }

  /// `Waiting for WiFi...`
  String get waitingForWifi {
    return Intl.message(
      'Waiting for WiFi...',
      name: 'waitingForWifi',
      desc: '',
      args: [],
    );
  }

  /// `Status`
  String get status {
    return Intl.message(
      'Status',
      name: 'status',
      desc: '',
      args: [],
    );
  }

  /// `Indexed items`
  String get indexedItems {
    return Intl.message(
      'Indexed items',
      name: 'indexedItems',
      desc: '',
      args: [],
    );
  }

  /// `Pending items`
  String get pendingItems {
    return Intl.message(
      'Pending items',
      name: 'pendingItems',
      desc: '',
      args: [],
    );
  }

  /// `Clear indexes`
  String get clearIndexes {
    return Intl.message(
      'Clear indexes',
      name: 'clearIndexes',
      desc: '',
      args: [],
    );
  }

  /// `Select folders for backup`
  String get selectFoldersForBackup {
    return Intl.message(
      'Select folders for backup',
      name: 'selectFoldersForBackup',
      desc: '',
      args: [],
    );
  }

  /// `Selected folders will be encrypted and backed up`
  String get selectedFoldersWillBeEncryptedAndBackedUp {
    return Intl.message(
      'Selected folders will be encrypted and backed up',
      name: 'selectedFoldersWillBeEncryptedAndBackedUp',
      desc: '',
      args: [],
    );
  }

  /// `Unselect all`
  String get unselectAll {
    return Intl.message(
      'Unselect all',
      name: 'unselectAll',
      desc: '',
      args: [],
    );
  }

  /// `Select all`
  String get selectAll {
    return Intl.message(
      'Select all',
      name: 'selectAll',
      desc: '',
      args: [],
    );
  }

  /// `Skip`
  String get skip {
    return Intl.message(
      'Skip',
      name: 'skip',
      desc: '',
      args: [],
    );
  }

  /// `Updating folder selection...`
  String get updatingFolderSelection {
    return Intl.message(
      'Updating folder selection...',
      name: 'updatingFolderSelection',
      desc: '',
      args: [],
    );
  }

  /// `{count, plural, one{{count} item} other{{count} items}}`
  String itemCount(num count) {
    return Intl.plural(
      count,
      one: '$count item',
      other: '$count items',
      name: 'itemCount',
      desc: '',
      args: [count],
    );
  }

  /// `{count, plural, =1 {Delete {count} item} other {Delete {count} items}}`
  String deleteItemCount(num count) {
    return Intl.plural(
      count,
      one: 'Delete $count item',
      other: 'Delete $count items',
      name: 'deleteItemCount',
      desc: '',
      args: [count],
    );
  }

  /// `{count} files, {formattedSize} each`
  String duplicateItemsGroup(int count, String formattedSize) {
    return Intl.message(
      '$count files, $formattedSize each',
      name: 'duplicateItemsGroup',
      desc: 'Display the number of duplicate files and their size',
      args: [count, formattedSize],
    );
  }

  /// `Show memories`
  String get showMemories {
    return Intl.message(
      'Show memories',
      name: 'showMemories',
      desc: '',
      args: [],
    );
  }

  /// `{count, plural, one{{count} year ago} other{{count} years ago}}`
  String yearsAgo(num count) {
    return Intl.plural(
      count,
      one: '$count year ago',
      other: '$count years ago',
      name: 'yearsAgo',
      desc: '',
      args: [count],
    );
  }

  /// `Backup settings`
  String get backupSettings {
    return Intl.message(
      'Backup settings',
      name: 'backupSettings',
      desc: '',
      args: [],
    );
  }

  /// `Backup status`
  String get backupStatus {
    return Intl.message(
      'Backup status',
      name: 'backupStatus',
      desc: '',
      args: [],
    );
  }

  /// `Items that have been backed up will show up here`
  String get backupStatusDescription {
    return Intl.message(
      'Items that have been backed up will show up here',
      name: 'backupStatusDescription',
      desc: '',
      args: [],
    );
  }

  /// `Backup over mobile data`
  String get backupOverMobileData {
    return Intl.message(
      'Backup over mobile data',
      name: 'backupOverMobileData',
      desc: '',
      args: [],
    );
  }

  /// `Backup videos`
  String get backupVideos {
    return Intl.message(
      'Backup videos',
      name: 'backupVideos',
      desc: '',
      args: [],
    );
  }

  /// `Disable auto lock`
  String get disableAutoLock {
    return Intl.message(
      'Disable auto lock',
      name: 'disableAutoLock',
      desc: '',
      args: [],
    );
  }

  /// `Disable the device screen lock when Ente is in the foreground and there is a backup in progress. This is normally not needed, but may help big uploads and initial imports of large libraries complete faster.`
  String get deviceLockExplanation {
    return Intl.message(
      'Disable the device screen lock when Ente is in the foreground and there is a backup in progress. This is normally not needed, but may help big uploads and initial imports of large libraries complete faster.',
      name: 'deviceLockExplanation',
      desc: '',
      args: [],
    );
  }

  /// `About`
  String get about {
    return Intl.message(
      'About',
      name: 'about',
      desc: '',
      args: [],
    );
  }

  /// `We are open source!`
  String get weAreOpenSource {
    return Intl.message(
      'We are open source!',
      name: 'weAreOpenSource',
      desc: '',
      args: [],
    );
  }

  /// `Privacy`
  String get privacy {
    return Intl.message(
      'Privacy',
      name: 'privacy',
      desc: '',
      args: [],
    );
  }

  /// `Terms`
  String get terms {
    return Intl.message(
      'Terms',
      name: 'terms',
      desc: '',
      args: [],
    );
  }

  /// `Check for updates`
  String get checkForUpdates {
    return Intl.message(
      'Check for updates',
      name: 'checkForUpdates',
      desc: '',
      args: [],
    );
  }

  /// `Check status`
  String get checkStatus {
    return Intl.message(
      'Check status',
      name: 'checkStatus',
      desc: '',
      args: [],
    );
  }

  /// `Checking...`
  String get checking {
    return Intl.message(
      'Checking...',
      name: 'checking',
      desc: '',
      args: [],
    );
  }

  /// `You are on the latest version`
  String get youAreOnTheLatestVersion {
    return Intl.message(
      'You are on the latest version',
      name: 'youAreOnTheLatestVersion',
      desc: '',
      args: [],
    );
  }

  /// `Account`
  String get account {
    return Intl.message(
      'Account',
      name: 'account',
      desc: '',
      args: [],
    );
  }

  /// `Manage subscription`
  String get manageSubscription {
    return Intl.message(
      'Manage subscription',
      name: 'manageSubscription',
      desc: '',
      args: [],
    );
  }

  /// `Please authenticate to change your email`
  String get authToChangeYourEmail {
    return Intl.message(
      'Please authenticate to change your email',
      name: 'authToChangeYourEmail',
      desc: '',
      args: [],
    );
  }

  /// `Change password`
  String get changePassword {
    return Intl.message(
      'Change password',
      name: 'changePassword',
      desc: '',
      args: [],
    );
  }

  /// `Please authenticate to change your password`
  String get authToChangeYourPassword {
    return Intl.message(
      'Please authenticate to change your password',
      name: 'authToChangeYourPassword',
      desc: '',
      args: [],
    );
  }

  /// `Email verification`
  String get emailVerificationToggle {
    return Intl.message(
      'Email verification',
      name: 'emailVerificationToggle',
      desc: '',
      args: [],
    );
  }

  /// `Please authenticate to change email verification`
  String get authToChangeEmailVerificationSetting {
    return Intl.message(
      'Please authenticate to change email verification',
      name: 'authToChangeEmailVerificationSetting',
      desc: '',
      args: [],
    );
  }

  /// `Export your data`
  String get exportYourData {
    return Intl.message(
      'Export your data',
      name: 'exportYourData',
      desc: '',
      args: [],
    );
  }

  /// `Logout`
  String get logout {
    return Intl.message(
      'Logout',
      name: 'logout',
      desc: '',
      args: [],
    );
  }

  /// `Please authenticate to initiate account deletion`
  String get authToInitiateAccountDeletion {
    return Intl.message(
      'Please authenticate to initiate account deletion',
      name: 'authToInitiateAccountDeletion',
      desc: '',
      args: [],
    );
  }

  /// `Are you sure you want to logout?`
  String get areYouSureYouWantToLogout {
    return Intl.message(
      'Are you sure you want to logout?',
      name: 'areYouSureYouWantToLogout',
      desc: '',
      args: [],
    );
  }

  /// `Yes, logout`
  String get yesLogout {
    return Intl.message(
      'Yes, logout',
      name: 'yesLogout',
      desc: '',
      args: [],
    );
  }

  /// `A new version of Ente is available.`
  String get aNewVersionOfEnteIsAvailable {
    return Intl.message(
      'A new version of Ente is available.',
      name: 'aNewVersionOfEnteIsAvailable',
      desc: '',
      args: [],
    );
  }

  /// `Update`
  String get update {
    return Intl.message(
      'Update',
      name: 'update',
      desc: '',
      args: [],
    );
  }

  /// `Install manually`
  String get installManually {
    return Intl.message(
      'Install manually',
      name: 'installManually',
      desc: '',
      args: [],
    );
  }

  /// `Critical update available`
  String get criticalUpdateAvailable {
    return Intl.message(
      'Critical update available',
      name: 'criticalUpdateAvailable',
      desc: '',
      args: [],
    );
  }

  /// `Update available`
  String get updateAvailable {
    return Intl.message(
      'Update available',
      name: 'updateAvailable',
      desc: '',
      args: [],
    );
  }

  /// `Ignore`
  String get ignoreUpdate {
    return Intl.message(
      'Ignore',
      name: 'ignoreUpdate',
      desc: '',
      args: [],
    );
  }

  /// `Downloading...`
  String get downloading {
    return Intl.message(
      'Downloading...',
      name: 'downloading',
      desc: '',
      args: [],
    );
  }

  /// `Cannot delete shared files`
  String get cannotDeleteSharedFiles {
    return Intl.message(
      'Cannot delete shared files',
      name: 'cannotDeleteSharedFiles',
      desc: '',
      args: [],
    );
  }

  /// `The download could not be completed`
  String get theDownloadCouldNotBeCompleted {
    return Intl.message(
      'The download could not be completed',
      name: 'theDownloadCouldNotBeCompleted',
      desc: '',
      args: [],
    );
  }

  /// `Retry`
  String get retry {
    return Intl.message(
      'Retry',
      name: 'retry',
      desc: '',
      args: [],
    );
  }

  /// `Backed up folders`
  String get backedUpFolders {
    return Intl.message(
      'Backed up folders',
      name: 'backedUpFolders',
      desc: '',
      args: [],
    );
  }

  /// `Backup`
  String get backup {
    return Intl.message(
      'Backup',
      name: 'backup',
      desc: '',
      args: [],
    );
  }

  /// `Free up device space`
  String get freeUpDeviceSpace {
    return Intl.message(
      'Free up device space',
      name: 'freeUpDeviceSpace',
      desc: '',
      args: [],
    );
  }

  /// `Save space on your device by clearing files that have been already backed up.`
  String get freeUpDeviceSpaceDesc {
    return Intl.message(
      'Save space on your device by clearing files that have been already backed up.',
      name: 'freeUpDeviceSpaceDesc',
      desc: '',
      args: [],
    );
  }

  /// `✨ All clear`
  String get allClear {
    return Intl.message(
      '✨ All clear',
      name: 'allClear',
      desc: '',
      args: [],
    );
  }

  /// `You've no files on this device that can be deleted`
  String get noDeviceThatCanBeDeleted {
    return Intl.message(
      'You\'ve no files on this device that can be deleted',
      name: 'noDeviceThatCanBeDeleted',
      desc: '',
      args: [],
    );
  }

  /// `Remove duplicates`
  String get removeDuplicates {
    return Intl.message(
      'Remove duplicates',
      name: 'removeDuplicates',
      desc: '',
      args: [],
    );
  }

  /// `Review and remove files that are exact duplicates.`
  String get removeDuplicatesDesc {
    return Intl.message(
      'Review and remove files that are exact duplicates.',
      name: 'removeDuplicatesDesc',
      desc: '',
      args: [],
    );
  }

  /// `Large files`
  String get viewLargeFiles {
    return Intl.message(
      'Large files',
      name: 'viewLargeFiles',
      desc: '',
      args: [],
    );
  }

  /// `View files that are consuming the most amount of storage.`
  String get viewLargeFilesDesc {
    return Intl.message(
      'View files that are consuming the most amount of storage.',
      name: 'viewLargeFilesDesc',
      desc: '',
      args: [],
    );
  }

  /// `✨ No duplicates`
  String get noDuplicates {
    return Intl.message(
      '✨ No duplicates',
      name: 'noDuplicates',
      desc: '',
      args: [],
    );
  }

  /// `You don't have any duplicate files that can be cleared`
  String get youveNoDuplicateFilesThatCanBeCleared {
    return Intl.message(
      'You don\'t have any duplicate files that can be cleared',
      name: 'youveNoDuplicateFilesThatCanBeCleared',
      desc: '',
      args: [],
    );
  }

  /// `Success`
  String get success {
    return Intl.message(
      'Success',
      name: 'success',
      desc: '',
      args: [],
    );
  }

  /// `Rate us`
  String get rateUs {
    return Intl.message(
      'Rate us',
      name: 'rateUs',
      desc: '',
      args: [],
    );
  }

  /// `Also empty "Recently Deleted" from "Settings" -> "Storage" to claim the freed space`
  String get remindToEmptyDeviceTrash {
    return Intl.message(
      'Also empty "Recently Deleted" from "Settings" -> "Storage" to claim the freed space',
      name: 'remindToEmptyDeviceTrash',
      desc: '',
      args: [],
    );
  }

  /// `You have successfully freed up {storageSaved}!`
  String youHaveSuccessfullyFreedUp(String storageSaved) {
    return Intl.message(
      'You have successfully freed up $storageSaved!',
      name: 'youHaveSuccessfullyFreedUp',
      desc:
          'The text to display when the user has successfully freed up storage',
      args: [storageSaved],
    );
  }

  /// `Also empty your "Trash" to claim the freed up space`
  String get remindToEmptyEnteTrash {
    return Intl.message(
      'Also empty your "Trash" to claim the freed up space',
      name: 'remindToEmptyEnteTrash',
      desc: '',
      args: [],
    );
  }

  /// `✨ Success`
  String get sparkleSuccess {
    return Intl.message(
      '✨ Success',
      name: 'sparkleSuccess',
      desc: '',
      args: [],
    );
  }

  /// `You have cleaned up {count, plural, one{{count} duplicate file} other{{count} duplicate files}}, saving ({storageSaved}!)`
  String duplicateFileCountWithStorageSaved(int count, String storageSaved) {
    return Intl.message(
      'You have cleaned up ${Intl.plural(count, one: '$count duplicate file', other: '$count duplicate files')}, saving ($storageSaved!)',
      name: 'duplicateFileCountWithStorageSaved',
      desc:
          'The text to display when the user has successfully cleaned up duplicate files',
      args: [count, storageSaved],
    );
  }

  /// `Family plans`
  String get familyPlans {
    return Intl.message(
      'Family plans',
      name: 'familyPlans',
      desc: '',
      args: [],
    );
  }

  /// `Referrals`
  String get referrals {
    return Intl.message(
      'Referrals',
      name: 'referrals',
      desc: '',
      args: [],
    );
  }

  /// `Notifications`
  String get notifications {
    return Intl.message(
      'Notifications',
      name: 'notifications',
      desc: '',
      args: [],
    );
  }

  /// `New shared photos`
  String get sharedPhotoNotifications {
    return Intl.message(
      'New shared photos',
      name: 'sharedPhotoNotifications',
      desc: '',
      args: [],
    );
  }

  /// `Receive notifications when someone adds a photo to a shared album that you're a part of`
  String get sharedPhotoNotificationsExplanation {
    return Intl.message(
      'Receive notifications when someone adds a photo to a shared album that you\'re a part of',
      name: 'sharedPhotoNotificationsExplanation',
      desc: '',
      args: [],
    );
  }

  /// `Advanced`
  String get advanced {
    return Intl.message(
      'Advanced',
      name: 'advanced',
      desc: '',
      args: [],
    );
  }

  /// `General`
  String get general {
    return Intl.message(
      'General',
      name: 'general',
      desc: '',
      args: [],
    );
  }

  /// `Security`
  String get security {
    return Intl.message(
      'Security',
      name: 'security',
      desc: '',
      args: [],
    );
  }

  /// `Please authenticate to view your recovery key`
  String get authToViewYourRecoveryKey {
    return Intl.message(
      'Please authenticate to view your recovery key',
      name: 'authToViewYourRecoveryKey',
      desc: '',
      args: [],
    );
  }

  /// `Two-factor`
  String get twofactor {
    return Intl.message(
      'Two-factor',
      name: 'twofactor',
      desc: '',
      args: [],
    );
  }

  /// `Please authenticate to configure two-factor authentication`
  String get authToConfigureTwofactorAuthentication {
    return Intl.message(
      'Please authenticate to configure two-factor authentication',
      name: 'authToConfigureTwofactorAuthentication',
      desc: '',
      args: [],
    );
  }

  /// `Lockscreen`
  String get lockscreen {
    return Intl.message(
      'Lockscreen',
      name: 'lockscreen',
      desc: '',
      args: [],
    );
  }

  /// `Please authenticate to change lockscreen setting`
  String get authToChangeLockscreenSetting {
    return Intl.message(
      'Please authenticate to change lockscreen setting',
      name: 'authToChangeLockscreenSetting',
      desc: '',
      args: [],
    );
  }

  /// `View active sessions`
  String get viewActiveSessions {
    return Intl.message(
      'View active sessions',
      name: 'viewActiveSessions',
      desc: '',
      args: [],
    );
  }

  /// `Please authenticate to view your active sessions`
  String get authToViewYourActiveSessions {
    return Intl.message(
      'Please authenticate to view your active sessions',
      name: 'authToViewYourActiveSessions',
      desc: '',
      args: [],
    );
  }

  /// `Disable two-factor`
  String get disableTwofactor {
    return Intl.message(
      'Disable two-factor',
      name: 'disableTwofactor',
      desc: '',
      args: [],
    );
  }

  /// `Are you sure you want to disable two-factor authentication?`
  String get confirm2FADisable {
    return Intl.message(
      'Are you sure you want to disable two-factor authentication?',
      name: 'confirm2FADisable',
      desc: '',
      args: [],
    );
  }

  /// `No`
  String get no {
    return Intl.message(
      'No',
      name: 'no',
      desc: '',
      args: [],
    );
  }

  /// `Yes`
  String get yes {
    return Intl.message(
      'Yes',
      name: 'yes',
      desc: '',
      args: [],
    );
  }

  /// `Social`
  String get social {
    return Intl.message(
      'Social',
      name: 'social',
      desc: '',
      args: [],
    );
  }

  /// `Rate us on {storeName}`
  String rateUsOnStore(Object storeName) {
    return Intl.message(
      'Rate us on $storeName',
      name: 'rateUsOnStore',
      desc: '',
      args: [storeName],
    );
  }

  /// `Blog`
  String get blog {
    return Intl.message(
      'Blog',
      name: 'blog',
      desc: '',
      args: [],
    );
  }

  /// `Merchandise`
  String get merchandise {
    return Intl.message(
      'Merchandise',
      name: 'merchandise',
      desc: '',
      args: [],
    );
  }

  /// `Twitter`
  String get twitter {
    return Intl.message(
      'Twitter',
      name: 'twitter',
      desc: '',
      args: [],
    );
  }

  /// `Mastodon`
  String get mastodon {
    return Intl.message(
      'Mastodon',
      name: 'mastodon',
      desc: '',
      args: [],
    );
  }

  /// `Matrix`
  String get matrix {
    return Intl.message(
      'Matrix',
      name: 'matrix',
      desc: '',
      args: [],
    );
  }

  /// `Discord`
  String get discord {
    return Intl.message(
      'Discord',
      name: 'discord',
      desc: '',
      args: [],
    );
  }

  /// `Reddit`
  String get reddit {
    return Intl.message(
      'Reddit',
      name: 'reddit',
      desc: '',
      args: [],
    );
  }

  /// `Your storage details could not be fetched`
  String get yourStorageDetailsCouldNotBeFetched {
    return Intl.message(
      'Your storage details could not be fetched',
      name: 'yourStorageDetailsCouldNotBeFetched',
      desc: '',
      args: [],
    );
  }

  /// `Report a bug`
  String get reportABug {
    return Intl.message(
      'Report a bug',
      name: 'reportABug',
      desc: '',
      args: [],
    );
  }

  /// `Report bug`
  String get reportBug {
    return Intl.message(
      'Report bug',
      name: 'reportBug',
      desc: '',
      args: [],
    );
  }

  /// `Suggest features`
  String get suggestFeatures {
    return Intl.message(
      'Suggest features',
      name: 'suggestFeatures',
      desc: '',
      args: [],
    );
  }

  /// `Support`
  String get support {
    return Intl.message(
      'Support',
      name: 'support',
      desc: '',
      args: [],
    );
  }

  /// `Theme`
  String get theme {
    return Intl.message(
      'Theme',
      name: 'theme',
      desc: '',
      args: [],
    );
  }

  /// `Light`
  String get lightTheme {
    return Intl.message(
      'Light',
      name: 'lightTheme',
      desc: '',
      args: [],
    );
  }

  /// `Dark`
  String get darkTheme {
    return Intl.message(
      'Dark',
      name: 'darkTheme',
      desc: '',
      args: [],
    );
  }

  /// `System`
  String get systemTheme {
    return Intl.message(
      'System',
      name: 'systemTheme',
      desc: '',
      args: [],
    );
  }

  /// `Free trial`
  String get freeTrial {
    return Intl.message(
      'Free trial',
      name: 'freeTrial',
      desc: '',
      args: [],
    );
  }

  /// `Select your plan`
  String get selectYourPlan {
    return Intl.message(
      'Select your plan',
      name: 'selectYourPlan',
      desc: '',
      args: [],
    );
  }

  /// `Ente preserves your memories, so they're always available to you, even if you lose your device.`
  String get enteSubscriptionPitch {
    return Intl.message(
      'Ente preserves your memories, so they\'re always available to you, even if you lose your device.',
      name: 'enteSubscriptionPitch',
      desc: '',
      args: [],
    );
  }

  /// `Your family can be added to your plan as well.`
  String get enteSubscriptionShareWithFamily {
    return Intl.message(
      'Your family can be added to your plan as well.',
      name: 'enteSubscriptionShareWithFamily',
      desc: '',
      args: [],
    );
  }

  /// `Current usage is `
  String get currentUsageIs {
    return Intl.message(
      'Current usage is ',
      name: 'currentUsageIs',
      desc: 'This text is followed by storage usage',
      args: [],
    );
  }

  /// `FAQs`
  String get faqs {
    return Intl.message(
      'FAQs',
      name: 'faqs',
      desc: '',
      args: [],
    );
  }

  /// `Subscription renews on {endDate}`
  String renewsOn(Object endDate) {
    return Intl.message(
      'Subscription renews on $endDate',
      name: 'renewsOn',
      desc: '',
      args: [endDate],
    );
  }

  /// `Free trial valid till {endDate}`
  String freeTrialValidTill(Object endDate) {
    return Intl.message(
      'Free trial valid till $endDate',
      name: 'freeTrialValidTill',
      desc: '',
      args: [endDate],
    );
  }

  /// `Valid till {endDate}`
  String validTill(Object endDate) {
    return Intl.message(
      'Valid till $endDate',
      name: 'validTill',
      desc: '',
      args: [endDate],
    );
  }

  /// `Your {storageAmount} add-on is valid till {endDate}`
  String addOnValidTill(Object storageAmount, Object endDate) {
    return Intl.message(
      'Your $storageAmount add-on is valid till $endDate',
      name: 'addOnValidTill',
      desc: '',
      args: [storageAmount, endDate],
    );
  }

  /// `Free trial valid till {endDate}.\nYou can choose a paid plan afterwards.`
  String playStoreFreeTrialValidTill(Object endDate) {
    return Intl.message(
      'Free trial valid till $endDate.\nYou can choose a paid plan afterwards.',
      name: 'playStoreFreeTrialValidTill',
      desc: '',
      args: [endDate],
    );
  }

  /// `Your subscription will be cancelled on {endDate}`
  String subWillBeCancelledOn(Object endDate) {
    return Intl.message(
      'Your subscription will be cancelled on $endDate',
      name: 'subWillBeCancelledOn',
      desc: '',
      args: [endDate],
    );
  }

  /// `Subscription`
  String get subscription {
    return Intl.message(
      'Subscription',
      name: 'subscription',
      desc: '',
      args: [],
    );
  }

  /// `Payment details`
  String get paymentDetails {
    return Intl.message(
      'Payment details',
      name: 'paymentDetails',
      desc: '',
      args: [],
    );
  }

  /// `Manage Family`
  String get manageFamily {
    return Intl.message(
      'Manage Family',
      name: 'manageFamily',
      desc: '',
      args: [],
    );
  }

  /// `Please contact us at support@ente.io to manage your {provider} subscription.`
  String contactToManageSubscription(Object provider) {
    return Intl.message(
      'Please contact us at support@ente.io to manage your $provider subscription.',
      name: 'contactToManageSubscription',
      desc: '',
      args: [provider],
    );
  }

  /// `Renew subscription`
  String get renewSubscription {
    return Intl.message(
      'Renew subscription',
      name: 'renewSubscription',
      desc: '',
      args: [],
    );
  }

  /// `Cancel subscription`
  String get cancelSubscription {
    return Intl.message(
      'Cancel subscription',
      name: 'cancelSubscription',
      desc: '',
      args: [],
    );
  }

  /// `Are you sure you want to renew?`
  String get areYouSureYouWantToRenew {
    return Intl.message(
      'Are you sure you want to renew?',
      name: 'areYouSureYouWantToRenew',
      desc: '',
      args: [],
    );
  }

  /// `Yes, Renew`
  String get yesRenew {
    return Intl.message(
      'Yes, Renew',
      name: 'yesRenew',
      desc: '',
      args: [],
    );
  }

  /// `Are you sure you want to cancel?`
  String get areYouSureYouWantToCancel {
    return Intl.message(
      'Are you sure you want to cancel?',
      name: 'areYouSureYouWantToCancel',
      desc: '',
      args: [],
    );
  }

  /// `Yes, cancel`
  String get yesCancel {
    return Intl.message(
      'Yes, cancel',
      name: 'yesCancel',
      desc: '',
      args: [],
    );
  }

  /// `Failed to renew`
  String get failedToRenew {
    return Intl.message(
      'Failed to renew',
      name: 'failedToRenew',
      desc: '',
      args: [],
    );
  }

  /// `Failed to cancel`
  String get failedToCancel {
    return Intl.message(
      'Failed to cancel',
      name: 'failedToCancel',
      desc: '',
      args: [],
    );
  }

  /// `2 months free on yearly plans`
  String get twoMonthsFreeOnYearlyPlans {
    return Intl.message(
      '2 months free on yearly plans',
      name: 'twoMonthsFreeOnYearlyPlans',
      desc: '',
      args: [],
    );
  }

  /// `Monthly`
  String get monthly {
    return Intl.message(
      'Monthly',
      name: 'monthly',
      desc: 'The text to display for monthly plans',
      args: [],
    );
  }

  /// `Yearly`
  String get yearly {
    return Intl.message(
      'Yearly',
      name: 'yearly',
      desc: 'The text to display for yearly plans',
      args: [],
    );
  }

  /// `Confirm plan change`
  String get confirmPlanChange {
    return Intl.message(
      'Confirm plan change',
      name: 'confirmPlanChange',
      desc: '',
      args: [],
    );
  }

  /// `Are you sure you want to change your plan?`
  String get areYouSureYouWantToChangeYourPlan {
    return Intl.message(
      'Are you sure you want to change your plan?',
      name: 'areYouSureYouWantToChangeYourPlan',
      desc: '',
      args: [],
    );
  }

  /// `You cannot downgrade to this plan`
  String get youCannotDowngradeToThisPlan {
    return Intl.message(
      'You cannot downgrade to this plan',
      name: 'youCannotDowngradeToThisPlan',
      desc: '',
      args: [],
    );
  }

  /// `Please cancel your existing subscription from {paymentProvider} first`
  String cancelOtherSubscription(String paymentProvider) {
    return Intl.message(
      'Please cancel your existing subscription from $paymentProvider first',
      name: 'cancelOtherSubscription',
      desc:
          'The text to display when the user has an existing subscription from a different payment provider',
      args: [paymentProvider],
    );
  }

  /// `Optional, as short as you like...`
  String get optionalAsShortAsYouLike {
    return Intl.message(
      'Optional, as short as you like...',
      name: 'optionalAsShortAsYouLike',
      desc: '',
      args: [],
    );
  }

  /// `Send`
  String get send {
    return Intl.message(
      'Send',
      name: 'send',
      desc: '',
      args: [],
    );
  }

  /// `Your subscription was cancelled. Would you like to share the reason?`
  String get askCancelReason {
    return Intl.message(
      'Your subscription was cancelled. Would you like to share the reason?',
      name: 'askCancelReason',
      desc: '',
      args: [],
    );
  }

  /// `Thank you for subscribing!`
  String get thankYouForSubscribing {
    return Intl.message(
      'Thank you for subscribing!',
      name: 'thankYouForSubscribing',
      desc: '',
      args: [],
    );
  }

  /// `Your purchase was successful`
  String get yourPurchaseWasSuccessful {
    return Intl.message(
      'Your purchase was successful',
      name: 'yourPurchaseWasSuccessful',
      desc: '',
      args: [],
    );
  }

  /// `Your plan was successfully upgraded`
  String get yourPlanWasSuccessfullyUpgraded {
    return Intl.message(
      'Your plan was successfully upgraded',
      name: 'yourPlanWasSuccessfullyUpgraded',
      desc: '',
      args: [],
    );
  }

  /// `Your plan was successfully downgraded`
  String get yourPlanWasSuccessfullyDowngraded {
    return Intl.message(
      'Your plan was successfully downgraded',
      name: 'yourPlanWasSuccessfullyDowngraded',
      desc: '',
      args: [],
    );
  }

  /// `Your subscription was updated successfully`
  String get yourSubscriptionWasUpdatedSuccessfully {
    return Intl.message(
      'Your subscription was updated successfully',
      name: 'yourSubscriptionWasUpdatedSuccessfully',
      desc: '',
      args: [],
    );
  }

  /// `Google Play ID`
  String get googlePlayId {
    return Intl.message(
      'Google Play ID',
      name: 'googlePlayId',
      desc: '',
      args: [],
    );
  }

  /// `Apple ID`
  String get appleId {
    return Intl.message(
      'Apple ID',
      name: 'appleId',
      desc: '',
      args: [],
    );
  }

  /// `PlayStore subscription`
  String get playstoreSubscription {
    return Intl.message(
      'PlayStore subscription',
      name: 'playstoreSubscription',
      desc: '',
      args: [],
    );
  }

  /// `AppStore subscription`
  String get appstoreSubscription {
    return Intl.message(
      'AppStore subscription',
      name: 'appstoreSubscription',
      desc: '',
      args: [],
    );
  }

  /// `Your {id} is already linked to another Ente account.\nIf you would like to use your {id} with this account, please contact our support''`
  String subAlreadyLinkedErrMessage(Object id) {
    return Intl.message(
      'Your $id is already linked to another Ente account.\nIf you would like to use your $id with this account, please contact our support\'\'',
      name: 'subAlreadyLinkedErrMessage',
      desc: '',
      args: [id],
    );
  }

  /// `Please visit web.ente.io to manage your subscription`
  String get visitWebToManage {
    return Intl.message(
      'Please visit web.ente.io to manage your subscription',
      name: 'visitWebToManage',
      desc: '',
      args: [],
    );
  }

  /// `Could not update subscription`
  String get couldNotUpdateSubscription {
    return Intl.message(
      'Could not update subscription',
      name: 'couldNotUpdateSubscription',
      desc: '',
      args: [],
    );
  }

  /// `Please contact support@ente.io and we will be happy to help!`
  String get pleaseContactSupportAndWeWillBeHappyToHelp {
    return Intl.message(
      'Please contact support@ente.io and we will be happy to help!',
      name: 'pleaseContactSupportAndWeWillBeHappyToHelp',
      desc: '',
      args: [],
    );
  }

  /// `Payment failed`
  String get paymentFailed {
    return Intl.message(
      'Payment failed',
      name: 'paymentFailed',
      desc: '',
      args: [],
    );
  }

  /// `Please talk to {providerName} support if you were charged`
  String paymentFailedTalkToProvider(String providerName) {
    return Intl.message(
      'Please talk to $providerName support if you were charged',
      name: 'paymentFailedTalkToProvider',
      desc: 'The text to display when the payment failed',
      args: [providerName],
    );
  }

  /// `Continue on free trial`
  String get continueOnFreeTrial {
    return Intl.message(
      'Continue on free trial',
      name: 'continueOnFreeTrial',
      desc: '',
      args: [],
    );
  }

  /// `Are you sure you want to exit?`
  String get areYouSureYouWantToExit {
    return Intl.message(
      'Are you sure you want to exit?',
      name: 'areYouSureYouWantToExit',
      desc: '',
      args: [],
    );
  }

  /// `Thank you`
  String get thankYou {
    return Intl.message(
      'Thank you',
      name: 'thankYou',
      desc: '',
      args: [],
    );
  }

  /// `Failed to verify payment status`
  String get failedToVerifyPaymentStatus {
    return Intl.message(
      'Failed to verify payment status',
      name: 'failedToVerifyPaymentStatus',
      desc: '',
      args: [],
    );
  }

  /// `Please wait for sometime before retrying`
  String get pleaseWaitForSometimeBeforeRetrying {
    return Intl.message(
      'Please wait for sometime before retrying',
      name: 'pleaseWaitForSometimeBeforeRetrying',
      desc: '',
      args: [],
    );
  }

  /// `Unfortunately your payment failed. Please contact support and we'll help you out!`
  String get paymentFailedMessage {
    return Intl.message(
      'Unfortunately your payment failed. Please contact support and we\'ll help you out!',
      name: 'paymentFailedMessage',
      desc: '',
      args: [],
    );
  }

  /// `You are on a family plan!`
  String get youAreOnAFamilyPlan {
    return Intl.message(
      'You are on a family plan!',
      name: 'youAreOnAFamilyPlan',
      desc: '',
      args: [],
    );
  }

  /// `Please contact <green>{familyAdminEmail}</green> to manage your subscription`
  String contactFamilyAdmin(Object familyAdminEmail) {
    return Intl.message(
      'Please contact <green>$familyAdminEmail</green> to manage your subscription',
      name: 'contactFamilyAdmin',
      desc: '',
      args: [familyAdminEmail],
    );
  }

  /// `Leave family`
  String get leaveFamily {
    return Intl.message(
      'Leave family',
      name: 'leaveFamily',
      desc: '',
      args: [],
    );
  }

  /// `Are you sure that you want to leave the family plan?`
  String get areYouSureThatYouWantToLeaveTheFamily {
    return Intl.message(
      'Are you sure that you want to leave the family plan?',
      name: 'areYouSureThatYouWantToLeaveTheFamily',
      desc: '',
      args: [],
    );
  }

  /// `Leave`
  String get leave {
    return Intl.message(
      'Leave',
      name: 'leave',
      desc: '',
      args: [],
    );
  }

  /// `Rate the app`
  String get rateTheApp {
    return Intl.message(
      'Rate the app',
      name: 'rateTheApp',
      desc: '',
      args: [],
    );
  }

  /// `Start backup`
  String get startBackup {
    return Intl.message(
      'Start backup',
      name: 'startBackup',
      desc: '',
      args: [],
    );
  }

  /// `No photos are being backed up right now`
  String get noPhotosAreBeingBackedUpRightNow {
    return Intl.message(
      'No photos are being backed up right now',
      name: 'noPhotosAreBeingBackedUpRightNow',
      desc: '',
      args: [],
    );
  }

  /// `Preserve more`
  String get preserveMore {
    return Intl.message(
      'Preserve more',
      name: 'preserveMore',
      desc: '',
      args: [],
    );
  }

  /// `Please allow access to all photos in the Settings app`
  String get grantFullAccessPrompt {
    return Intl.message(
      'Please allow access to all photos in the Settings app',
      name: 'grantFullAccessPrompt',
      desc: '',
      args: [],
    );
  }

  /// `Allow access to photos`
  String get allowPermTitle {
    return Intl.message(
      'Allow access to photos',
      name: 'allowPermTitle',
      desc: '',
      args: [],
    );
  }

  /// `Please allow access to your photos from Settings so Ente can display and backup your library.`
  String get allowPermBody {
    return Intl.message(
      'Please allow access to your photos from Settings so Ente can display and backup your library.',
      name: 'allowPermBody',
      desc: '',
      args: [],
    );
  }

  /// `Open Settings`
  String get openSettings {
    return Intl.message(
      'Open Settings',
      name: 'openSettings',
      desc: '',
      args: [],
    );
  }

  /// `Select more photos`
  String get selectMorePhotos {
    return Intl.message(
      'Select more photos',
      name: 'selectMorePhotos',
      desc: '',
      args: [],
    );
  }

  /// `Existing user`
  String get existingUser {
    return Intl.message(
      'Existing user',
      name: 'existingUser',
      desc: '',
      args: [],
    );
  }

  /// `Private backups`
  String get privateBackups {
    return Intl.message(
      'Private backups',
      name: 'privateBackups',
      desc: '',
      args: [],
    );
  }

  /// `for your memories`
  String get forYourMemories {
    return Intl.message(
      'for your memories',
      name: 'forYourMemories',
      desc: '',
      args: [],
    );
  }

  /// `End-to-end encrypted by default`
  String get endtoendEncryptedByDefault {
    return Intl.message(
      'End-to-end encrypted by default',
      name: 'endtoendEncryptedByDefault',
      desc: '',
      args: [],
    );
  }

  /// `Safely stored`
  String get safelyStored {
    return Intl.message(
      'Safely stored',
      name: 'safelyStored',
      desc: '',
      args: [],
    );
  }

  /// `at a fallout shelter`
  String get atAFalloutShelter {
    return Intl.message(
      'at a fallout shelter',
      name: 'atAFalloutShelter',
      desc: '',
      args: [],
    );
  }

  /// `Designed to outlive`
  String get designedToOutlive {
    return Intl.message(
      'Designed to outlive',
      name: 'designedToOutlive',
      desc: '',
      args: [],
    );
  }

  /// `Available`
  String get available {
    return Intl.message(
      'Available',
      name: 'available',
      desc: '',
      args: [],
    );
  }

  /// `everywhere`
  String get everywhere {
    return Intl.message(
      'everywhere',
      name: 'everywhere',
      desc: '',
      args: [],
    );
  }

  /// `Android, iOS, Web, Desktop`
  String get androidIosWebDesktop {
    return Intl.message(
      'Android, iOS, Web, Desktop',
      name: 'androidIosWebDesktop',
      desc: '',
      args: [],
    );
  }

  /// `Mobile, Web, Desktop`
  String get mobileWebDesktop {
    return Intl.message(
      'Mobile, Web, Desktop',
      name: 'mobileWebDesktop',
      desc: '',
      args: [],
    );
  }

  /// `New to Ente`
  String get newToEnte {
    return Intl.message(
      'New to Ente',
      name: 'newToEnte',
      desc: '',
      args: [],
    );
  }

  /// `Please login again`
  String get pleaseLoginAgain {
    return Intl.message(
      'Please login again',
      name: 'pleaseLoginAgain',
      desc: '',
      args: [],
    );
  }

  /// `Due to technical glitch, you have been logged out. Our apologies for the inconvenience.`
  String get autoLogoutMessage {
    return Intl.message(
      'Due to technical glitch, you have been logged out. Our apologies for the inconvenience.',
      name: 'autoLogoutMessage',
      desc: '',
      args: [],
    );
  }

  /// `Your subscription has expired`
  String get yourSubscriptionHasExpired {
    return Intl.message(
      'Your subscription has expired',
      name: 'yourSubscriptionHasExpired',
      desc: '',
      args: [],
    );
  }

  /// `Storage limit exceeded`
  String get storageLimitExceeded {
    return Intl.message(
      'Storage limit exceeded',
      name: 'storageLimitExceeded',
      desc: '',
      args: [],
    );
  }

  /// `Upgrade`
  String get upgrade {
    return Intl.message(
      'Upgrade',
      name: 'upgrade',
      desc: '',
      args: [],
    );
  }

  /// `Raise ticket`
  String get raiseTicket {
    return Intl.message(
      'Raise ticket',
      name: 'raiseTicket',
      desc:
          'Button text for raising a support tickets in case of unhandled errors during backup',
      args: [],
    );
  }

  /// `Backup failed`
  String get backupFailed {
    return Intl.message(
      'Backup failed',
      name: 'backupFailed',
      desc: '',
      args: [],
    );
  }

  /// `Sorry, we could not backup this file right now, we will retry later.`
  String get sorryBackupFailedDesc {
    return Intl.message(
      'Sorry, we could not backup this file right now, we will retry later.',
      name: 'sorryBackupFailedDesc',
      desc: '',
      args: [],
    );
  }

  /// `We could not backup your data.\nWe will retry later.`
  String get couldNotBackUpTryLater {
    return Intl.message(
      'We could not backup your data.\nWe will retry later.',
      name: 'couldNotBackUpTryLater',
      desc: '',
      args: [],
    );
  }

  /// `Ente can encrypt and preserve files only if you grant access to them`
  String get enteCanEncryptAndPreserveFilesOnlyIfYouGrant {
    return Intl.message(
      'Ente can encrypt and preserve files only if you grant access to them',
      name: 'enteCanEncryptAndPreserveFilesOnlyIfYouGrant',
      desc: '',
      args: [],
    );
  }

  /// `Please grant permissions`
  String get pleaseGrantPermissions {
    return Intl.message(
      'Please grant permissions',
      name: 'pleaseGrantPermissions',
      desc: '',
      args: [],
    );
  }

  /// `Grant permission`
  String get grantPermission {
    return Intl.message(
      'Grant permission',
      name: 'grantPermission',
      desc: '',
      args: [],
    );
  }

  /// `Private sharing`
  String get privateSharing {
    return Intl.message(
      'Private sharing',
      name: 'privateSharing',
      desc: '',
      args: [],
    );
  }

  /// `Share only with the people you want`
  String get shareOnlyWithThePeopleYouWant {
    return Intl.message(
      'Share only with the people you want',
      name: 'shareOnlyWithThePeopleYouWant',
      desc: '',
      args: [],
    );
  }

  /// `Use public links for people not on Ente`
  String get usePublicLinksForPeopleNotOnEnte {
    return Intl.message(
      'Use public links for people not on Ente',
      name: 'usePublicLinksForPeopleNotOnEnte',
      desc: '',
      args: [],
    );
  }

  /// `Allow people to add photos`
  String get allowPeopleToAddPhotos {
    return Intl.message(
      'Allow people to add photos',
      name: 'allowPeopleToAddPhotos',
      desc: '',
      args: [],
    );
  }

  /// `Share an album now`
  String get shareAnAlbumNow {
    return Intl.message(
      'Share an album now',
      name: 'shareAnAlbumNow',
      desc: '',
      args: [],
    );
  }

  /// `Collect event photos`
  String get collectEventPhotos {
    return Intl.message(
      'Collect event photos',
      name: 'collectEventPhotos',
      desc: '',
      args: [],
    );
  }

  /// `Session expired`
  String get sessionExpired {
    return Intl.message(
      'Session expired',
      name: 'sessionExpired',
      desc: '',
      args: [],
    );
  }

  /// `Logging out...`
  String get loggingOut {
    return Intl.message(
      'Logging out...',
      name: 'loggingOut',
      desc: '',
      args: [],
    );
  }

  /// `On device`
  String get onDevice {
    return Intl.message(
      'On device',
      name: 'onDevice',
      desc: 'The text displayed above folders/albums stored on device',
      args: [],
    );
  }

  /// `On <branding>ente</branding>`
  String get onEnte {
    return Intl.message(
      'On <branding>ente</branding>',
      name: 'onEnte',
      desc: 'The text displayed above albums backed up to Ente',
      args: [],
    );
  }

  /// `Name`
  String get name {
    return Intl.message(
      'Name',
      name: 'name',
      desc: '',
      args: [],
    );
  }

  /// `Newest`
  String get newest {
    return Intl.message(
      'Newest',
      name: 'newest',
      desc: '',
      args: [],
    );
  }

  /// `Last updated`
  String get lastUpdated {
    return Intl.message(
      'Last updated',
      name: 'lastUpdated',
      desc: '',
      args: [],
    );
  }

  /// `Delete empty albums`
  String get deleteEmptyAlbums {
    return Intl.message(
      'Delete empty albums',
      name: 'deleteEmptyAlbums',
      desc: '',
      args: [],
    );
  }

  /// `Delete empty albums?`
  String get deleteEmptyAlbumsWithQuestionMark {
    return Intl.message(
      'Delete empty albums?',
      name: 'deleteEmptyAlbumsWithQuestionMark',
      desc: '',
      args: [],
    );
  }

  /// `This will delete all empty albums. This is useful when you want to reduce the clutter in your album list.`
  String get deleteAlbumsDialogBody {
    return Intl.message(
      'This will delete all empty albums. This is useful when you want to reduce the clutter in your album list.',
      name: 'deleteAlbumsDialogBody',
      desc: '',
      args: [],
    );
  }

  /// `Deleting {currentlyDeleting} / {totalCount}`
  String deleteProgress(Object currentlyDeleting, Object totalCount) {
    return Intl.message(
      'Deleting $currentlyDeleting / $totalCount',
      name: 'deleteProgress',
      desc: '',
      args: [currentlyDeleting, totalCount],
    );
  }

  /// `Processing {currentlyProcessing} / {totalCount}`
  String genericProgress(int currentlyProcessing, int totalCount) {
    return Intl.message(
      'Processing $currentlyProcessing / $totalCount',
      name: 'genericProgress',
      desc: 'Generic progress text to display when processing multiple items',
      args: [currentlyProcessing, totalCount],
    );
  }

  /// `Permanently delete`
  String get permanentlyDelete {
    return Intl.message(
      'Permanently delete',
      name: 'permanentlyDelete',
      desc: '',
      args: [],
    );
  }

  /// `Can only create link for files owned by you`
  String get canOnlyCreateLinkForFilesOwnedByYou {
    return Intl.message(
      'Can only create link for files owned by you',
      name: 'canOnlyCreateLinkForFilesOwnedByYou',
      desc: '',
      args: [],
    );
  }

  /// `Public link created`
  String get publicLinkCreated {
    return Intl.message(
      'Public link created',
      name: 'publicLinkCreated',
      desc: '',
      args: [],
    );
  }

  /// `You can manage your links in the share tab.`
  String get youCanManageYourLinksInTheShareTab {
    return Intl.message(
      'You can manage your links in the share tab.',
      name: 'youCanManageYourLinksInTheShareTab',
      desc: '',
      args: [],
    );
  }

  /// `Link copied to clipboard`
  String get linkCopiedToClipboard {
    return Intl.message(
      'Link copied to clipboard',
      name: 'linkCopiedToClipboard',
      desc: '',
      args: [],
    );
  }

  /// `Restore`
  String get restore {
    return Intl.message(
      'Restore',
      name: 'restore',
      desc:
          'Display text for an action which triggers a restore of item from trash',
      args: [],
    );
  }

  /// `Move to album`
  String get moveToAlbum {
    return Intl.message(
      'Move to album',
      name: 'moveToAlbum',
      desc: '',
      args: [],
    );
  }

  /// `Unhide`
  String get unhide {
    return Intl.message(
      'Unhide',
      name: 'unhide',
      desc: '',
      args: [],
    );
  }

  /// `Unarchive`
  String get unarchive {
    return Intl.message(
      'Unarchive',
      name: 'unarchive',
      desc: '',
      args: [],
    );
  }

  /// `Favorite`
  String get favorite {
    return Intl.message(
      'Favorite',
      name: 'favorite',
      desc: '',
      args: [],
    );
  }

  /// `Remove from favorites`
  String get removeFromFavorite {
    return Intl.message(
      'Remove from favorites',
      name: 'removeFromFavorite',
      desc: '',
      args: [],
    );
  }

  /// `Share link`
  String get shareLink {
    return Intl.message(
      'Share link',
      name: 'shareLink',
      desc: '',
      args: [],
    );
  }

  /// `Create collage`
  String get createCollage {
    return Intl.message(
      'Create collage',
      name: 'createCollage',
      desc: '',
      args: [],
    );
  }

  /// `Save collage`
  String get saveCollage {
    return Intl.message(
      'Save collage',
      name: 'saveCollage',
      desc: '',
      args: [],
    );
  }

  /// `Collage saved to gallery`
  String get collageSaved {
    return Intl.message(
      'Collage saved to gallery',
      name: 'collageSaved',
      desc: '',
      args: [],
    );
  }

  /// `Layout`
  String get collageLayout {
    return Intl.message(
      'Layout',
      name: 'collageLayout',
      desc: '',
      args: [],
    );
  }

  /// `Add to Ente`
  String get addToEnte {
    return Intl.message(
      'Add to Ente',
      name: 'addToEnte',
      desc: '',
      args: [],
    );
  }

  /// `Add to album`
  String get addToAlbum {
    return Intl.message(
      'Add to album',
      name: 'addToAlbum',
      desc: '',
      args: [],
    );
  }

  /// `Delete`
  String get delete {
    return Intl.message(
      'Delete',
      name: 'delete',
      desc: '',
      args: [],
    );
  }

  /// `Hide`
  String get hide {
    return Intl.message(
      'Hide',
      name: 'hide',
      desc: '',
      args: [],
    );
  }

  /// `Share`
  String get share {
    return Intl.message(
      'Share',
      name: 'share',
      desc: '',
      args: [],
    );
  }

  /// `Unhide to album`
  String get unhideToAlbum {
    return Intl.message(
      'Unhide to album',
      name: 'unhideToAlbum',
      desc: '',
      args: [],
    );
  }

  /// `Restore to album`
  String get restoreToAlbum {
    return Intl.message(
      'Restore to album',
      name: 'restoreToAlbum',
      desc: '',
      args: [],
    );
  }

  /// `{count, plural, =1 {Move item} other {Move items}}`
  String moveItem(num count) {
    return Intl.plural(
      count,
      one: 'Move item',
      other: 'Move items',
      name: 'moveItem',
      desc: 'Page title while moving one or more items to an album',
      args: [count],
    );
  }

  /// `{count, plural, =1 {Add item} other {Add items}}`
  String addItem(num count) {
    return Intl.plural(
      count,
      one: 'Add item',
      other: 'Add items',
      name: 'addItem',
      desc: 'Page title while adding one or more items to album',
      args: [count],
    );
  }

  /// `Create or select album`
  String get createOrSelectAlbum {
    return Intl.message(
      'Create or select album',
      name: 'createOrSelectAlbum',
      desc: '',
      args: [],
    );
  }

  /// `Select album`
  String get selectAlbum {
    return Intl.message(
      'Select album',
      name: 'selectAlbum',
      desc: '',
      args: [],
    );
  }

  /// `Album name`
  String get searchByAlbumNameHint {
    return Intl.message(
      'Album name',
      name: 'searchByAlbumNameHint',
      desc: '',
      args: [],
    );
  }

  /// `Album title`
  String get albumTitle {
    return Intl.message(
      'Album title',
      name: 'albumTitle',
      desc: '',
      args: [],
    );
  }

  /// `Enter album name`
  String get enterAlbumName {
    return Intl.message(
      'Enter album name',
      name: 'enterAlbumName',
      desc: '',
      args: [],
    );
  }

  /// `Restoring files...`
  String get restoringFiles {
    return Intl.message(
      'Restoring files...',
      name: 'restoringFiles',
      desc: '',
      args: [],
    );
  }

  /// `Moving files to album...`
  String get movingFilesToAlbum {
    return Intl.message(
      'Moving files to album...',
      name: 'movingFilesToAlbum',
      desc: '',
      args: [],
    );
  }

  /// `Unhiding files to album`
  String get unhidingFilesToAlbum {
    return Intl.message(
      'Unhiding files to album',
      name: 'unhidingFilesToAlbum',
      desc: '',
      args: [],
    );
  }

  /// `Can not upload to albums owned by others`
  String get canNotUploadToAlbumsOwnedByOthers {
    return Intl.message(
      'Can not upload to albums owned by others',
      name: 'canNotUploadToAlbumsOwnedByOthers',
      desc: '',
      args: [],
    );
  }

  /// `Uploading files to album...`
  String get uploadingFilesToAlbum {
    return Intl.message(
      'Uploading files to album...',
      name: 'uploadingFilesToAlbum',
      desc: '',
      args: [],
    );
  }

  /// `Added successfully to  {albumName}`
  String addedSuccessfullyTo(Object albumName) {
    return Intl.message(
      'Added successfully to  $albumName',
      name: 'addedSuccessfullyTo',
      desc: '',
      args: [albumName],
    );
  }

  /// `Moved successfully to {albumName}`
  String movedSuccessfullyTo(Object albumName) {
    return Intl.message(
      'Moved successfully to $albumName',
      name: 'movedSuccessfullyTo',
      desc: '',
      args: [albumName],
    );
  }

  /// `This album already has a collaborative link`
  String get thisAlbumAlreadyHDACollaborativeLink {
    return Intl.message(
      'This album already has a collaborative link',
      name: 'thisAlbumAlreadyHDACollaborativeLink',
      desc: '',
      args: [],
    );
  }

  /// `Collaborative link created for {albumName}`
  String collaborativeLinkCreatedFor(Object albumName) {
    return Intl.message(
      'Collaborative link created for $albumName',
      name: 'collaborativeLinkCreatedFor',
      desc: '',
      args: [albumName],
    );
  }

  /// `Ask your loved ones to share`
  String get askYourLovedOnesToShare {
    return Intl.message(
      'Ask your loved ones to share',
      name: 'askYourLovedOnesToShare',
      desc: '',
      args: [],
    );
  }

  /// `Invite`
  String get invite {
    return Intl.message(
      'Invite',
      name: 'invite',
      desc: '',
      args: [],
    );
  }

  /// `Share your first album`
  String get shareYourFirstAlbum {
    return Intl.message(
      'Share your first album',
      name: 'shareYourFirstAlbum',
      desc: '',
      args: [],
    );
  }

  /// `Shared with {emailIDs}`
  String sharedWith(Object emailIDs) {
    return Intl.message(
      'Shared with $emailIDs',
      name: 'sharedWith',
      desc: '',
      args: [emailIDs],
    );
  }

  /// `Shared with me`
  String get sharedWithMe {
    return Intl.message(
      'Shared with me',
      name: 'sharedWithMe',
      desc: '',
      args: [],
    );
  }

  /// `Shared by me`
  String get sharedByMe {
    return Intl.message(
      'Shared by me',
      name: 'sharedByMe',
      desc: '',
      args: [],
    );
  }

  /// `Double your storage`
  String get doubleYourStorage {
    return Intl.message(
      'Double your storage',
      name: 'doubleYourStorage',
      desc: '',
      args: [],
    );
  }

  /// `Refer friends and 2x your plan`
  String get referFriendsAnd2xYourPlan {
    return Intl.message(
      'Refer friends and 2x your plan',
      name: 'referFriendsAnd2xYourPlan',
      desc: '',
      args: [],
    );
  }

  /// `Open an album and tap the share button on the top right to share.`
  String get shareAlbumHint {
    return Intl.message(
      'Open an album and tap the share button on the top right to share.',
      name: 'shareAlbumHint',
      desc: '',
      args: [],
    );
  }

  /// `Items show the number of days remaining before permanent deletion`
  String get itemsShowTheNumberOfDaysRemainingBeforePermanentDeletion {
    return Intl.message(
      'Items show the number of days remaining before permanent deletion',
      name: 'itemsShowTheNumberOfDaysRemainingBeforePermanentDeletion',
      desc: '',
      args: [],
    );
  }

  /// `{count, plural, =0 {Soon} =1 {1 day} other {{count} days}}`
  String trashDaysLeft(int count) {
    return Intl.plural(
      count,
      zero: 'Soon',
      one: '1 day',
      other: '$count days',
      name: 'trashDaysLeft',
      desc:
          'Text to indicate number of days remaining before permanent deletion',
      args: [count],
    );
  }

  /// `Delete All`
  String get deleteAll {
    return Intl.message(
      'Delete All',
      name: 'deleteAll',
      desc: '',
      args: [],
    );
  }

  /// `Rename album`
  String get renameAlbum {
    return Intl.message(
      'Rename album',
      name: 'renameAlbum',
      desc: '',
      args: [],
    );
  }

  /// `Convert to album`
  String get convertToAlbum {
    return Intl.message(
      'Convert to album',
      name: 'convertToAlbum',
      desc: '',
      args: [],
    );
  }

  /// `Set cover`
  String get setCover {
    return Intl.message(
      'Set cover',
      name: 'setCover',
      desc: 'Text to set cover photo for an album',
      args: [],
    );
  }

  /// `Sort by`
  String get sortAlbumsBy {
    return Intl.message(
      'Sort by',
      name: 'sortAlbumsBy',
      desc: '',
      args: [],
    );
  }

  /// `Newest first`
  String get sortNewestFirst {
    return Intl.message(
      'Newest first',
      name: 'sortNewestFirst',
      desc: '',
      args: [],
    );
  }

  /// `Oldest first`
  String get sortOldestFirst {
    return Intl.message(
      'Oldest first',
      name: 'sortOldestFirst',
      desc: '',
      args: [],
    );
  }

  /// `Rename`
  String get rename {
    return Intl.message(
      'Rename',
      name: 'rename',
      desc: '',
      args: [],
    );
  }

  /// `Leave shared album?`
  String get leaveSharedAlbum {
    return Intl.message(
      'Leave shared album?',
      name: 'leaveSharedAlbum',
      desc: '',
      args: [],
    );
  }

  /// `Leave album`
  String get leaveAlbum {
    return Intl.message(
      'Leave album',
      name: 'leaveAlbum',
      desc: '',
      args: [],
    );
  }

  /// `Photos added by you will be removed from the album`
  String get photosAddedByYouWillBeRemovedFromTheAlbum {
    return Intl.message(
      'Photos added by you will be removed from the album',
      name: 'photosAddedByYouWillBeRemovedFromTheAlbum',
      desc: '',
      args: [],
    );
  }

  /// `You've no files in this album that can be deleted`
  String get youveNoFilesInThisAlbumThatCanBeDeleted {
    return Intl.message(
      'You\'ve no files in this album that can be deleted',
      name: 'youveNoFilesInThisAlbumThatCanBeDeleted',
      desc: '',
      args: [],
    );
  }

  /// `You don't have any archived items.`
  String get youDontHaveAnyArchivedItems {
    return Intl.message(
      'You don\'t have any archived items.',
      name: 'youDontHaveAnyArchivedItems',
      desc: '',
      args: [],
    );
  }

  /// `Some files in this album are ignored from upload because they had previously been deleted from Ente.`
  String get ignoredFolderUploadReason {
    return Intl.message(
      'Some files in this album are ignored from upload because they had previously been deleted from Ente.',
      name: 'ignoredFolderUploadReason',
      desc: '',
      args: [],
    );
  }

  /// `Reset ignored files`
  String get resetIgnoredFiles {
    return Intl.message(
      'Reset ignored files',
      name: 'resetIgnoredFiles',
      desc: '',
      args: [],
    );
  }

  /// `Files added to this device album will automatically get uploaded to Ente.`
  String get deviceFilesAutoUploading {
    return Intl.message(
      'Files added to this device album will automatically get uploaded to Ente.',
      name: 'deviceFilesAutoUploading',
      desc: '',
      args: [],
    );
  }

  /// `Turn on backup to automatically upload files added to this device folder to Ente.`
  String get turnOnBackupForAutoUpload {
    return Intl.message(
      'Turn on backup to automatically upload files added to this device folder to Ente.',
      name: 'turnOnBackupForAutoUpload',
      desc: '',
      args: [],
    );
  }

  /// `No hidden photos or videos`
  String get noHiddenPhotosOrVideos {
    return Intl.message(
      'No hidden photos or videos',
      name: 'noHiddenPhotosOrVideos',
      desc: '',
      args: [],
    );
  }

  /// `To hide a photo or video`
  String get toHideAPhotoOrVideo {
    return Intl.message(
      'To hide a photo or video',
      name: 'toHideAPhotoOrVideo',
      desc: '',
      args: [],
    );
  }

  /// `• Open the item`
  String get openTheItem {
    return Intl.message(
      '• Open the item',
      name: 'openTheItem',
      desc: '',
      args: [],
    );
  }

  /// `• Click on the overflow menu`
  String get clickOnTheOverflowMenu {
    return Intl.message(
      '• Click on the overflow menu',
      name: 'clickOnTheOverflowMenu',
      desc: '',
      args: [],
    );
  }

  /// `• Click`
  String get click {
    return Intl.message(
      '• Click',
      name: 'click',
      desc: '',
      args: [],
    );
  }

  /// `Nothing to see here! 👀`
  String get nothingToSeeHere {
    return Intl.message(
      'Nothing to see here! 👀',
      name: 'nothingToSeeHere',
      desc: '',
      args: [],
    );
  }

  /// `Unarchive album`
  String get unarchiveAlbum {
    return Intl.message(
      'Unarchive album',
      name: 'unarchiveAlbum',
      desc: '',
      args: [],
    );
  }

  /// `Archive album`
  String get archiveAlbum {
    return Intl.message(
      'Archive album',
      name: 'archiveAlbum',
      desc: '',
      args: [],
    );
  }

  /// `Calculating...`
  String get calculating {
    return Intl.message(
      'Calculating...',
      name: 'calculating',
      desc: '',
      args: [],
    );
  }

  /// `Please wait, deleting album`
  String get pleaseWaitDeletingAlbum {
    return Intl.message(
      'Please wait, deleting album',
      name: 'pleaseWaitDeletingAlbum',
      desc: '',
      args: [],
    );
  }

  /// `• Album names (e.g. "Camera")\n• Types of files (e.g. "Videos", ".gif")\n• Years and months (e.g. "2022", "January")\n• Holidays (e.g. "Christmas")\n• Photo descriptions (e.g. “#fun”)`
  String get searchByExamples {
    return Intl.message(
      '• Album names (e.g. "Camera")\n• Types of files (e.g. "Videos", ".gif")\n• Years and months (e.g. "2022", "January")\n• Holidays (e.g. "Christmas")\n• Photo descriptions (e.g. “#fun”)',
      name: 'searchByExamples',
      desc: '',
      args: [],
    );
  }

  /// `You can try searching for a different query.`
  String get youCanTrySearchingForADifferentQuery {
    return Intl.message(
      'You can try searching for a different query.',
      name: 'youCanTrySearchingForADifferentQuery',
      desc: '',
      args: [],
    );
  }

  /// `No results found`
  String get noResultsFound {
    return Intl.message(
      'No results found',
      name: 'noResultsFound',
      desc: '',
      args: [],
    );
  }

  /// `Added by {emailOrName}`
  String addedBy(Object emailOrName) {
    return Intl.message(
      'Added by $emailOrName',
      name: 'addedBy',
      desc: '',
      args: [emailOrName],
    );
  }

  /// `Loading EXIF data...`
  String get loadingExifData {
    return Intl.message(
      'Loading EXIF data...',
      name: 'loadingExifData',
      desc: '',
      args: [],
    );
  }

  /// `View all EXIF data`
  String get viewAllExifData {
    return Intl.message(
      'View all EXIF data',
      name: 'viewAllExifData',
      desc: '',
      args: [],
    );
  }

  /// `No EXIF data`
  String get noExifData {
    return Intl.message(
      'No EXIF data',
      name: 'noExifData',
      desc: '',
      args: [],
    );
  }

  /// `This image has no exif data`
  String get thisImageHasNoExifData {
    return Intl.message(
      'This image has no exif data',
      name: 'thisImageHasNoExifData',
      desc: '',
      args: [],
    );
  }

  /// `EXIF`
  String get exif {
    return Intl.message(
      'EXIF',
      name: 'exif',
      desc: '',
      args: [],
    );
  }

  /// `No results`
  String get noResults {
    return Intl.message(
      'No results',
      name: 'noResults',
      desc: '',
      args: [],
    );
  }

  /// `We don't support editing photos and albums that you don't own yet`
  String get weDontSupportEditingPhotosAndAlbumsThatYouDont {
    return Intl.message(
      'We don\'t support editing photos and albums that you don\'t own yet',
      name: 'weDontSupportEditingPhotosAndAlbumsThatYouDont',
      desc: '',
      args: [],
    );
  }

  /// `Failed to fetch original for edit`
  String get failedToFetchOriginalForEdit {
    return Intl.message(
      'Failed to fetch original for edit',
      name: 'failedToFetchOriginalForEdit',
      desc: '',
      args: [],
    );
  }

  /// `Close`
  String get close {
    return Intl.message(
      'Close',
      name: 'close',
      desc: '',
      args: [],
    );
  }

  /// `Set as`
  String get setAs {
    return Intl.message(
      'Set as',
      name: 'setAs',
      desc: '',
      args: [],
    );
  }

  /// `File saved to gallery`
  String get fileSavedToGallery {
    return Intl.message(
      'File saved to gallery',
      name: 'fileSavedToGallery',
      desc: '',
      args: [],
    );
  }

  /// `Files saved to gallery`
  String get filesSavedToGallery {
    return Intl.message(
      'Files saved to gallery',
      name: 'filesSavedToGallery',
      desc: '',
      args: [],
    );
  }

  /// `Failed to save file to gallery`
  String get fileFailedToSaveToGallery {
    return Intl.message(
      'Failed to save file to gallery',
      name: 'fileFailedToSaveToGallery',
      desc: '',
      args: [],
    );
  }

  /// `Download`
  String get download {
    return Intl.message(
      'Download',
      name: 'download',
      desc: '',
      args: [],
    );
  }

  /// `Press and hold to play video`
  String get pressAndHoldToPlayVideo {
    return Intl.message(
      'Press and hold to play video',
      name: 'pressAndHoldToPlayVideo',
      desc: '',
      args: [],
    );
  }

  /// `Press and hold on the image to  play video`
  String get pressAndHoldToPlayVideoDetailed {
    return Intl.message(
      'Press and hold on the image to  play video',
      name: 'pressAndHoldToPlayVideoDetailed',
      desc: '',
      args: [],
    );
  }

  /// `Download failed`
  String get downloadFailed {
    return Intl.message(
      'Download failed',
      name: 'downloadFailed',
      desc: '',
      args: [],
    );
  }

  /// `Deduplicate Files`
  String get deduplicateFiles {
    return Intl.message(
      'Deduplicate Files',
      name: 'deduplicateFiles',
      desc: '',
      args: [],
    );
  }

  /// `Deselect all`
  String get deselectAll {
    return Intl.message(
      'Deselect all',
      name: 'deselectAll',
      desc: '',
      args: [],
    );
  }

  /// `Please review and delete the items you believe are duplicates.`
  String get reviewDeduplicateItems {
    return Intl.message(
      'Please review and delete the items you believe are duplicates.',
      name: 'reviewDeduplicateItems',
      desc: '',
      args: [],
    );
  }

  /// `Club by capture time`
  String get clubByCaptureTime {
    return Intl.message(
      'Club by capture time',
      name: 'clubByCaptureTime',
      desc: '',
      args: [],
    );
  }

  /// `Club by file name`
  String get clubByFileName {
    return Intl.message(
      'Club by file name',
      name: 'clubByFileName',
      desc: '',
      args: [],
    );
  }

  /// `Count`
  String get count {
    return Intl.message(
      'Count',
      name: 'count',
      desc: '',
      args: [],
    );
  }

  /// `Total size`
  String get totalSize {
    return Intl.message(
      'Total size',
      name: 'totalSize',
      desc: '',
      args: [],
    );
  }

  /// `Long-press on an item to view in full-screen`
  String get longpressOnAnItemToViewInFullscreen {
    return Intl.message(
      'Long-press on an item to view in full-screen',
      name: 'longpressOnAnItemToViewInFullscreen',
      desc: '',
      args: [],
    );
  }

  /// `Decrypting video...`
  String get decryptingVideo {
    return Intl.message(
      'Decrypting video...',
      name: 'decryptingVideo',
      desc: '',
      args: [],
    );
  }

  /// `Please authenticate to view your memories`
  String get authToViewYourMemories {
    return Intl.message(
      'Please authenticate to view your memories',
      name: 'authToViewYourMemories',
      desc: '',
      args: [],
    );
  }

  /// `Unlock`
  String get unlock {
    return Intl.message(
      'Unlock',
      name: 'unlock',
      desc: '',
      args: [],
    );
  }

  /// `Free up space`
  String get freeUpSpace {
    return Intl.message(
      'Free up space',
      name: 'freeUpSpace',
      desc: '',
      args: [],
    );
  }

  /// `{count, plural, =1 {It can be deleted from the device to free up {formattedSize}} other {They can be deleted from the device to free up {formattedSize}}}`
  String freeUpSpaceSaving(num count, Object formattedSize) {
    return Intl.plural(
      count,
      one: 'It can be deleted from the device to free up $formattedSize',
      other: 'They can be deleted from the device to free up $formattedSize',
      name: 'freeUpSpaceSaving',
      desc:
          'Text to tell user how much space they can free up by deleting items from the device',
      args: [count, formattedSize],
    );
  }

  /// `{count, plural, one {1 file} other {{formattedNumber} files}} in this album has been backed up safely`
  String filesBackedUpInAlbum(int count, String formattedNumber) {
    return Intl.message(
      '${Intl.plural(count, one: '1 file', other: '$formattedNumber files')} in this album has been backed up safely',
      name: 'filesBackedUpInAlbum',
      desc: 'Text to tell user how many files have been backed up in the album',
      args: [count, formattedNumber],
    );
  }

  /// `{count, plural, one {1 file} other {{formattedNumber} files}} on this device have been backed up safely`
  String filesBackedUpFromDevice(int count, String formattedNumber) {
    return Intl.message(
      '${Intl.plural(count, one: '1 file', other: '$formattedNumber files')} on this device have been backed up safely',
      name: 'filesBackedUpFromDevice',
      desc:
          'Text to tell user how many files have been backed up from this device',
      args: [count, formattedNumber],
    );
  }

  /// `You can still access {count, plural, =1 {it} other {them}} on Ente as long as you have an active subscription`
  String freeUpAccessPostDelete(int count) {
    return Intl.message(
      'You can still access ${Intl.plural(count, one: 'it', other: 'them')} on Ente as long as you have an active subscription',
      name: 'freeUpAccessPostDelete',
      desc: '',
      args: [count],
    );
  }

  /// `Free up {sizeInMBorGB}`
  String freeUpAmount(Object sizeInMBorGB) {
    return Intl.message(
      'Free up $sizeInMBorGB',
      name: 'freeUpAmount',
      desc: '',
      args: [sizeInMBorGB],
    );
  }

  /// `This email is already in use`
  String get thisEmailIsAlreadyInUse {
    return Intl.message(
      'This email is already in use',
      name: 'thisEmailIsAlreadyInUse',
      desc: '',
      args: [],
    );
  }

  /// `Incorrect code`
  String get incorrectCode {
    return Intl.message(
      'Incorrect code',
      name: 'incorrectCode',
      desc: '',
      args: [],
    );
  }

  /// `Authentication failed, please try again`
  String get authenticationFailedPleaseTryAgain {
    return Intl.message(
      'Authentication failed, please try again',
      name: 'authenticationFailedPleaseTryAgain',
      desc: '',
      args: [],
    );
  }

  /// `Verification failed, please try again`
  String get verificationFailedPleaseTryAgain {
    return Intl.message(
      'Verification failed, please try again',
      name: 'verificationFailedPleaseTryAgain',
      desc: '',
      args: [],
    );
  }

  /// `Authenticating...`
  String get authenticating {
    return Intl.message(
      'Authenticating...',
      name: 'authenticating',
      desc: '',
      args: [],
    );
  }

  /// `Authentication successful!`
  String get authenticationSuccessful {
    return Intl.message(
      'Authentication successful!',
      name: 'authenticationSuccessful',
      desc: '',
      args: [],
    );
  }

  /// `Incorrect recovery key`
  String get incorrectRecoveryKey {
    return Intl.message(
      'Incorrect recovery key',
      name: 'incorrectRecoveryKey',
      desc: '',
      args: [],
    );
  }

  /// `The recovery key you entered is incorrect`
  String get theRecoveryKeyYouEnteredIsIncorrect {
    return Intl.message(
      'The recovery key you entered is incorrect',
      name: 'theRecoveryKeyYouEnteredIsIncorrect',
      desc: '',
      args: [],
    );
  }

  /// `Two-factor authentication successfully reset`
  String get twofactorAuthenticationSuccessfullyReset {
    return Intl.message(
      'Two-factor authentication successfully reset',
      name: 'twofactorAuthenticationSuccessfullyReset',
      desc: '',
      args: [],
    );
  }

  /// `Please verify the code you have entered`
  String get pleaseVerifyTheCodeYouHaveEntered {
    return Intl.message(
      'Please verify the code you have entered',
      name: 'pleaseVerifyTheCodeYouHaveEntered',
      desc: '',
      args: [],
    );
  }

  /// `Please contact support if the problem persists`
  String get pleaseContactSupportIfTheProblemPersists {
    return Intl.message(
      'Please contact support if the problem persists',
      name: 'pleaseContactSupportIfTheProblemPersists',
      desc: '',
      args: [],
    );
  }

  /// `Two-factor authentication has been disabled`
  String get twofactorAuthenticationHasBeenDisabled {
    return Intl.message(
      'Two-factor authentication has been disabled',
      name: 'twofactorAuthenticationHasBeenDisabled',
      desc: '',
      args: [],
    );
  }

  /// `Sorry, the code you've entered is incorrect`
  String get sorryTheCodeYouveEnteredIsIncorrect {
    return Intl.message(
      'Sorry, the code you\'ve entered is incorrect',
      name: 'sorryTheCodeYouveEnteredIsIncorrect',
      desc: '',
      args: [],
    );
  }

  /// `Your verification code has expired`
  String get yourVerificationCodeHasExpired {
    return Intl.message(
      'Your verification code has expired',
      name: 'yourVerificationCodeHasExpired',
      desc: '',
      args: [],
    );
  }

  /// `Email changed to {newEmail}`
  String emailChangedTo(Object newEmail) {
    return Intl.message(
      'Email changed to $newEmail',
      name: 'emailChangedTo',
      desc: '',
      args: [newEmail],
    );
  }

  /// `Verifying...`
  String get verifying {
    return Intl.message(
      'Verifying...',
      name: 'verifying',
      desc: '',
      args: [],
    );
  }

  /// `Disabling two-factor authentication...`
  String get disablingTwofactorAuthentication {
    return Intl.message(
      'Disabling two-factor authentication...',
      name: 'disablingTwofactorAuthentication',
      desc: '',
      args: [],
    );
  }

  /// `All memories preserved`
  String get allMemoriesPreserved {
    return Intl.message(
      'All memories preserved',
      name: 'allMemoriesPreserved',
      desc: '',
      args: [],
    );
  }

  /// `Loading gallery...`
  String get loadingGallery {
    return Intl.message(
      'Loading gallery...',
      name: 'loadingGallery',
      desc: '',
      args: [],
    );
  }

  /// `Syncing...`
  String get syncing {
    return Intl.message(
      'Syncing...',
      name: 'syncing',
      desc: '',
      args: [],
    );
  }

  /// `Encrypting backup...`
  String get encryptingBackup {
    return Intl.message(
      'Encrypting backup...',
      name: 'encryptingBackup',
      desc: '',
      args: [],
    );
  }

  /// `Sync stopped`
  String get syncStopped {
    return Intl.message(
      'Sync stopped',
      name: 'syncStopped',
      desc: '',
      args: [],
    );
  }

  /// `{completed}/{total} memories preserved`
  String syncProgress(String completed, String total) {
    return Intl.message(
      '$completed/$total memories preserved',
      name: 'syncProgress',
      desc: 'Text to tell user how many memories have been preserved',
      args: [completed, total],
    );
  }

  /// `Preserving {count} memories...`
  String uploadingMultipleMemories(String count) {
    return Intl.message(
      'Preserving $count memories...',
      name: 'uploadingMultipleMemories',
      desc: 'Text to tell user how many memories are being preserved',
      args: [count],
    );
  }

  /// `Preserving 1 memory...`
  String get uploadingSingleMemory {
    return Intl.message(
      'Preserving 1 memory...',
      name: 'uploadingSingleMemory',
      desc: '',
      args: [],
    );
  }

  /// `Archiving...`
  String get archiving {
    return Intl.message(
      'Archiving...',
      name: 'archiving',
      desc: '',
      args: [],
    );
  }

  /// `Unarchiving...`
  String get unarchiving {
    return Intl.message(
      'Unarchiving...',
      name: 'unarchiving',
      desc: '',
      args: [],
    );
  }

  /// `Successfully archived`
  String get successfullyArchived {
    return Intl.message(
      'Successfully archived',
      name: 'successfullyArchived',
      desc: '',
      args: [],
    );
  }

  /// `Successfully unarchived`
  String get successfullyUnarchived {
    return Intl.message(
      'Successfully unarchived',
      name: 'successfullyUnarchived',
      desc: '',
      args: [],
    );
  }

  /// `Rename file`
  String get renameFile {
    return Intl.message(
      'Rename file',
      name: 'renameFile',
      desc: '',
      args: [],
    );
  }

  /// `Enter file name`
  String get enterFileName {
    return Intl.message(
      'Enter file name',
      name: 'enterFileName',
      desc: '',
      args: [],
    );
  }

  /// `Files deleted`
  String get filesDeleted {
    return Intl.message(
      'Files deleted',
      name: 'filesDeleted',
      desc: '',
      args: [],
    );
  }

  /// `Selected files are not on Ente`
  String get selectedFilesAreNotOnEnte {
    return Intl.message(
      'Selected files are not on Ente',
      name: 'selectedFilesAreNotOnEnte',
      desc: '',
      args: [],
    );
  }

  /// `This action cannot be undone`
  String get thisActionCannotBeUndone {
    return Intl.message(
      'This action cannot be undone',
      name: 'thisActionCannotBeUndone',
      desc: '',
      args: [],
    );
  }

  /// `Empty trash?`
  String get emptyTrash {
    return Intl.message(
      'Empty trash?',
      name: 'emptyTrash',
      desc: '',
      args: [],
    );
  }

  /// `All items in trash will be permanently deleted\n\nThis action cannot be undone`
  String get permDeleteWarning {
    return Intl.message(
      'All items in trash will be permanently deleted\n\nThis action cannot be undone',
      name: 'permDeleteWarning',
      desc: '',
      args: [],
    );
  }

  /// `Empty`
  String get empty {
    return Intl.message(
      'Empty',
      name: 'empty',
      desc: '',
      args: [],
    );
  }

  /// `Could not free up space`
  String get couldNotFreeUpSpace {
    return Intl.message(
      'Could not free up space',
      name: 'couldNotFreeUpSpace',
      desc: '',
      args: [],
    );
  }

  /// `Permanently delete from device?`
  String get permanentlyDeleteFromDevice {
    return Intl.message(
      'Permanently delete from device?',
      name: 'permanentlyDeleteFromDevice',
      desc: '',
      args: [],
    );
  }

  /// `Some of the files you are trying to delete are only available on your device and cannot be recovered if deleted`
  String get someOfTheFilesYouAreTryingToDeleteAre {
    return Intl.message(
      'Some of the files you are trying to delete are only available on your device and cannot be recovered if deleted',
      name: 'someOfTheFilesYouAreTryingToDeleteAre',
      desc: '',
      args: [],
    );
  }

  /// `They will be deleted from all albums.`
  String get theyWillBeDeletedFromAllAlbums {
    return Intl.message(
      'They will be deleted from all albums.',
      name: 'theyWillBeDeletedFromAllAlbums',
      desc: '',
      args: [],
    );
  }

  /// `Some items are in both Ente and your device.`
  String get someItemsAreInBothEnteAndYourDevice {
    return Intl.message(
      'Some items are in both Ente and your device.',
      name: 'someItemsAreInBothEnteAndYourDevice',
      desc: '',
      args: [],
    );
  }

  /// `Selected items will be deleted from all albums and moved to trash.`
  String get selectedItemsWillBeDeletedFromAllAlbumsAndMoved {
    return Intl.message(
      'Selected items will be deleted from all albums and moved to trash.',
      name: 'selectedItemsWillBeDeletedFromAllAlbumsAndMoved',
      desc: '',
      args: [],
    );
  }

  /// `These items will be deleted from your device.`
  String get theseItemsWillBeDeletedFromYourDevice {
    return Intl.message(
      'These items will be deleted from your device.',
      name: 'theseItemsWillBeDeletedFromYourDevice',
      desc: '',
      args: [],
    );
  }

  /// `It looks like something went wrong. Please retry after some time. If the error persists, please contact our support team.`
  String get itLooksLikeSomethingWentWrongPleaseRetryAfterSome {
    return Intl.message(
      'It looks like something went wrong. Please retry after some time. If the error persists, please contact our support team.',
      name: 'itLooksLikeSomethingWentWrongPleaseRetryAfterSome',
      desc: '',
      args: [],
    );
  }

  /// `Error`
  String get error {
    return Intl.message(
      'Error',
      name: 'error',
      desc: '',
      args: [],
    );
  }

  /// `It looks like something went wrong. Please retry after some time. If the error persists, please contact our support team.`
  String get tempErrorContactSupportIfPersists {
    return Intl.message(
      'It looks like something went wrong. Please retry after some time. If the error persists, please contact our support team.',
      name: 'tempErrorContactSupportIfPersists',
      desc: '',
      args: [],
    );
  }

  /// `Unable to connect to Ente, please check your network settings and contact support if the error persists.`
  String get networkHostLookUpErr {
    return Intl.message(
      'Unable to connect to Ente, please check your network settings and contact support if the error persists.',
      name: 'networkHostLookUpErr',
      desc: '',
      args: [],
    );
  }

  /// `Unable to connect to Ente, please retry after sometime. If the error persists, please contact support.`
  String get networkConnectionRefusedErr {
    return Intl.message(
      'Unable to connect to Ente, please retry after sometime. If the error persists, please contact support.',
      name: 'networkConnectionRefusedErr',
      desc: '',
      args: [],
    );
  }

  /// `Cached data`
  String get cachedData {
    return Intl.message(
      'Cached data',
      name: 'cachedData',
      desc: '',
      args: [],
    );
  }

  /// `Clear caches`
  String get clearCaches {
    return Intl.message(
      'Clear caches',
      name: 'clearCaches',
      desc: '',
      args: [],
    );
  }

  /// `Remote images`
  String get remoteImages {
    return Intl.message(
      'Remote images',
      name: 'remoteImages',
      desc: '',
      args: [],
    );
  }

  /// `Remote videos`
  String get remoteVideos {
    return Intl.message(
      'Remote videos',
      name: 'remoteVideos',
      desc: '',
      args: [],
    );
  }

  /// `Remote thumbnails`
  String get remoteThumbnails {
    return Intl.message(
      'Remote thumbnails',
      name: 'remoteThumbnails',
      desc: '',
      args: [],
    );
  }

  /// `Pending sync`
  String get pendingSync {
    return Intl.message(
      'Pending sync',
      name: 'pendingSync',
      desc: '',
      args: [],
    );
  }

  /// `Local gallery`
  String get localGallery {
    return Intl.message(
      'Local gallery',
      name: 'localGallery',
      desc: '',
      args: [],
    );
  }

  /// `Today's logs`
  String get todaysLogs {
    return Intl.message(
      'Today\'s logs',
      name: 'todaysLogs',
      desc: '',
      args: [],
    );
  }

  /// `View logs`
  String get viewLogs {
    return Intl.message(
      'View logs',
      name: 'viewLogs',
      desc: '',
      args: [],
    );
  }

  /// `This will send across logs to help us debug your issue. Please note that file names will be included to help track issues with specific files.`
  String get logsDialogBody {
    return Intl.message(
      'This will send across logs to help us debug your issue. Please note that file names will be included to help track issues with specific files.',
      name: 'logsDialogBody',
      desc: '',
      args: [],
    );
  }

  /// `Preparing logs...`
  String get preparingLogs {
    return Intl.message(
      'Preparing logs...',
      name: 'preparingLogs',
      desc: '',
      args: [],
    );
  }

  /// `Email your logs`
  String get emailYourLogs {
    return Intl.message(
      'Email your logs',
      name: 'emailYourLogs',
      desc: '',
      args: [],
    );
  }

  /// `Please send the logs to \n{toEmail}`
  String pleaseSendTheLogsTo(Object toEmail) {
    return Intl.message(
      'Please send the logs to \n$toEmail',
      name: 'pleaseSendTheLogsTo',
      desc: '',
      args: [toEmail],
    );
  }

  /// `Copy email address`
  String get copyEmailAddress {
    return Intl.message(
      'Copy email address',
      name: 'copyEmailAddress',
      desc: '',
      args: [],
    );
  }

  /// `Export logs`
  String get exportLogs {
    return Intl.message(
      'Export logs',
      name: 'exportLogs',
      desc: '',
      args: [],
    );
  }

  /// `Please email us at {toEmail}`
  String pleaseEmailUsAt(Object toEmail) {
    return Intl.message(
      'Please email us at $toEmail',
      name: 'pleaseEmailUsAt',
      desc: '',
      args: [toEmail],
    );
  }

  /// `Dismiss`
  String get dismiss {
    return Intl.message(
      'Dismiss',
      name: 'dismiss',
      desc: '',
      args: [],
    );
  }

  /// `Did you know?`
  String get didYouKnow {
    return Intl.message(
      'Did you know?',
      name: 'didYouKnow',
      desc: '',
      args: [],
    );
  }

  /// `Loading your photos...`
  String get loadingMessage {
    return Intl.message(
      'Loading your photos...',
      name: 'loadingMessage',
      desc: '',
      args: [],
    );
  }

  /// `You can share your subscription with your family`
  String get loadMessage1 {
    return Intl.message(
      'You can share your subscription with your family',
      name: 'loadMessage1',
      desc: '',
      args: [],
    );
  }

  /// `We have preserved over 200 million memories so far`
  String get loadMessage2 {
    return Intl.message(
      'We have preserved over 200 million memories so far',
      name: 'loadMessage2',
      desc: '',
      args: [],
    );
  }

  /// `We keep 3 copies of your data, one in an underground fallout shelter`
  String get loadMessage3 {
    return Intl.message(
      'We keep 3 copies of your data, one in an underground fallout shelter',
      name: 'loadMessage3',
      desc: '',
      args: [],
    );
  }

  /// `All our apps are open source`
  String get loadMessage4 {
    return Intl.message(
      'All our apps are open source',
      name: 'loadMessage4',
      desc: '',
      args: [],
    );
  }

  /// `Our source code and cryptography have been externally audited`
  String get loadMessage5 {
    return Intl.message(
      'Our source code and cryptography have been externally audited',
      name: 'loadMessage5',
      desc: '',
      args: [],
    );
  }

  /// `You can share links to your albums with your loved ones`
  String get loadMessage6 {
    return Intl.message(
      'You can share links to your albums with your loved ones',
      name: 'loadMessage6',
      desc: '',
      args: [],
    );
  }

  /// `Our mobile apps run in the background to encrypt and backup any new photos you click`
  String get loadMessage7 {
    return Intl.message(
      'Our mobile apps run in the background to encrypt and backup any new photos you click',
      name: 'loadMessage7',
      desc: '',
      args: [],
    );
  }

  /// `web.ente.io has a slick uploader`
  String get loadMessage8 {
    return Intl.message(
      'web.ente.io has a slick uploader',
      name: 'loadMessage8',
      desc: '',
      args: [],
    );
  }

  /// `We use Xchacha20Poly1305 to safely encrypt your data`
  String get loadMessage9 {
    return Intl.message(
      'We use Xchacha20Poly1305 to safely encrypt your data',
      name: 'loadMessage9',
      desc: '',
      args: [],
    );
  }

  /// `Photo descriptions`
  String get photoDescriptions {
    return Intl.message(
      'Photo descriptions',
      name: 'photoDescriptions',
      desc: '',
      args: [],
    );
  }

  /// `File types and names`
  String get fileTypesAndNames {
    return Intl.message(
      'File types and names',
      name: 'fileTypesAndNames',
      desc: '',
      args: [],
    );
  }

  /// `Location`
  String get location {
    return Intl.message(
      'Location',
      name: 'location',
      desc: '',
      args: [],
    );
  }

  /// `Moments`
  String get moments {
    return Intl.message(
      'Moments',
      name: 'moments',
      desc: '',
      args: [],
    );
  }

  /// `People will be shown here once indexing is done`
  String get searchFaceEmptySection {
    return Intl.message(
      'People will be shown here once indexing is done',
      name: 'searchFaceEmptySection',
      desc: '',
      args: [],
    );
  }

  /// `Search by a date, month or year`
  String get searchDatesEmptySection {
    return Intl.message(
      'Search by a date, month or year',
      name: 'searchDatesEmptySection',
      desc: '',
      args: [],
    );
  }

  /// `Group photos that are taken within some radius of a photo`
  String get searchLocationEmptySection {
    return Intl.message(
      'Group photos that are taken within some radius of a photo',
      name: 'searchLocationEmptySection',
      desc: '',
      args: [],
    );
  }

  /// `Invite people, and you'll see all photos shared by them here`
  String get searchPeopleEmptySection {
    return Intl.message(
      'Invite people, and you\'ll see all photos shared by them here',
      name: 'searchPeopleEmptySection',
      desc: '',
      args: [],
    );
  }

  /// `Albums`
  String get searchAlbumsEmptySection {
    return Intl.message(
      'Albums',
      name: 'searchAlbumsEmptySection',
      desc: '',
      args: [],
    );
  }

  /// `File types and names`
  String get searchFileTypesAndNamesEmptySection {
    return Intl.message(
      'File types and names',
      name: 'searchFileTypesAndNamesEmptySection',
      desc: '',
      args: [],
    );
  }

  /// `Add descriptions like "#trip" in photo info to quickly find them here`
  String get searchCaptionEmptySection {
    return Intl.message(
      'Add descriptions like "#trip" in photo info to quickly find them here',
      name: 'searchCaptionEmptySection',
      desc: '',
      args: [],
    );
  }

  /// `Language`
  String get language {
    return Intl.message(
      'Language',
      name: 'language',
      desc: '',
      args: [],
    );
  }

  /// `Select Language`
  String get selectLanguage {
    return Intl.message(
      'Select Language',
      name: 'selectLanguage',
      desc: '',
      args: [],
    );
  }

  /// `Location name`
  String get locationName {
    return Intl.message(
      'Location name',
      name: 'locationName',
      desc: '',
      args: [],
    );
  }

  /// `Add location`
  String get addLocation {
    return Intl.message(
      'Add location',
      name: 'addLocation',
      desc: '',
      args: [],
    );
  }

  /// `Group nearby photos`
  String get groupNearbyPhotos {
    return Intl.message(
      'Group nearby photos',
      name: 'groupNearbyPhotos',
      desc: '',
      args: [],
    );
  }

  /// `km`
  String get kiloMeterUnit {
    return Intl.message(
      'km',
      name: 'kiloMeterUnit',
      desc: '',
      args: [],
    );
  }

  /// `Add`
  String get addLocationButton {
    return Intl.message(
      'Add',
      name: 'addLocationButton',
      desc: '',
      args: [],
    );
  }

  /// `Radius`
  String get radius {
    return Intl.message(
      'Radius',
      name: 'radius',
      desc: '',
      args: [],
    );
  }

  /// `A location tag groups all photos that were taken within some radius of a photo`
  String get locationTagFeatureDescription {
    return Intl.message(
      'A location tag groups all photos that were taken within some radius of a photo',
      name: 'locationTagFeatureDescription',
      desc: '',
      args: [],
    );
  }

  /// `Up to 1000 memories shown in gallery`
  String get galleryMemoryLimitInfo {
    return Intl.message(
      'Up to 1000 memories shown in gallery',
      name: 'galleryMemoryLimitInfo',
      desc: '',
      args: [],
    );
  }

  /// `Save`
  String get save {
    return Intl.message(
      'Save',
      name: 'save',
      desc: '',
      args: [],
    );
  }

  /// `Center point`
  String get centerPoint {
    return Intl.message(
      'Center point',
      name: 'centerPoint',
      desc: '',
      args: [],
    );
  }

  /// `Pick center point`
  String get pickCenterPoint {
    return Intl.message(
      'Pick center point',
      name: 'pickCenterPoint',
      desc: '',
      args: [],
    );
  }

  /// `Use selected photo`
  String get useSelectedPhoto {
    return Intl.message(
      'Use selected photo',
      name: 'useSelectedPhoto',
      desc: '',
      args: [],
    );
  }

  /// `Reset to default`
  String get resetToDefault {
    return Intl.message(
      'Reset to default',
      name: 'resetToDefault',
      desc: 'Button text to reset cover photo to default',
      args: [],
    );
  }

  /// `Edit`
  String get edit {
    return Intl.message(
      'Edit',
      name: 'edit',
      desc: '',
      args: [],
    );
  }

  /// `Delete location`
  String get deleteLocation {
    return Intl.message(
      'Delete location',
      name: 'deleteLocation',
      desc: '',
      args: [],
    );
  }

  /// `Rotate left`
  String get rotateLeft {
    return Intl.message(
      'Rotate left',
      name: 'rotateLeft',
      desc: '',
      args: [],
    );
  }

  /// `Flip`
  String get flip {
    return Intl.message(
      'Flip',
      name: 'flip',
      desc: '',
      args: [],
    );
  }

  /// `Rotate right`
  String get rotateRight {
    return Intl.message(
      'Rotate right',
      name: 'rotateRight',
      desc: '',
      args: [],
    );
  }

  /// `Save copy`
  String get saveCopy {
    return Intl.message(
      'Save copy',
      name: 'saveCopy',
      desc: '',
      args: [],
    );
  }

  /// `Light`
  String get light {
    return Intl.message(
      'Light',
      name: 'light',
      desc: '',
      args: [],
    );
  }

  /// `Color`
  String get color {
    return Intl.message(
      'Color',
      name: 'color',
      desc: '',
      args: [],
    );
  }

  /// `Yes, discard changes`
  String get yesDiscardChanges {
    return Intl.message(
      'Yes, discard changes',
      name: 'yesDiscardChanges',
      desc: '',
      args: [],
    );
  }

  /// `Do you want to discard the edits you have made?`
  String get doYouWantToDiscardTheEditsYouHaveMade {
    return Intl.message(
      'Do you want to discard the edits you have made?',
      name: 'doYouWantToDiscardTheEditsYouHaveMade',
      desc: '',
      args: [],
    );
  }

  /// `Saving...`
  String get saving {
    return Intl.message(
      'Saving...',
      name: 'saving',
      desc: '',
      args: [],
    );
  }

  /// `Edits saved`
  String get editsSaved {
    return Intl.message(
      'Edits saved',
      name: 'editsSaved',
      desc: '',
      args: [],
    );
  }

  /// `Oops, could not save edits`
  String get oopsCouldNotSaveEdits {
    return Intl.message(
      'Oops, could not save edits',
      name: 'oopsCouldNotSaveEdits',
      desc: '',
      args: [],
    );
  }

  /// `km`
  String get distanceInKMUnit {
    return Intl.message(
      'km',
      name: 'distanceInKMUnit',
      desc: 'Unit for distance in km',
      args: [],
    );
  }

  /// `Today`
  String get dayToday {
    return Intl.message(
      'Today',
      name: 'dayToday',
      desc: '',
      args: [],
    );
  }

  /// `Yesterday`
  String get dayYesterday {
    return Intl.message(
      'Yesterday',
      name: 'dayYesterday',
      desc: '',
      args: [],
    );
  }

  /// `Storage`
  String get storage {
    return Intl.message(
      'Storage',
      name: 'storage',
      desc: '',
      args: [],
    );
  }

  /// `Used space`
  String get usedSpace {
    return Intl.message(
      'Used space',
      name: 'usedSpace',
      desc: '',
      args: [],
    );
  }

  /// `Family`
  String get storageBreakupFamily {
    return Intl.message(
      'Family',
      name: 'storageBreakupFamily',
      desc: '',
      args: [],
    );
  }

  /// `You`
  String get storageBreakupYou {
    return Intl.message(
      'You',
      name: 'storageBreakupYou',
      desc:
          'Label to indicate how much storage you are using when you are part of a family plan',
      args: [],
    );
  }

  /// `{usedAmount} {usedStorageUnit} of {totalAmount} {totalStorageUnit} used`
  String storageUsageInfo(Object usedAmount, Object usedStorageUnit,
      Object totalAmount, Object totalStorageUnit) {
    return Intl.message(
      '$usedAmount $usedStorageUnit of $totalAmount $totalStorageUnit used',
      name: 'storageUsageInfo',
      desc: 'Example: 1.2 GB of 2 GB used or 100 GB or 2TB used',
      args: [usedAmount, usedStorageUnit, totalAmount, totalStorageUnit],
    );
  }

  /// `{freeAmount} {storageUnit} free`
  String availableStorageSpace(Object freeAmount, Object storageUnit) {
    return Intl.message(
      '$freeAmount $storageUnit free',
      name: 'availableStorageSpace',
      desc: '',
      args: [freeAmount, storageUnit],
    );
  }

  /// `Version: {versionValue}`
  String appVersion(Object versionValue) {
    return Intl.message(
      'Version: $versionValue',
      name: 'appVersion',
      desc: '',
      args: [versionValue],
    );
  }

  /// `Verify`
  String get verifyIDLabel {
    return Intl.message(
      'Verify',
      name: 'verifyIDLabel',
      desc: '',
      args: [],
    );
  }

  /// `Add a description...`
  String get fileInfoAddDescHint {
    return Intl.message(
      'Add a description...',
      name: 'fileInfoAddDescHint',
      desc: '',
      args: [],
    );
  }

  /// `Edit location`
  String get editLocationTagTitle {
    return Intl.message(
      'Edit location',
      name: 'editLocationTagTitle',
      desc: '',
      args: [],
    );
  }

  /// `Set`
  String get setLabel {
    return Intl.message(
      'Set',
      name: 'setLabel',
      desc:
          'Label of confirm button to add a new custom radius to the radius selector of a location tag',
      args: [],
    );
  }

  /// `Set radius`
  String get setRadius {
    return Intl.message(
      'Set radius',
      name: 'setRadius',
      desc: '',
      args: [],
    );
  }

  /// `Family`
  String get familyPlanPortalTitle {
    return Intl.message(
      'Family',
      name: 'familyPlanPortalTitle',
      desc: '',
      args: [],
    );
  }

  /// `Add 5 family members to your existing plan without paying extra.\n\nEach member gets their own private space, and cannot see each other's files unless they're shared.\n\nFamily plans are available to customers who have a paid Ente subscription.\n\nSubscribe now to get started!`
  String get familyPlanOverview {
    return Intl.message(
      'Add 5 family members to your existing plan without paying extra.\n\nEach member gets their own private space, and cannot see each other\'s files unless they\'re shared.\n\nFamily plans are available to customers who have a paid Ente subscription.\n\nSubscribe now to get started!',
      name: 'familyPlanOverview',
      desc: '',
      args: [],
    );
  }

  /// `Verify identity`
  String get androidBiometricHint {
    return Intl.message(
      'Verify identity',
      name: 'androidBiometricHint',
      desc:
          'Hint message advising the user how to authenticate with biometrics. It is used on Android side. Maximum 60 characters.',
      args: [],
    );
  }

  /// `Not recognized. Try again.`
  String get androidBiometricNotRecognized {
    return Intl.message(
      'Not recognized. Try again.',
      name: 'androidBiometricNotRecognized',
      desc:
          'Message to let the user know that authentication was failed. It is used on Android side. Maximum 60 characters.',
      args: [],
    );
  }

  /// `Success`
  String get androidBiometricSuccess {
    return Intl.message(
      'Success',
      name: 'androidBiometricSuccess',
      desc:
          'Message to let the user know that authentication was successful. It is used on Android side. Maximum 60 characters.',
      args: [],
    );
  }

  /// `Cancel`
  String get androidCancelButton {
    return Intl.message(
      'Cancel',
      name: 'androidCancelButton',
      desc:
          'Message showed on a button that the user can click to leave the current dialog. It is used on Android side. Maximum 30 characters.',
      args: [],
    );
  }

  /// `Authentication required`
  String get androidSignInTitle {
    return Intl.message(
      'Authentication required',
      name: 'androidSignInTitle',
      desc:
          'Message showed as a title in a dialog which indicates the user that they need to scan biometric to continue. It is used on Android side. Maximum 60 characters.',
      args: [],
    );
  }

  /// `Biometric required`
  String get androidBiometricRequiredTitle {
    return Intl.message(
      'Biometric required',
      name: 'androidBiometricRequiredTitle',
      desc:
          'Message showed as a title in a dialog which indicates the user has not set up biometric authentication on their device. It is used on Android side. Maximum 60 characters.',
      args: [],
    );
  }

  /// `Device credentials required`
  String get androidDeviceCredentialsRequiredTitle {
    return Intl.message(
      'Device credentials required',
      name: 'androidDeviceCredentialsRequiredTitle',
      desc:
          'Message showed as a title in a dialog which indicates the user has not set up credentials authentication on their device. It is used on Android side. Maximum 60 characters.',
      args: [],
    );
  }

  /// `Device credentials required`
  String get androidDeviceCredentialsSetupDescription {
    return Intl.message(
      'Device credentials required',
      name: 'androidDeviceCredentialsSetupDescription',
      desc:
          'Message advising the user to go to the settings and configure device credentials on their device. It shows in a dialog on Android side.',
      args: [],
    );
  }

  /// `Go to settings`
  String get goToSettings {
    return Intl.message(
      'Go to settings',
      name: 'goToSettings',
      desc:
          'Message showed on a button that the user can click to go to settings pages from the current dialog. It is used on both Android and iOS side. Maximum 30 characters.',
      args: [],
    );
  }

  /// `Biometric authentication is not set up on your device. Go to 'Settings > Security' to add biometric authentication.`
  String get androidGoToSettingsDescription {
    return Intl.message(
      'Biometric authentication is not set up on your device. Go to \'Settings > Security\' to add biometric authentication.',
      name: 'androidGoToSettingsDescription',
      desc:
          'Message advising the user to go to the settings and configure biometric on their device. It shows in a dialog on Android side.',
      args: [],
    );
  }

  /// `Biometric authentication is disabled. Please lock and unlock your screen to enable it.`
  String get iOSLockOut {
    return Intl.message(
      'Biometric authentication is disabled. Please lock and unlock your screen to enable it.',
      name: 'iOSLockOut',
      desc:
          'Message advising the user to re-enable biometrics on their device. It shows in a dialog on iOS side.',
      args: [],
    );
  }

  /// `Biometric authentication is not set up on your device. Please either enable Touch ID or Face ID on your phone.`
  String get iOSGoToSettingsDescription {
    return Intl.message(
      'Biometric authentication is not set up on your device. Please either enable Touch ID or Face ID on your phone.',
      name: 'iOSGoToSettingsDescription',
      desc:
          'Message advising the user to go to the settings and configure Biometrics for their device. It shows in a dialog on iOS side.',
      args: [],
    );
  }

  /// `OK`
  String get iOSOkButton {
    return Intl.message(
      'OK',
      name: 'iOSOkButton',
      desc:
          'Message showed on a button that the user can click to leave the current dialog. It is used on iOS side. Maximum 30 characters.',
      args: [],
    );
  }

  /// `OpenStreetMap contributors`
  String get openstreetmapContributors {
    return Intl.message(
      'OpenStreetMap contributors',
      name: 'openstreetmapContributors',
      desc: '',
      args: [],
    );
  }

  /// `Hosted at OSM France`
  String get hostedAtOsmFrance {
    return Intl.message(
      'Hosted at OSM France',
      name: 'hostedAtOsmFrance',
      desc: '',
      args: [],
    );
  }

  /// `Map`
  String get map {
    return Intl.message(
      'Map',
      name: 'map',
      desc: 'Label for the map view',
      args: [],
    );
  }

  /// `Maps`
  String get maps {
    return Intl.message(
      'Maps',
      name: 'maps',
      desc: '',
      args: [],
    );
  }

  /// `Enable Maps`
  String get enableMaps {
    return Intl.message(
      'Enable Maps',
      name: 'enableMaps',
      desc: '',
      args: [],
    );
  }

  /// `This will show your photos on a world map.\n\nThis map is hosted by Open Street Map, and the exact locations of your photos are never shared.\n\nYou can disable this feature anytime from Settings.`
  String get enableMapsDesc {
    return Intl.message(
      'This will show your photos on a world map.\n\nThis map is hosted by Open Street Map, and the exact locations of your photos are never shared.\n\nYou can disable this feature anytime from Settings.',
      name: 'enableMapsDesc',
      desc: '',
      args: [],
    );
  }

  /// `Quick links`
  String get quickLinks {
    return Intl.message(
      'Quick links',
      name: 'quickLinks',
      desc: '',
      args: [],
    );
  }

  /// `Select items to add`
  String get selectItemsToAdd {
    return Intl.message(
      'Select items to add',
      name: 'selectItemsToAdd',
      desc: '',
      args: [],
    );
  }

  /// `Add selected`
  String get addSelected {
    return Intl.message(
      'Add selected',
      name: 'addSelected',
      desc: '',
      args: [],
    );
  }

  /// `Add from device`
  String get addFromDevice {
    return Intl.message(
      'Add from device',
      name: 'addFromDevice',
      desc: '',
      args: [],
    );
  }

  /// `Add photos`
  String get addPhotos {
    return Intl.message(
      'Add photos',
      name: 'addPhotos',
      desc: '',
      args: [],
    );
  }

  /// `No photos found here`
  String get noPhotosFoundHere {
    return Intl.message(
      'No photos found here',
      name: 'noPhotosFoundHere',
      desc: '',
      args: [],
    );
  }

  /// `Zoom out to see photos`
  String get zoomOutToSeePhotos {
    return Intl.message(
      'Zoom out to see photos',
      name: 'zoomOutToSeePhotos',
      desc: '',
      args: [],
    );
  }

  /// `No images with location`
  String get noImagesWithLocation {
    return Intl.message(
      'No images with location',
      name: 'noImagesWithLocation',
      desc: '',
      args: [],
    );
  }

  /// `Unpin album`
  String get unpinAlbum {
    return Intl.message(
      'Unpin album',
      name: 'unpinAlbum',
      desc: '',
      args: [],
    );
  }

  /// `Pin album`
  String get pinAlbum {
    return Intl.message(
      'Pin album',
      name: 'pinAlbum',
      desc: '',
      args: [],
    );
  }

  /// `Create`
  String get create {
    return Intl.message(
      'Create',
      name: 'create',
      desc: '',
      args: [],
    );
  }

  /// `View all`
  String get viewAll {
    return Intl.message(
      'View all',
      name: 'viewAll',
      desc: '',
      args: [],
    );
  }

  /// `Nothing shared with you yet`
  String get nothingSharedWithYouYet {
    return Intl.message(
      'Nothing shared with you yet',
      name: 'nothingSharedWithYouYet',
      desc: '',
      args: [],
    );
  }

  /// `No albums shared by you yet`
  String get noAlbumsSharedByYouYet {
    return Intl.message(
      'No albums shared by you yet',
      name: 'noAlbumsSharedByYouYet',
      desc: '',
      args: [],
    );
  }

  /// `Shared with you`
  String get sharedWithYou {
    return Intl.message(
      'Shared with you',
      name: 'sharedWithYou',
      desc: '',
      args: [],
    );
  }

  /// `Shared by you`
  String get sharedByYou {
    return Intl.message(
      'Shared by you',
      name: 'sharedByYou',
      desc: '',
      args: [],
    );
  }

  /// `Invite your friends to Ente`
  String get inviteYourFriendsToEnte {
    return Intl.message(
      'Invite your friends to Ente',
      name: 'inviteYourFriendsToEnte',
      desc: '',
      args: [],
    );
  }

  /// `Failed to download video`
  String get failedToDownloadVideo {
    return Intl.message(
      'Failed to download video',
      name: 'failedToDownloadVideo',
      desc: '',
      args: [],
    );
  }

  /// `Hiding...`
  String get hiding {
    return Intl.message(
      'Hiding...',
      name: 'hiding',
      desc: '',
      args: [],
    );
  }

  /// `Unhiding...`
  String get unhiding {
    return Intl.message(
      'Unhiding...',
      name: 'unhiding',
      desc: '',
      args: [],
    );
  }

  /// `Successfully hid`
  String get successfullyHid {
    return Intl.message(
      'Successfully hid',
      name: 'successfullyHid',
      desc: '',
      args: [],
    );
  }

  /// `Successfully unhid`
  String get successfullyUnhid {
    return Intl.message(
      'Successfully unhid',
      name: 'successfullyUnhid',
      desc: '',
      args: [],
    );
  }

  /// `Crash reporting`
  String get crashReporting {
    return Intl.message(
      'Crash reporting',
      name: 'crashReporting',
      desc: '',
      args: [],
    );
  }

  /// `Resumable uploads`
  String get resumableUploads {
    return Intl.message(
      'Resumable uploads',
      name: 'resumableUploads',
      desc: '',
      args: [],
    );
  }

  /// `Add to hidden album`
  String get addToHiddenAlbum {
    return Intl.message(
      'Add to hidden album',
      name: 'addToHiddenAlbum',
      desc: '',
      args: [],
    );
  }

  /// `Move to hidden album`
  String get moveToHiddenAlbum {
    return Intl.message(
      'Move to hidden album',
      name: 'moveToHiddenAlbum',
      desc: '',
      args: [],
    );
  }

  /// `File types`
  String get fileTypes {
    return Intl.message(
      'File types',
      name: 'fileTypes',
      desc: '',
      args: [],
    );
  }

  /// `This account is linked to other Ente apps, if you use any. Your uploaded data, across all Ente apps, will be scheduled for deletion, and your account will be permanently deleted.`
  String get deleteConfirmDialogBody {
    return Intl.message(
      'This account is linked to other Ente apps, if you use any. Your uploaded data, across all Ente apps, will be scheduled for deletion, and your account will be permanently deleted.',
      name: 'deleteConfirmDialogBody',
      desc: '',
      args: [],
    );
  }

  /// `How did you hear about Ente? (optional)`
  String get hearUsWhereTitle {
    return Intl.message(
      'How did you hear about Ente? (optional)',
      name: 'hearUsWhereTitle',
      desc: '',
      args: [],
    );
  }

  /// `We don't track app installs. It'd help if you told us where you found us!`
  String get hearUsExplanation {
    return Intl.message(
      'We don\'t track app installs. It\'d help if you told us where you found us!',
      name: 'hearUsExplanation',
      desc: '',
      args: [],
    );
  }

  /// `View add-ons`
  String get viewAddOnButton {
    return Intl.message(
      'View add-ons',
      name: 'viewAddOnButton',
      desc: '',
      args: [],
    );
  }

  /// `Add-ons`
  String get addOns {
    return Intl.message(
      'Add-ons',
      name: 'addOns',
      desc: '',
      args: [],
    );
  }

  /// `Details of add-ons`
  String get addOnPageSubtitle {
    return Intl.message(
      'Details of add-ons',
      name: 'addOnPageSubtitle',
      desc: '',
      args: [],
    );
  }

  /// `Your map`
  String get yourMap {
    return Intl.message(
      'Your map',
      name: 'yourMap',
      desc: '',
      args: [],
    );
  }

  /// `Modify your query, or try searching for`
  String get modifyYourQueryOrTrySearchingFor {
    return Intl.message(
      'Modify your query, or try searching for',
      name: 'modifyYourQueryOrTrySearchingFor',
      desc: '',
      args: [],
    );
  }

  /// `Black Friday Sale`
  String get blackFridaySale {
    return Intl.message(
      'Black Friday Sale',
      name: 'blackFridaySale',
      desc: '',
      args: [],
    );
  }

  /// `Upto 50% off, until 4th Dec.`
  String get upto50OffUntil4thDec {
    return Intl.message(
      'Upto 50% off, until 4th Dec.',
      name: 'upto50OffUntil4thDec',
      desc: '',
      args: [],
    );
  }

  /// `Photos`
  String get photos {
    return Intl.message(
      'Photos',
      name: 'photos',
      desc: '',
      args: [],
    );
  }

  /// `Videos`
  String get videos {
    return Intl.message(
      'Videos',
      name: 'videos',
      desc: '',
      args: [],
    );
  }

  /// `Live Photos`
  String get livePhotos {
    return Intl.message(
      'Live Photos',
      name: 'livePhotos',
      desc: '',
      args: [],
    );
  }

  /// `Fast, on-device search`
  String get searchHint1 {
    return Intl.message(
      'Fast, on-device search',
      name: 'searchHint1',
      desc: '',
      args: [],
    );
  }

  /// `Photo dates, descriptions`
  String get searchHint2 {
    return Intl.message(
      'Photo dates, descriptions',
      name: 'searchHint2',
      desc: '',
      args: [],
    );
  }

  /// `Albums, file names, and types`
  String get searchHint3 {
    return Intl.message(
      'Albums, file names, and types',
      name: 'searchHint3',
      desc: '',
      args: [],
    );
  }

  /// `Location`
  String get searchHint4 {
    return Intl.message(
      'Location',
      name: 'searchHint4',
      desc: '',
      args: [],
    );
  }

  /// `Coming soon: Faces & magic search ✨`
  String get searchHint5 {
    return Intl.message(
      'Coming soon: Faces & magic search ✨',
      name: 'searchHint5',
      desc: '',
      args: [],
    );
  }

  /// `Add your photos now`
  String get addYourPhotosNow {
    return Intl.message(
      'Add your photos now',
      name: 'addYourPhotosNow',
      desc: '',
      args: [],
    );
  }

  /// `{count, plural, one{{count} result found} other{{count} results found}}`
  String searchResultCount(int count) {
    return Intl.plural(
      count,
      one: '$count result found',
      other: '$count results found',
      name: 'searchResultCount',
      desc:
          'Text to tell user how many results were found for their search query',
      args: [count],
    );
  }

  /// `Faces`
  String get faces {
    return Intl.message(
      'Faces',
      name: 'faces',
      desc: '',
      args: [],
    );
  }

  /// `People`
  String get people {
    return Intl.message(
      'People',
      name: 'people',
      desc: '',
      args: [],
    );
  }

  /// `Contents`
  String get contents {
    return Intl.message(
      'Contents',
      name: 'contents',
      desc: '',
      args: [],
    );
  }

  /// `Add new`
  String get addNew {
    return Intl.message(
      'Add new',
      name: 'addNew',
      desc: 'Text to add a new item (location tag, album, caption etc)',
      args: [],
    );
  }

  /// `Contacts`
  String get contacts {
    return Intl.message(
      'Contacts',
      name: 'contacts',
      desc: '',
      args: [],
    );
  }

  /// `No internet connection`
  String get noInternetConnection {
    return Intl.message(
      'No internet connection',
      name: 'noInternetConnection',
      desc: '',
      args: [],
    );
  }

  /// `Please check your internet connection and try again.`
  String get pleaseCheckYourInternetConnectionAndTryAgain {
    return Intl.message(
      'Please check your internet connection and try again.',
      name: 'pleaseCheckYourInternetConnectionAndTryAgain',
      desc: '',
      args: [],
    );
  }

  /// `Sign out from other devices`
  String get signOutFromOtherDevices {
    return Intl.message(
      'Sign out from other devices',
      name: 'signOutFromOtherDevices',
      desc: '',
      args: [],
    );
  }

  /// `If you think someone might know your password, you can force all other devices using your account to sign out.`
  String get signOutOtherBody {
    return Intl.message(
      'If you think someone might know your password, you can force all other devices using your account to sign out.',
      name: 'signOutOtherBody',
      desc: '',
      args: [],
    );
  }

  /// `Sign out other devices`
  String get signOutOtherDevices {
    return Intl.message(
      'Sign out other devices',
      name: 'signOutOtherDevices',
      desc: '',
      args: [],
    );
  }

  /// `Do not sign out`
  String get doNotSignOut {
    return Intl.message(
      'Do not sign out',
      name: 'doNotSignOut',
      desc: '',
      args: [],
    );
  }

  /// `Edit location`
  String get editLocation {
    return Intl.message(
      'Edit location',
      name: 'editLocation',
      desc: '',
      args: [],
    );
  }

  /// `Select a location`
  String get selectALocation {
    return Intl.message(
      'Select a location',
      name: 'selectALocation',
      desc: '',
      args: [],
    );
  }

  /// `Select a location first`
  String get selectALocationFirst {
    return Intl.message(
      'Select a location first',
      name: 'selectALocationFirst',
      desc: '',
      args: [],
    );
  }

  /// `Change location of selected items?`
  String get changeLocationOfSelectedItems {
    return Intl.message(
      'Change location of selected items?',
      name: 'changeLocationOfSelectedItems',
      desc: '',
      args: [],
    );
  }

  /// `Edits to location will only be seen within Ente`
  String get editsToLocationWillOnlyBeSeenWithinEnte {
    return Intl.message(
      'Edits to location will only be seen within Ente',
      name: 'editsToLocationWillOnlyBeSeenWithinEnte',
      desc: '',
      args: [],
    );
  }

  /// `Clean Uncategorized`
  String get cleanUncategorized {
    return Intl.message(
      'Clean Uncategorized',
      name: 'cleanUncategorized',
      desc: '',
      args: [],
    );
  }

  /// `Remove all files from Uncategorized that are present in other albums`
  String get cleanUncategorizedDescription {
    return Intl.message(
      'Remove all files from Uncategorized that are present in other albums',
      name: 'cleanUncategorizedDescription',
      desc: '',
      args: [],
    );
  }

  /// `Waiting for verification...`
  String get waitingForVerification {
    return Intl.message(
      'Waiting for verification...',
      name: 'waitingForVerification',
      desc: '',
      args: [],
    );
  }

  /// `Passkey`
  String get passkey {
    return Intl.message(
      'Passkey',
      name: 'passkey',
      desc: '',
      args: [],
    );
  }

  /// `Passkey verification`
  String get passkeyAuthTitle {
    return Intl.message(
      'Passkey verification',
      name: 'passkeyAuthTitle',
      desc: '',
      args: [],
    );
  }

  /// `Login with TOTP`
  String get loginWithTOTP {
    return Intl.message(
      'Login with TOTP',
      name: 'loginWithTOTP',
      desc: '',
      args: [],
    );
  }

  /// `Verification is still pending`
  String get passKeyPendingVerification {
    return Intl.message(
      'Verification is still pending',
      name: 'passKeyPendingVerification',
      desc: '',
      args: [],
    );
  }

  /// `Session expired`
  String get loginSessionExpired {
    return Intl.message(
      'Session expired',
      name: 'loginSessionExpired',
      desc: '',
      args: [],
    );
  }

  /// `Your session has expired. Please login again.`
  String get loginSessionExpiredDetails {
    return Intl.message(
      'Your session has expired. Please login again.',
      name: 'loginSessionExpiredDetails',
      desc: '',
      args: [],
    );
  }

  /// `Verify passkey`
  String get verifyPasskey {
    return Intl.message(
      'Verify passkey',
      name: 'verifyPasskey',
      desc: '',
      args: [],
    );
  }

  /// `Play album on TV`
  String get playOnTv {
    return Intl.message(
      'Play album on TV',
      name: 'playOnTv',
      desc: '',
      args: [],
    );
  }

  /// `Pair`
  String get pair {
    return Intl.message(
      'Pair',
      name: 'pair',
      desc: '',
      args: [],
    );
  }

  /// `Device not found`
  String get deviceNotFound {
    return Intl.message(
      'Device not found',
      name: 'deviceNotFound',
      desc: '',
      args: [],
    );
  }

  /// `Visit cast.ente.io on the device you want to pair.\n\nEnter the code below to play the album on your TV.`
  String get castInstruction {
    return Intl.message(
      'Visit cast.ente.io on the device you want to pair.\n\nEnter the code below to play the album on your TV.',
      name: 'castInstruction',
      desc: '',
      args: [],
    );
  }

  /// `Enter the code`
  String get deviceCodeHint {
    return Intl.message(
      'Enter the code',
      name: 'deviceCodeHint',
      desc: '',
      args: [],
    );
  }

  /// `Join Discord`
  String get joinDiscord {
    return Intl.message(
      'Join Discord',
      name: 'joinDiscord',
      desc: '',
      args: [],
    );
  }

  /// `Locations`
  String get locations {
    return Intl.message(
      'Locations',
      name: 'locations',
      desc: '',
      args: [],
    );
  }

  /// `Add a name`
  String get addAName {
    return Intl.message(
      'Add a name',
      name: 'addAName',
      desc: '',
      args: [],
    );
  }

  /// `Find them quickly`
  String get findThemQuickly {
    return Intl.message(
      'Find them quickly',
      name: 'findThemQuickly',
      desc:
          'Subtitle to indicate that the user can find people quickly by name',
      args: [],
    );
  }

  /// `Find people quickly by name`
  String get findPeopleByName {
    return Intl.message(
      'Find people quickly by name',
      name: 'findPeopleByName',
      desc: '',
      args: [],
    );
  }

  /// `{count, plural, =0 {Add viewer} =1 {Add viewer} other {Add viewers}}`
  String addViewers(num count) {
    return Intl.plural(
      count,
      zero: 'Add viewer',
      one: 'Add viewer',
      other: 'Add viewers',
      name: 'addViewers',
      desc: '',
      args: [count],
    );
  }

  /// `{count, plural, =0 {Add collaborator} =1 {Add collaborator} other {Add collaborators}}`
  String addCollaborators(num count) {
    return Intl.plural(
      count,
      zero: 'Add collaborator',
      one: 'Add collaborator',
      other: 'Add collaborators',
      name: 'addCollaborators',
      desc: '',
      args: [count],
    );
  }

  /// `Long press an email to verify end to end encryption.`
  String get longPressAnEmailToVerifyEndToEndEncryption {
    return Intl.message(
      'Long press an email to verify end to end encryption.',
      name: 'longPressAnEmailToVerifyEndToEndEncryption',
      desc: '',
      args: [],
    );
  }

  /// `Are you sure that you want to modify Developer settings?`
  String get developerSettingsWarning {
    return Intl.message(
      'Are you sure that you want to modify Developer settings?',
      name: 'developerSettingsWarning',
      desc: '',
      args: [],
    );
  }

  /// `Developer settings`
  String get developerSettings {
    return Intl.message(
      'Developer settings',
      name: 'developerSettings',
      desc: '',
      args: [],
    );
  }

  /// `Server endpoint`
  String get serverEndpoint {
    return Intl.message(
      'Server endpoint',
      name: 'serverEndpoint',
      desc: '',
      args: [],
    );
  }

  /// `Invalid endpoint`
  String get invalidEndpoint {
    return Intl.message(
      'Invalid endpoint',
      name: 'invalidEndpoint',
      desc: '',
      args: [],
    );
  }

  /// `Sorry, the endpoint you entered is invalid. Please enter a valid endpoint and try again.`
  String get invalidEndpointMessage {
    return Intl.message(
      'Sorry, the endpoint you entered is invalid. Please enter a valid endpoint and try again.',
      name: 'invalidEndpointMessage',
      desc: '',
      args: [],
    );
  }

  /// `Endpoint updated successfully`
  String get endpointUpdatedMessage {
    return Intl.message(
      'Endpoint updated successfully',
      name: 'endpointUpdatedMessage',
      desc: '',
      args: [],
    );
  }

  /// `Connected to {endpoint}`
  String customEndpoint(Object endpoint) {
    return Intl.message(
      'Connected to $endpoint',
      name: 'customEndpoint',
      desc: '',
      args: [endpoint],
    );
  }

  /// `Create collaborative link`
  String get createCollaborativeLink {
    return Intl.message(
      'Create collaborative link',
      name: 'createCollaborativeLink',
      desc: '',
      args: [],
    );
  }

  /// `Search`
  String get search {
    return Intl.message(
      'Search',
      name: 'search',
      desc: '',
      args: [],
    );
  }

  /// `Enter person name`
  String get enterPersonName {
    return Intl.message(
      'Enter person name',
      name: 'enterPersonName',
      desc: '',
      args: [],
    );
  }

  /// `This email is already linked to {name}.`
  String editEmailAlreadyLinked(Object name) {
    return Intl.message(
      'This email is already linked to $name.',
      name: 'editEmailAlreadyLinked',
      desc: '',
      args: [name],
    );
  }

  /// `View {name} to unlink`
  String viewPersonToUnlink(Object name) {
    return Intl.message(
      'View $name to unlink',
      name: 'viewPersonToUnlink',
      desc: '',
      args: [name],
    );
  }

  /// `Enter name`
  String get enterName {
    return Intl.message(
      'Enter name',
      name: 'enterName',
      desc: '',
      args: [],
    );
  }

  /// `Save person`
  String get savePerson {
    return Intl.message(
      'Save person',
      name: 'savePerson',
      desc: '',
      args: [],
    );
  }

  /// `Edit person`
  String get editPerson {
    return Intl.message(
      'Edit person',
      name: 'editPerson',
      desc: '',
      args: [],
    );
  }

  /// `Merged photos`
  String get mergedPhotos {
    return Intl.message(
      'Merged photos',
      name: 'mergedPhotos',
      desc: '',
      args: [],
    );
  }

  /// `Or merge with existing`
  String get orMergeWithExistingPerson {
    return Intl.message(
      'Or merge with existing',
      name: 'orMergeWithExistingPerson',
      desc: '',
      args: [],
    );
  }

  /// `Birthday (optional)`
  String get enterDateOfBirth {
    return Intl.message(
      'Birthday (optional)',
      name: 'enterDateOfBirth',
      desc: '',
      args: [],
    );
  }

  /// `Birthday`
  String get birthday {
    return Intl.message(
      'Birthday',
      name: 'birthday',
      desc: '',
      args: [],
    );
  }

  /// `Remove person label`
  String get removePersonLabel {
    return Intl.message(
      'Remove person label',
      name: 'removePersonLabel',
      desc: '',
      args: [],
    );
  }

  /// `Auto pair works only with devices that support Chromecast.`
  String get autoPairDesc {
    return Intl.message(
      'Auto pair works only with devices that support Chromecast.',
      name: 'autoPairDesc',
      desc: '',
      args: [],
    );
  }

  /// `Pair with PIN works with any screen you wish to view your album on.`
  String get manualPairDesc {
    return Intl.message(
      'Pair with PIN works with any screen you wish to view your album on.',
      name: 'manualPairDesc',
      desc: '',
      args: [],
    );
  }

  /// `Connect to device`
  String get connectToDevice {
    return Intl.message(
      'Connect to device',
      name: 'connectToDevice',
      desc: '',
      args: [],
    );
  }

  /// `You'll see available Cast devices here.`
  String get autoCastDialogBody {
    return Intl.message(
      'You\'ll see available Cast devices here.',
      name: 'autoCastDialogBody',
      desc: '',
      args: [],
    );
  }

  /// `Make sure Local Network permissions are turned on for the Ente Photos app, in Settings.`
  String get autoCastiOSPermission {
    return Intl.message(
      'Make sure Local Network permissions are turned on for the Ente Photos app, in Settings.',
      name: 'autoCastiOSPermission',
      desc: '',
      args: [],
    );
  }

  /// `No device found`
  String get noDeviceFound {
    return Intl.message(
      'No device found',
      name: 'noDeviceFound',
      desc: '',
      args: [],
    );
  }

  /// `Stop casting`
  String get stopCastingTitle {
    return Intl.message(
      'Stop casting',
      name: 'stopCastingTitle',
      desc: '',
      args: [],
    );
  }

  /// `Do you want to stop casting?`
  String get stopCastingBody {
    return Intl.message(
      'Do you want to stop casting?',
      name: 'stopCastingBody',
      desc: '',
      args: [],
    );
  }

  /// `Failed to cast album`
  String get castIPMismatchTitle {
    return Intl.message(
      'Failed to cast album',
      name: 'castIPMismatchTitle',
      desc: '',
      args: [],
    );
  }

  /// `Please make sure you are on the same network as the TV.`
  String get castIPMismatchBody {
    return Intl.message(
      'Please make sure you are on the same network as the TV.',
      name: 'castIPMismatchBody',
      desc: '',
      args: [],
    );
  }

  /// `Pairing complete`
  String get pairingComplete {
    return Intl.message(
      'Pairing complete',
      name: 'pairingComplete',
      desc: '',
      args: [],
    );
  }

  /// `Saving edits...`
  String get savingEdits {
    return Intl.message(
      'Saving edits...',
      name: 'savingEdits',
      desc: '',
      args: [],
    );
  }

  /// `Auto pair`
  String get autoPair {
    return Intl.message(
      'Auto pair',
      name: 'autoPair',
      desc: '',
      args: [],
    );
  }

  /// `Pair with PIN`
  String get pairWithPin {
    return Intl.message(
      'Pair with PIN',
      name: 'pairWithPin',
      desc: '',
      args: [],
    );
  }

  /// `Face recognition`
  String get faceRecognition {
    return Intl.message(
      'Face recognition',
      name: 'faceRecognition',
      desc: '',
      args: [],
    );
  }

  /// `Found faces`
  String get foundFaces {
    return Intl.message(
      'Found faces',
      name: 'foundFaces',
      desc: '',
      args: [],
    );
  }

  /// `Clustering progress`
  String get clusteringProgress {
    return Intl.message(
      'Clustering progress',
      name: 'clusteringProgress',
      desc: '',
      args: [],
    );
  }

  /// `Indexing is paused. It will automatically resume when device is ready.`
  String get indexingIsPaused {
    return Intl.message(
      'Indexing is paused. It will automatically resume when device is ready.',
      name: 'indexingIsPaused',
      desc: '',
      args: [],
    );
  }

  /// `Trim`
  String get trim {
    return Intl.message(
      'Trim',
      name: 'trim',
      desc: '',
      args: [],
    );
  }

  /// `Crop`
  String get crop {
    return Intl.message(
      'Crop',
      name: 'crop',
      desc: '',
      args: [],
    );
  }

  /// `Rotate`
  String get rotate {
    return Intl.message(
      'Rotate',
      name: 'rotate',
      desc: '',
      args: [],
    );
  }

  /// `Left`
  String get left {
    return Intl.message(
      'Left',
      name: 'left',
      desc: '',
      args: [],
    );
  }

  /// `Right`
  String get right {
    return Intl.message(
      'Right',
      name: 'right',
      desc: '',
      args: [],
    );
  }

  /// `What's new`
  String get whatsNew {
    return Intl.message(
      'What\'s new',
      name: 'whatsNew',
      desc: '',
      args: [],
    );
  }

  /// `Review suggestions`
  String get reviewSuggestions {
    return Intl.message(
      'Review suggestions',
      name: 'reviewSuggestions',
      desc: '',
      args: [],
    );
  }

  /// `Review`
  String get review {
    return Intl.message(
      'Review',
      name: 'review',
      desc: '',
      args: [],
    );
  }

  /// `Use as cover`
  String get useAsCover {
    return Intl.message(
      'Use as cover',
      name: 'useAsCover',
      desc: '',
      args: [],
    );
  }

  /// `Not {name}?`
  String notPersonLabel(String name) {
    return Intl.message(
      'Not $name?',
      name: 'notPersonLabel',
      desc:
          'Label to indicate that the person in the photo is not the person whose name is mentioned',
      args: [name],
    );
  }

  /// `Enable`
  String get enable {
    return Intl.message(
      'Enable',
      name: 'enable',
      desc: '',
      args: [],
    );
  }

  /// `Enabled`
  String get enabled {
    return Intl.message(
      'Enabled',
      name: 'enabled',
      desc: '',
      args: [],
    );
  }

  /// `More details`
  String get moreDetails {
    return Intl.message(
      'More details',
      name: 'moreDetails',
      desc: '',
      args: [],
    );
  }

  /// `Ente supports on-device machine learning for face recognition, magic search and other advanced search features`
  String get enableMLIndexingDesc {
    return Intl.message(
      'Ente supports on-device machine learning for face recognition, magic search and other advanced search features',
      name: 'enableMLIndexingDesc',
      desc: '',
      args: [],
    );
  }

  /// `Magic search allows to search photos by their contents, e.g. 'flower', 'red car', 'identity documents'`
  String get magicSearchHint {
    return Intl.message(
      'Magic search allows to search photos by their contents, e.g. \'flower\', \'red car\', \'identity documents\'',
      name: 'magicSearchHint',
      desc: '',
      args: [],
    );
  }

  /// `Panorama`
  String get panorama {
    return Intl.message(
      'Panorama',
      name: 'panorama',
      desc: '',
      args: [],
    );
  }

  /// `Re-enter password`
  String get reenterPassword {
    return Intl.message(
      'Re-enter password',
      name: 'reenterPassword',
      desc: '',
      args: [],
    );
  }

  /// `Re-enter PIN`
  String get reenterPin {
    return Intl.message(
      'Re-enter PIN',
      name: 'reenterPin',
      desc: '',
      args: [],
    );
  }

  /// `Device lock`
  String get deviceLock {
    return Intl.message(
      'Device lock',
      name: 'deviceLock',
      desc: '',
      args: [],
    );
  }

  /// `PIN lock`
  String get pinLock {
    return Intl.message(
      'PIN lock',
      name: 'pinLock',
      desc: '',
      args: [],
    );
  }

  /// `Next`
  String get next {
    return Intl.message(
      'Next',
      name: 'next',
      desc: '',
      args: [],
    );
  }

  /// `Set new password`
  String get setNewPassword {
    return Intl.message(
      'Set new password',
      name: 'setNewPassword',
      desc: '',
      args: [],
    );
  }

  /// `Enter PIN`
  String get enterPin {
    return Intl.message(
      'Enter PIN',
      name: 'enterPin',
      desc: '',
      args: [],
    );
  }

  /// `Set new PIN`
  String get setNewPin {
    return Intl.message(
      'Set new PIN',
      name: 'setNewPin',
      desc: '',
      args: [],
    );
  }

  /// `App lock`
  String get appLock {
    return Intl.message(
      'App lock',
      name: 'appLock',
      desc: '',
      args: [],
    );
  }

  /// `No system lock found`
  String get noSystemLockFound {
    return Intl.message(
      'No system lock found',
      name: 'noSystemLockFound',
      desc: '',
      args: [],
    );
  }

  /// `Tap to unlock`
  String get tapToUnlock {
    return Intl.message(
      'Tap to unlock',
      name: 'tapToUnlock',
      desc: '',
      args: [],
    );
  }

  /// `Too many incorrect attempts`
  String get tooManyIncorrectAttempts {
    return Intl.message(
      'Too many incorrect attempts',
      name: 'tooManyIncorrectAttempts',
      desc: '',
      args: [],
    );
  }

  /// `Video Info`
  String get videoInfo {
    return Intl.message(
      'Video Info',
      name: 'videoInfo',
      desc: '',
      args: [],
    );
  }

  /// `Auto lock`
  String get autoLock {
    return Intl.message(
      'Auto lock',
      name: 'autoLock',
      desc: '',
      args: [],
    );
  }

  /// `Immediately`
  String get immediately {
    return Intl.message(
      'Immediately',
      name: 'immediately',
      desc: '',
      args: [],
    );
  }

  /// `Time after which the app locks after being put in the background`
  String get autoLockFeatureDescription {
    return Intl.message(
      'Time after which the app locks after being put in the background',
      name: 'autoLockFeatureDescription',
      desc: '',
      args: [],
    );
  }

  /// `Hide content`
  String get hideContent {
    return Intl.message(
      'Hide content',
      name: 'hideContent',
      desc: '',
      args: [],
    );
  }

  /// `Hides app content in the app switcher and disables screenshots`
  String get hideContentDescriptionAndroid {
    return Intl.message(
      'Hides app content in the app switcher and disables screenshots',
      name: 'hideContentDescriptionAndroid',
      desc: '',
      args: [],
    );
  }

  /// `Hides app content in the app switcher`
  String get hideContentDescriptionIos {
    return Intl.message(
      'Hides app content in the app switcher',
      name: 'hideContentDescriptionIos',
      desc: '',
      args: [],
    );
  }

  /// `Password strength is calculated considering the length of the password, used characters, and whether or not the password appears in the top 10,000 most used passwords`
  String get passwordStrengthInfo {
    return Intl.message(
      'Password strength is calculated considering the length of the password, used characters, and whether or not the password appears in the top 10,000 most used passwords',
      name: 'passwordStrengthInfo',
      desc: '',
      args: [],
    );
  }

  /// `No quick links selected`
  String get noQuickLinksSelected {
    return Intl.message(
      'No quick links selected',
      name: 'noQuickLinksSelected',
      desc: '',
      args: [],
    );
  }

  /// `Please select quick links to remove`
  String get pleaseSelectQuickLinksToRemove {
    return Intl.message(
      'Please select quick links to remove',
      name: 'pleaseSelectQuickLinksToRemove',
      desc: '',
      args: [],
    );
  }

  /// `Remove public links`
  String get removePublicLinks {
    return Intl.message(
      'Remove public links',
      name: 'removePublicLinks',
      desc: '',
      args: [],
    );
  }

  /// `This will remove public links of all selected quick links.`
  String get thisWillRemovePublicLinksOfAllSelectedQuickLinks {
    return Intl.message(
      'This will remove public links of all selected quick links.',
      name: 'thisWillRemovePublicLinksOfAllSelectedQuickLinks',
      desc: '',
      args: [],
    );
  }

  /// `Guest view`
  String get guestView {
    return Intl.message(
      'Guest view',
      name: 'guestView',
      desc: '',
      args: [],
    );
  }

  /// `To enable guest view, please setup device passcode or screen lock in your system settings.`
  String get guestViewEnablePreSteps {
    return Intl.message(
      'To enable guest view, please setup device passcode or screen lock in your system settings.',
      name: 'guestViewEnablePreSteps',
      desc: '',
      args: [],
    );
  }

  /// `Name the album`
  String get nameTheAlbum {
    return Intl.message(
      'Name the album',
      name: 'nameTheAlbum',
      desc: '',
      args: [],
    );
  }

  /// `Create a link where your friends can upload photos in original quality.`
  String get collectPhotosDescription {
    return Intl.message(
      'Create a link where your friends can upload photos in original quality.',
      name: 'collectPhotosDescription',
      desc: '',
      args: [],
    );
  }

  /// `Collect`
  String get collect {
    return Intl.message(
      'Collect',
      name: 'collect',
      desc: '',
      args: [],
    );
  }

  /// `Choose between your device's default lock screen and a custom lock screen with a PIN or password.`
  String get appLockDescriptions {
    return Intl.message(
      'Choose between your device\'s default lock screen and a custom lock screen with a PIN or password.',
      name: 'appLockDescriptions',
      desc: '',
      args: [],
    );
  }

  /// `To enable app lock, please setup device passcode or screen lock in your system settings.`
  String get toEnableAppLockPleaseSetupDevicePasscodeOrScreen {
    return Intl.message(
      'To enable app lock, please setup device passcode or screen lock in your system settings.',
      name: 'toEnableAppLockPleaseSetupDevicePasscodeOrScreen',
      desc: '',
      args: [],
    );
  }

  /// `Please authenticate to view your passkey`
  String get authToViewPasskey {
    return Intl.message(
      'Please authenticate to view your passkey',
      name: 'authToViewPasskey',
      desc: '',
      args: [],
    );
  }

  /// `Loop video on`
  String get loopVideoOn {
    return Intl.message(
      'Loop video on',
      name: 'loopVideoOn',
      desc: '',
      args: [],
    );
  }

  /// `Loop video off`
  String get loopVideoOff {
    return Intl.message(
      'Loop video off',
      name: 'loopVideoOff',
      desc: '',
      args: [],
    );
  }

  /// `Looks like something went wrong since local photos sync is taking more time than expected. Please reach out to our support team`
  String get localSyncErrorMessage {
    return Intl.message(
      'Looks like something went wrong since local photos sync is taking more time than expected. Please reach out to our support team',
      name: 'localSyncErrorMessage',
      desc: '',
      args: [],
    );
  }

  /// `Show person`
  String get showPerson {
    return Intl.message(
      'Show person',
      name: 'showPerson',
      desc: '',
      args: [],
    );
  }

  /// `Sort`
  String get sort {
    return Intl.message(
      'Sort',
      name: 'sort',
      desc: '',
      args: [],
    );
  }

  /// `Most recent`
  String get mostRecent {
    return Intl.message(
      'Most recent',
      name: 'mostRecent',
      desc: '',
      args: [],
    );
  }

  /// `Most relevant`
  String get mostRelevant {
    return Intl.message(
      'Most relevant',
      name: 'mostRelevant',
      desc: '',
      args: [],
    );
  }

  /// `Loading your photos...`
  String get loadingYourPhotos {
    return Intl.message(
      'Loading your photos...',
      name: 'loadingYourPhotos',
      desc: '',
      args: [],
    );
  }

  /// `Processing {folderName}...`
  String processingImport(Object folderName) {
    return Intl.message(
      'Processing $folderName...',
      name: 'processingImport',
      desc: '',
      args: [folderName],
    );
  }

  /// `Person name`
  String get personName {
    return Intl.message(
      'Person name',
      name: 'personName',
      desc: '',
      args: [],
    );
  }

  /// `Add new person`
  String get addNewPerson {
    return Intl.message(
      'Add new person',
      name: 'addNewPerson',
      desc: '',
      args: [],
    );
  }

  /// `Add name or merge`
  String get addNameOrMerge {
    return Intl.message(
      'Add name or merge',
      name: 'addNameOrMerge',
      desc: '',
      args: [],
    );
  }

  /// `Merge with existing`
  String get mergeWithExisting {
    return Intl.message(
      'Merge with existing',
      name: 'mergeWithExisting',
      desc: '',
      args: [],
    );
  }

  /// `New person`
  String get newPerson {
    return Intl.message(
      'New person',
      name: 'newPerson',
      desc: '',
      args: [],
    );
  }

  /// `Add name`
  String get addName {
    return Intl.message(
      'Add name',
      name: 'addName',
      desc: '',
      args: [],
    );
  }

  /// `Add`
  String get add {
    return Intl.message(
      'Add',
      name: 'add',
      desc: '',
      args: [],
    );
  }

  /// `Extra photos found for {text}`
  String extraPhotosFoundFor(String text) {
    return Intl.message(
      'Extra photos found for $text',
      name: 'extraPhotosFoundFor',
      desc: '',
      args: [text],
    );
  }

  /// `Extra photos found`
  String get extraPhotosFound {
    return Intl.message(
      'Extra photos found',
      name: 'extraPhotosFound',
      desc: '',
      args: [],
    );
  }

  /// `Configuration`
  String get configuration {
    return Intl.message(
      'Configuration',
      name: 'configuration',
      desc: '',
      args: [],
    );
  }

  /// `Local indexing`
  String get localIndexing {
    return Intl.message(
      'Local indexing',
      name: 'localIndexing',
      desc: '',
      args: [],
    );
  }

  /// `Processed`
  String get processed {
    return Intl.message(
      'Processed',
      name: 'processed',
      desc: '',
      args: [],
    );
  }

  /// `Remove`
  String get resetPerson {
    return Intl.message(
      'Remove',
      name: 'resetPerson',
      desc: '',
      args: [],
    );
  }

  /// `Are you sure you want to reset this person?`
  String get areYouSureYouWantToResetThisPerson {
    return Intl.message(
      'Are you sure you want to reset this person?',
      name: 'areYouSureYouWantToResetThisPerson',
      desc: '',
      args: [],
    );
  }

  /// `All groupings for this person will be reset, and you will lose all suggestions made for this person`
  String get allPersonGroupingWillReset {
    return Intl.message(
      'All groupings for this person will be reset, and you will lose all suggestions made for this person',
      name: 'allPersonGroupingWillReset',
      desc: '',
      args: [],
    );
  }

  /// `Yes, reset person`
  String get yesResetPerson {
    return Intl.message(
      'Yes, reset person',
      name: 'yesResetPerson',
      desc: '',
      args: [],
    );
  }

  /// `Only them`
  String get onlyThem {
    return Intl.message(
      'Only them',
      name: 'onlyThem',
      desc: '',
      args: [],
    );
  }

  /// `Checking models...`
  String get checkingModels {
    return Intl.message(
      'Checking models...',
      name: 'checkingModels',
      desc: '',
      args: [],
    );
  }

  /// `Enable machine learning for magic search and face recognition`
  String get enableMachineLearningBanner {
    return Intl.message(
      'Enable machine learning for magic search and face recognition',
      name: 'enableMachineLearningBanner',
      desc: '',
      args: [],
    );
  }

  /// `Images will be shown here once processing and syncing is complete`
  String get searchDiscoverEmptySection {
    return Intl.message(
      'Images will be shown here once processing and syncing is complete',
      name: 'searchDiscoverEmptySection',
      desc: '',
      args: [],
    );
  }

  /// `People will be shown here once processing and syncing is complete`
  String get searchPersonsEmptySection {
    return Intl.message(
      'People will be shown here once processing and syncing is complete',
      name: 'searchPersonsEmptySection',
      desc: '',
      args: [],
    );
  }

  /// `{count, plural, =0 {Added 0 viewers} =1 {Added 1 viewer} other {Added {count} viewers}}`
  String viewersSuccessfullyAdded(int count) {
    return Intl.plural(
      count,
      zero: 'Added 0 viewers',
      one: 'Added 1 viewer',
      other: 'Added $count viewers',
      name: 'viewersSuccessfullyAdded',
      desc: 'Number of viewers that were successfully added to an album.',
      args: [count],
    );
  }

  /// `{count, plural, =0 {Added 0 collaborator} =1 {Added 1 collaborator} other {Added {count} collaborators}}`
  String collaboratorsSuccessfullyAdded(int count) {
    return Intl.plural(
      count,
      zero: 'Added 0 collaborator',
      one: 'Added 1 collaborator',
      other: 'Added $count collaborators',
      name: 'collaboratorsSuccessfullyAdded',
      desc: 'Number of collaborators that were successfully added to an album.',
      args: [count],
    );
  }

  /// `Account is already configured.`
  String get accountIsAlreadyConfigured {
    return Intl.message(
      'Account is already configured.',
      name: 'accountIsAlreadyConfigured',
      desc: '',
      args: [],
    );
  }

  /// `Session ID mismatch`
  String get sessionIdMismatch {
    return Intl.message(
      'Session ID mismatch',
      name: 'sessionIdMismatch',
      desc:
          'In passkey page, deeplink is ignored because of session ID mismatch.',
      args: [],
    );
  }

  /// `Failed to fetch active sessions`
  String get failedToFetchActiveSessions {
    return Intl.message(
      'Failed to fetch active sessions',
      name: 'failedToFetchActiveSessions',
      desc:
          'In session page, warn user (in toast) that active sessions could not be fetched.',
      args: [],
    );
  }

  /// `Failed to refresh subscription`
  String get failedToRefreshStripeSubscription {
    return Intl.message(
      'Failed to refresh subscription',
      name: 'failedToRefreshStripeSubscription',
      desc: '',
      args: [],
    );
  }

  /// `Failed to play video`
  String get failedToPlayVideo {
    return Intl.message(
      'Failed to play video',
      name: 'failedToPlayVideo',
      desc: '',
      args: [],
    );
  }

  /// `Upload is ignored due to {ignoreReason}`
  String uploadIsIgnoredDueToIgnorereason(String ignoreReason) {
    return Intl.message(
      'Upload is ignored due to $ignoreReason',
      name: 'uploadIsIgnoredDueToIgnorereason',
      desc: '',
      args: [ignoreReason],
    );
  }

  /// `Type of gallery {galleryType} is not supported for rename`
  String typeOfGallerGallerytypeIsNotSupportedForRename(String galleryType) {
    return Intl.message(
      'Type of gallery $galleryType is not supported for rename',
      name: 'typeOfGallerGallerytypeIsNotSupportedForRename',
      desc: '',
      args: [galleryType],
    );
  }

  /// `Tap to upload, upload is currently ignored due to {ignoreReason}`
  String tapToUploadIsIgnoredDue(String ignoreReason) {
    return Intl.message(
      'Tap to upload, upload is currently ignored due to $ignoreReason',
      name: 'tapToUploadIsIgnoredDue',
      desc: 'Shown in upload icon widet, inside a tooltip.',
      args: [ignoreReason],
    );
  }

  /// `Tap to upload`
  String get tapToUpload {
    return Intl.message(
      'Tap to upload',
      name: 'tapToUpload',
      desc: 'Shown in upload icon widet, inside a tooltip.',
      args: [],
    );
  }

  /// `Info`
  String get info {
    return Intl.message(
      'Info',
      name: 'info',
      desc: '',
      args: [],
    );
  }

  /// `Add Files`
  String get addFiles {
    return Intl.message(
      'Add Files',
      name: 'addFiles',
      desc: '',
      args: [],
    );
  }

  /// `Cast album`
  String get castAlbum {
    return Intl.message(
      'Cast album',
      name: 'castAlbum',
      desc: '',
      args: [],
    );
  }

  /// `Image not analyzed`
  String get imageNotAnalyzed {
    return Intl.message(
      'Image not analyzed',
      name: 'imageNotAnalyzed',
      desc: '',
      args: [],
    );
  }

  /// `No faces found`
  String get noFacesFound {
    return Intl.message(
      'No faces found',
      name: 'noFacesFound',
      desc: '',
      args: [],
    );
  }

  /// `File not uploaded yet`
  String get fileNotUploadedYet {
    return Intl.message(
      'File not uploaded yet',
      name: 'fileNotUploadedYet',
      desc: '',
      args: [],
    );
  }

  /// `No suggestions for {personName}`
  String noSuggestionsForPerson(String personName) {
    return Intl.message(
      'No suggestions for $personName',
      name: 'noSuggestionsForPerson',
      desc: '',
      args: [personName],
    );
  }

  /// `month`
  String get month {
    return Intl.message(
      'month',
      name: 'month',
      desc: '',
      args: [],
    );
  }

  /// `yr`
  String get yearShort {
    return Intl.message(
      'yr',
      name: 'yearShort',
      desc: 'Appears in pricing page (/yr)',
      args: [],
    );
  }

  /// `currently running`
  String get currentlyRunning {
    return Intl.message(
      'currently running',
      name: 'currentlyRunning',
      desc: '',
      args: [],
    );
  }

  /// `ignored`
  String get ignored {
    return Intl.message(
      'ignored',
      name: 'ignored',
      desc: '',
      args: [],
    );
  }

  /// `{count, plural, =0 {0 photos} =1 {1 photo} other {{count} photos}}`
  String photosCount(int count) {
    return Intl.plural(
      count,
      zero: '0 photos',
      one: '1 photo',
      other: '$count photos',
      name: 'photosCount',
      desc: '',
      args: [count],
    );
  }

  /// `File`
  String get file {
    return Intl.message(
      'File',
      name: 'file',
      desc: '',
      args: [],
    );
  }

  /// `Sections length mismatch: {snapshotLength} != {searchLength}`
  String searchSectionsLengthMismatch(int snapshotLength, int searchLength) {
    return Intl.message(
      'Sections length mismatch: $snapshotLength != $searchLength',
      name: 'searchSectionsLengthMismatch',
      desc: 'Appears in search tab page',
      args: [snapshotLength, searchLength],
    );
  }

  /// `Select mail app`
  String get selectMailApp {
    return Intl.message(
      'Select mail app',
      name: 'selectMailApp',
      desc: '',
      args: [],
    );
  }

  /// `All`
  String get selectAllShort {
    return Intl.message(
      'All',
      name: 'selectAllShort',
      desc:
          'Text that appears in bottom right when you start to select multiple photos. When clicked, it selects all photos.',
      args: [],
    );
  }

  /// `Select cover photo`
  String get selectCoverPhoto {
    return Intl.message(
      'Select cover photo',
      name: 'selectCoverPhoto',
      desc: '',
      args: [],
    );
  }

  /// `New location`
  String get newLocation {
    return Intl.message(
      'New location',
      name: 'newLocation',
      desc: '',
      args: [],
    );
  }

  /// `Face not clustered yet, please come back later`
  String get faceNotClusteredYet {
    return Intl.message(
      'Face not clustered yet, please come back later',
      name: 'faceNotClusteredYet',
      desc: '',
      args: [],
    );
  }

  /// `The link you are trying to access has expired.`
  String get theLinkYouAreTryingToAccessHasExpired {
    return Intl.message(
      'The link you are trying to access has expired.',
      name: 'theLinkYouAreTryingToAccessHasExpired',
      desc: '',
      args: [],
    );
  }

  /// `Open file`
  String get openFile {
    return Intl.message(
      'Open file',
      name: 'openFile',
      desc: '',
      args: [],
    );
  }

  /// `Backup file`
  String get backupFile {
    return Intl.message(
      'Backup file',
      name: 'backupFile',
      desc: '',
      args: [],
    );
  }

  /// `Open album in browser`
  String get openAlbumInBrowser {
    return Intl.message(
      'Open album in browser',
      name: 'openAlbumInBrowser',
      desc: '',
      args: [],
    );
  }

  /// `Please use the web app to add photos to this album`
  String get openAlbumInBrowserTitle {
    return Intl.message(
      'Please use the web app to add photos to this album',
      name: 'openAlbumInBrowserTitle',
      desc: '',
      args: [],
    );
  }

  /// `Allow`
  String get allow {
    return Intl.message(
      'Allow',
      name: 'allow',
      desc: '',
      args: [],
    );
  }

  /// `Allow app to open shared album links`
  String get allowAppToOpenSharedAlbumLinks {
    return Intl.message(
      'Allow app to open shared album links',
      name: 'allowAppToOpenSharedAlbumLinks',
      desc: '',
      args: [],
    );
  }

  /// `See public album links in app`
  String get seePublicAlbumLinksInApp {
    return Intl.message(
      'See public album links in app',
      name: 'seePublicAlbumLinksInApp',
      desc: '',
      args: [],
    );
  }

  /// `Emergency Contacts`
  String get emergencyContacts {
    return Intl.message(
      'Emergency Contacts',
      name: 'emergencyContacts',
      desc: '',
      args: [],
    );
  }

  /// `Accept Invite`
  String get acceptTrustInvite {
    return Intl.message(
      'Accept Invite',
      name: 'acceptTrustInvite',
      desc: '',
      args: [],
    );
  }

  /// `Decline Invite`
  String get declineTrustInvite {
    return Intl.message(
      'Decline Invite',
      name: 'declineTrustInvite',
      desc: '',
      args: [],
    );
  }

  /// `Remove yourself as trusted contact`
  String get removeYourselfAsTrustedContact {
    return Intl.message(
      'Remove yourself as trusted contact',
      name: 'removeYourselfAsTrustedContact',
      desc: '',
      args: [],
    );
  }

  /// `Legacy`
  String get legacy {
    return Intl.message(
      'Legacy',
      name: 'legacy',
      desc: '',
      args: [],
    );
  }

  /// `Legacy allows trusted contacts to access your account in your absence.`
  String get legacyPageDesc {
    return Intl.message(
      'Legacy allows trusted contacts to access your account in your absence.',
      name: 'legacyPageDesc',
      desc: '',
      args: [],
    );
  }

  /// `Trusted contacts can initiate account recovery, and if not blocked within 30 days, reset your password and access your account.`
  String get legacyPageDesc2 {
    return Intl.message(
      'Trusted contacts can initiate account recovery, and if not blocked within 30 days, reset your password and access your account.',
      name: 'legacyPageDesc2',
      desc: '',
      args: [],
    );
  }

  /// `Legacy accounts`
  String get legacyAccounts {
    return Intl.message(
      'Legacy accounts',
      name: 'legacyAccounts',
      desc: '',
      args: [],
    );
  }

  /// `Trusted contacts`
  String get trustedContacts {
    return Intl.message(
      'Trusted contacts',
      name: 'trustedContacts',
      desc: '',
      args: [],
    );
  }

  /// `Add Trusted Contact`
  String get addTrustedContact {
    return Intl.message(
      'Add Trusted Contact',
      name: 'addTrustedContact',
      desc: '',
      args: [],
    );
  }

  /// `Remove invite`
  String get removeInvite {
    return Intl.message(
      'Remove invite',
      name: 'removeInvite',
      desc: '',
      args: [],
    );
  }

  /// `A trusted contact is trying to access your account`
  String get recoveryWarning {
    return Intl.message(
      'A trusted contact is trying to access your account',
      name: 'recoveryWarning',
      desc: '',
      args: [],
    );
  }

  /// `Reject recovery`
  String get rejectRecovery {
    return Intl.message(
      'Reject recovery',
      name: 'rejectRecovery',
      desc: '',
      args: [],
    );
  }

  /// `Recovery initiated`
  String get recoveryInitiated {
    return Intl.message(
      'Recovery initiated',
      name: 'recoveryInitiated',
      desc: '',
      args: [],
    );
  }

  /// `You can access the account after {days} days. A notification will be sent to {email}.`
  String recoveryInitiatedDesc(int days, String email) {
    return Intl.message(
      'You can access the account after $days days. A notification will be sent to $email.',
      name: 'recoveryInitiatedDesc',
      desc: '',
      args: [days, email],
    );
  }

  /// `Cancel recovery`
  String get cancelAccountRecovery {
    return Intl.message(
      'Cancel recovery',
      name: 'cancelAccountRecovery',
      desc: '',
      args: [],
    );
  }

  /// `Recover account`
  String get recoveryAccount {
    return Intl.message(
      'Recover account',
      name: 'recoveryAccount',
      desc: '',
      args: [],
    );
  }

  /// `Are you sure you want to cancel recovery?`
  String get cancelAccountRecoveryBody {
    return Intl.message(
      'Are you sure you want to cancel recovery?',
      name: 'cancelAccountRecoveryBody',
      desc: '',
      args: [],
    );
  }

  /// `Start recovery`
  String get startAccountRecoveryTitle {
    return Intl.message(
      'Start recovery',
      name: 'startAccountRecoveryTitle',
      desc: '',
      args: [],
    );
  }

  /// `Trusted contact can help in recovering your data.`
  String get whyAddTrustContact {
    return Intl.message(
      'Trusted contact can help in recovering your data.',
      name: 'whyAddTrustContact',
      desc: '',
      args: [],
    );
  }

  /// `You can now recover {email}'s account by setting a new password.`
  String recoveryReady(String email) {
    return Intl.message(
      'You can now recover $email\'s account by setting a new password.',
      name: 'recoveryReady',
      desc: '',
      args: [email],
    );
  }

  /// `{email} is trying to recover your account.`
  String recoveryWarningBody(Object email) {
    return Intl.message(
      '$email is trying to recover your account.',
      name: 'recoveryWarningBody',
      desc: '',
      args: [email],
    );
  }

  /// `You have been invited to be a legacy contact by {email}.`
  String trustedInviteBody(Object email) {
    return Intl.message(
      'You have been invited to be a legacy contact by $email.',
      name: 'trustedInviteBody',
      desc: '',
      args: [email],
    );
  }

  /// `Warning`
  String get warning {
    return Intl.message(
      'Warning',
      name: 'warning',
      desc: '',
      args: [],
    );
  }

  /// `Proceed`
  String get proceed {
    return Intl.message(
      'Proceed',
      name: 'proceed',
      desc: '',
      args: [],
    );
  }

  /// `You are about to add {email} as a trusted contact. They will be able to recover your account if you are absent for {numOfDays} days.`
  String confirmAddingTrustedContact(String email, int numOfDays) {
    return Intl.message(
      'You are about to add $email as a trusted contact. They will be able to recover your account if you are absent for $numOfDays days.',
      name: 'confirmAddingTrustedContact',
      desc: '',
      args: [email, numOfDays],
    );
  }

  /// `{email} has invited you to be a trusted contact`
  String legacyInvite(Object email) {
    return Intl.message(
      '$email has invited you to be a trusted contact',
      name: 'legacyInvite',
      desc: '',
      args: [email],
    );
  }

  /// `Please authenticate to manage your trusted contacts`
  String get authToManageLegacy {
    return Intl.message(
      'Please authenticate to manage your trusted contacts',
      name: 'authToManageLegacy',
      desc: '',
      args: [],
    );
  }

  /// `Having trouble playing this video? Long press here to try a different player.`
  String get useDifferentPlayerInfo {
    return Intl.message(
      'Having trouble playing this video? Long press here to try a different player.',
      name: 'useDifferentPlayerInfo',
      desc: '',
      args: [],
    );
  }

  /// `Hide shared items from home gallery`
  String get hideSharedItemsFromHomeGallery {
    return Intl.message(
      'Hide shared items from home gallery',
      name: 'hideSharedItemsFromHomeGallery',
      desc: '',
      args: [],
    );
  }

  /// `Gallery`
  String get gallery {
    return Intl.message(
      'Gallery',
      name: 'gallery',
      desc: '',
      args: [],
    );
  }

  /// `Join album`
  String get joinAlbum {
    return Intl.message(
      'Join album',
      name: 'joinAlbum',
      desc: '',
      args: [],
    );
  }

  /// `to view and add your photos`
  String get joinAlbumSubtext {
    return Intl.message(
      'to view and add your photos',
      name: 'joinAlbumSubtext',
      desc: '',
      args: [],
    );
  }

  /// `to add this to shared albums`
  String get joinAlbumSubtextViewer {
    return Intl.message(
      'to add this to shared albums',
      name: 'joinAlbumSubtextViewer',
      desc: '',
      args: [],
    );
  }

  /// `Join`
  String get join {
    return Intl.message(
      'Join',
      name: 'join',
      desc: '',
      args: [],
    );
  }

  /// `Link email`
  String get linkEmail {
    return Intl.message(
      'Link email',
      name: 'linkEmail',
      desc: '',
      args: [],
    );
  }

  /// `Link`
  String get link {
    return Intl.message(
      'Link',
      name: 'link',
      desc: '',
      args: [],
    );
  }

  /// `No Ente account!`
  String get noEnteAccountExclamation {
    return Intl.message(
      'No Ente account!',
      name: 'noEnteAccountExclamation',
      desc: '',
      args: [],
    );
  }

  /// `or pick from your contacts`
  String get orPickFromYourContacts {
    return Intl.message(
      'or pick from your contacts',
      name: 'orPickFromYourContacts',
      desc: '',
      args: [],
    );
  }

  /// `{email} does not have an Ente account.`
  String emailDoesNotHaveEnteAccount(String email) {
    return Intl.message(
      '$email does not have an Ente account.',
      name: 'emailDoesNotHaveEnteAccount',
      desc: 'Shown when email doesn\'t have an Ente account',
      args: [email],
    );
  }

  /// `{title} (Me)`
  String accountOwnerPersonAppbarTitle(String title) {
    return Intl.message(
      '$title (Me)',
      name: 'accountOwnerPersonAppbarTitle',
      desc: 'Title of appbar for account owner person',
      args: [title],
    );
  }

  /// `Reassign "Me"`
  String get reassignMe {
    return Intl.message(
      'Reassign "Me"',
      name: 'reassignMe',
      desc: '',
      args: [],
    );
  }

  /// `Me`
  String get me {
    return Intl.message(
      'Me',
      name: 'me',
      desc: '',
      args: [],
    );
  }

  /// `for faster sharing`
  String get linkEmailToContactBannerCaption {
    return Intl.message(
      'for faster sharing',
      name: 'linkEmailToContactBannerCaption',
      desc:
          'Caption for the \'Link email\' title. It should be a continuation of the \'Link email\' title. Just like how \'Link email\' + \'for faster sharing\' forms a proper sentence in English, the combination of these two strings should also be a proper sentence in other languages.',
      args: [],
    );
  }

  /// `Select person to link`
  String get selectPersonToLink {
    return Intl.message(
      'Select person to link',
      name: 'selectPersonToLink',
      desc: '',
      args: [],
    );
  }

  /// `Link person to {email}`
  String linkPersonToEmail(String email) {
    return Intl.message(
      'Link person to $email',
      name: 'linkPersonToEmail',
      desc: '',
      args: [email],
    );
  }

  /// `This will link {personName} to {email}`
  String linkPersonToEmailConfirmation(String personName, String email) {
    return Intl.message(
      'This will link $personName to $email',
      name: 'linkPersonToEmailConfirmation',
      desc: 'Confirmation message when linking a person to an email',
      args: [personName, email],
    );
  }

  /// `Select your face`
  String get selectYourFace {
    return Intl.message(
      'Select your face',
      name: 'selectYourFace',
      desc: '',
      args: [],
    );
  }

  /// `Reassigning...`
  String get reassigningLoading {
    return Intl.message(
      'Reassigning...',
      name: 'reassigningLoading',
      desc: '',
      args: [],
    );
  }

  /// `Reassigned you to {name}`
  String reassignedToName(String name) {
    return Intl.message(
      'Reassigned you to $name',
      name: 'reassignedToName',
      desc: '',
      args: [name],
    );
  }

  /// `Save changes before leaving?`
  String get saveChangesBeforeLeavingQuestion {
    return Intl.message(
      'Save changes before leaving?',
      name: 'saveChangesBeforeLeavingQuestion',
      desc: '',
      args: [],
    );
  }

  /// `Don't save`
  String get dontSave {
    return Intl.message(
      'Don\'t save',
      name: 'dontSave',
      desc: '',
      args: [],
    );
  }

  /// `This is me!`
  String get thisIsMeExclamation {
    return Intl.message(
      'This is me!',
      name: 'thisIsMeExclamation',
      desc: '',
      args: [],
    );
  }

  /// `Link person`
  String get linkPerson {
    return Intl.message(
      'Link person',
      name: 'linkPerson',
      desc: '',
      args: [],
    );
  }

  /// `for better sharing experience`
  String get linkPersonCaption {
    return Intl.message(
      'for better sharing experience',
      name: 'linkPersonCaption',
      desc:
          'Caption for the \'Link person\' title. It should be a continuation of the \'Link person\' title. Just like how \'Link person\' + \'for better sharing experience\' forms a proper sentence in English, the combination of these two strings should also be a proper sentence in other languages.',
      args: [],
    );
  }

  /// `Streamable videos`
  String get videoStreaming {
    return Intl.message(
      'Streamable videos',
      name: 'videoStreaming',
      desc: '',
      args: [],
    );
  }

  /// `Processing videos`
  String get processingVideos {
    return Intl.message(
      'Processing videos',
      name: 'processingVideos',
      desc: '',
      args: [],
    );
  }

  /// `Stream details`
  String get streamDetails {
    return Intl.message(
      'Stream details',
      name: 'streamDetails',
      desc: '',
      args: [],
    );
  }

  /// `Processing`
  String get processing {
    return Intl.message(
      'Processing',
      name: 'processing',
      desc: '',
      args: [],
    );
  }

  /// `Queued`
  String get queued {
    return Intl.message(
      'Queued',
      name: 'queued',
      desc: '',
      args: [],
    );
  }

  /// `Ineligible`
  String get ineligible {
    return Intl.message(
      'Ineligible',
      name: 'ineligible',
      desc: '',
      args: [],
    );
  }

  /// `Failed`
  String get failed {
    return Intl.message(
      'Failed',
      name: 'failed',
      desc: '',
      args: [],
    );
  }

  /// `Play stream`
  String get playStream {
    return Intl.message(
      'Play stream',
      name: 'playStream',
      desc: '',
      args: [],
    );
  }

  /// `Play original`
  String get playOriginal {
    return Intl.message(
      'Play original',
      name: 'playOriginal',
      desc: '',
      args: [],
    );
  }

  /// `Joining an album will make your email visible to its participants.`
  String get joinAlbumConfirmationDialogBody {
    return Intl.message(
      'Joining an album will make your email visible to its participants.',
      name: 'joinAlbumConfirmationDialogBody',
      desc: '',
      args: [],
    );
  }

  /// `Please wait, this will take a while.`
  String get pleaseWaitThisWillTakeAWhile {
    return Intl.message(
      'Please wait, this will take a while.',
      name: 'pleaseWaitThisWillTakeAWhile',
      desc: '',
      args: [],
    );
  }

  /// `Edit time`
  String get editTime {
    return Intl.message(
      'Edit time',
      name: 'editTime',
      desc: '',
      args: [],
    );
  }

  /// `Select time`
  String get selectTime {
    return Intl.message(
      'Select time',
      name: 'selectTime',
      desc: '',
      args: [],
    );
  }

  /// `Select date`
  String get selectDate {
    return Intl.message(
      'Select date',
      name: 'selectDate',
      desc: '',
      args: [],
    );
  }

  /// `Previous`
  String get previous {
    return Intl.message(
      'Previous',
      name: 'previous',
      desc: '',
      args: [],
    );
  }

  /// `Select one date and time for all`
  String get selectOneDateAndTimeForAll {
    return Intl.message(
      'Select one date and time for all',
      name: 'selectOneDateAndTimeForAll',
      desc: '',
      args: [],
    );
  }

  /// `Select start of range`
  String get selectStartOfRange {
    return Intl.message(
      'Select start of range',
      name: 'selectStartOfRange',
      desc: '',
      args: [],
    );
  }

  /// `This will make the date and time of all selected photos the same.`
  String get thisWillMakeTheDateAndTimeOfAllSelected {
    return Intl.message(
      'This will make the date and time of all selected photos the same.',
      name: 'thisWillMakeTheDateAndTimeOfAllSelected',
      desc: '',
      args: [],
    );
  }

  /// `This is the first in the group. Other selected photos will automatically shift based on this new date`
  String get allWillShiftRangeBasedOnFirst {
    return Intl.message(
      'This is the first in the group. Other selected photos will automatically shift based on this new date',
      name: 'allWillShiftRangeBasedOnFirst',
      desc: '',
      args: [],
    );
  }

  /// `New range`
  String get newRange {
    return Intl.message(
      'New range',
      name: 'newRange',
      desc: '',
      args: [],
    );
  }

  /// `Select one date and time`
  String get selectOneDateAndTime {
    return Intl.message(
      'Select one date and time',
      name: 'selectOneDateAndTime',
      desc: '',
      args: [],
    );
  }

  /// `Move selected photos to one date`
  String get moveSelectedPhotosToOneDate {
    return Intl.message(
      'Move selected photos to one date',
      name: 'moveSelectedPhotosToOneDate',
      desc: '',
      args: [],
    );
  }

  /// `Shift dates and time`
  String get shiftDatesAndTime {
    return Intl.message(
      'Shift dates and time',
      name: 'shiftDatesAndTime',
      desc: '',
      args: [],
    );
  }

  /// `Photos keep relative time difference`
  String get photosKeepRelativeTimeDifference {
    return Intl.message(
      'Photos keep relative time difference',
      name: 'photosKeepRelativeTimeDifference',
      desc: '',
      args: [],
    );
  }

  /// `{count, plural, =0 {No photos} =1 {1 photo} other {{count} photos}}`
  String photocountPhotos(int count) {
    return Intl.plural(
      count,
      zero: 'No photos',
      one: '1 photo',
      other: '$count photos',
      name: 'photocountPhotos',
      desc: '',
      args: [count],
    );
  }

  /// `App icon`
  String get appIcon {
    return Intl.message(
      'App icon',
      name: 'appIcon',
      desc: '',
      args: [],
    );
  }

  /// `Not this person?`
  String get notThisPerson {
    return Intl.message(
      'Not this person?',
      name: 'notThisPerson',
      desc: '',
      args: [],
    );
  }

  /// `Selected items will be removed from this person, but not deleted from your library.`
  String get selectedItemsWillBeRemovedFromThisPerson {
    return Intl.message(
      'Selected items will be removed from this person, but not deleted from your library.',
      name: 'selectedItemsWillBeRemovedFromThisPerson',
      desc: '',
      args: [],
    );
  }

  /// `{dateFormat} through the years`
  String throughTheYears(Object dateFormat) {
    return Intl.message(
      '$dateFormat through the years',
      name: 'throughTheYears',
      desc: '',
      args: [dateFormat],
    );
  }

  /// `This week through the years`
  String get thisWeekThroughTheYears {
    return Intl.message(
      'This week through the years',
      name: 'thisWeekThroughTheYears',
      desc: '',
      args: [],
    );
  }

  /// `{count, plural, =1 {This week, {count} year ago} other {This week, {count} years ago}}`
  String thisWeekXYearsAgo(num count) {
    return Intl.plural(
      count,
      one: 'This week, $count year ago',
      other: 'This week, $count years ago',
      name: 'thisWeekXYearsAgo',
      desc: '',
      args: [count],
    );
  }

  /// `You and {name}`
  String youAndThem(Object name) {
    return Intl.message(
      'You and $name',
      name: 'youAndThem',
      desc: '',
      args: [name],
    );
  }

  /// `Admiring {name}`
  String admiringThem(Object name) {
    return Intl.message(
      'Admiring $name',
      name: 'admiringThem',
      desc: '',
      args: [name],
    );
  }

  /// `Embracing {name}`
  String embracingThem(Object name) {
    return Intl.message(
      'Embracing $name',
      name: 'embracingThem',
      desc: '',
      args: [name],
    );
  }

  /// `Party with {name}`
  String partyWithThem(Object name) {
    return Intl.message(
      'Party with $name',
      name: 'partyWithThem',
      desc: '',
      args: [name],
    );
  }

  /// `Hiking with {name}`
  String hikingWithThem(Object name) {
    return Intl.message(
      'Hiking with $name',
      name: 'hikingWithThem',
      desc: '',
      args: [name],
    );
  }

  /// `Feasting with {name}`
  String feastingWithThem(Object name) {
    return Intl.message(
      'Feasting with $name',
      name: 'feastingWithThem',
      desc: '',
      args: [name],
    );
  }

  /// `Selfies with {name}`
  String selfiesWithThem(Object name) {
    return Intl.message(
      'Selfies with $name',
      name: 'selfiesWithThem',
      desc: '',
      args: [name],
    );
  }

  /// `Posing with {name}`
  String posingWithThem(Object name) {
    return Intl.message(
      'Posing with $name',
      name: 'posingWithThem',
      desc: '',
      args: [name],
    );
  }

  /// `Beautiful views with {name}`
  String backgroundWithThem(Object name) {
    return Intl.message(
      'Beautiful views with $name',
      name: 'backgroundWithThem',
      desc: '',
      args: [name],
    );
  }

  /// `Sports with {name}`
  String sportsWithThem(Object name) {
    return Intl.message(
      'Sports with $name',
      name: 'sportsWithThem',
      desc: '',
      args: [name],
    );
  }

  /// `Road trip with {name}`
  String roadtripWithThem(Object name) {
    return Intl.message(
      'Road trip with $name',
      name: 'roadtripWithThem',
      desc: '',
      args: [name],
    );
  }

  /// `Spotlight on yourself`
  String get spotlightOnYourself {
    return Intl.message(
      'Spotlight on yourself',
      name: 'spotlightOnYourself',
      desc: '',
      args: [],
    );
  }

  /// `Spotlight on {name}`
  String spotlightOnThem(Object name) {
    return Intl.message(
      'Spotlight on $name',
      name: 'spotlightOnThem',
      desc: '',
      args: [name],
    );
  }

  /// `{name} is {age}!`
  String personIsAge(Object name, Object age) {
    return Intl.message(
      '$name is $age!',
      name: 'personIsAge',
      desc: '',
      args: [name, age],
    );
  }

  /// `{name} turning {age} soon`
  String personTurningAge(Object name, Object age) {
    return Intl.message(
      '$name turning $age soon',
      name: 'personTurningAge',
      desc: '',
      args: [name, age],
    );
  }

  /// `Last time with {name}`
  String lastTimeWithThem(Object name) {
    return Intl.message(
      'Last time with $name',
      name: 'lastTimeWithThem',
      desc: '',
      args: [name],
    );
  }

  /// `Trip to {location}`
  String tripToLocation(Object location) {
    return Intl.message(
      'Trip to $location',
      name: 'tripToLocation',
      desc: '',
      args: [location],
    );
  }

  /// `Trip in {year}`
  String tripInYear(Object year) {
    return Intl.message(
      'Trip in $year',
      name: 'tripInYear',
      desc: '',
      args: [year],
    );
  }

  /// `Last year's trip`
  String get lastYearsTrip {
    return Intl.message(
      'Last year\'s trip',
      name: 'lastYearsTrip',
      desc: '',
      args: [],
    );
  }

  /// `On the horizon`
  String get sunrise {
    return Intl.message(
      'On the horizon',
      name: 'sunrise',
      desc: '',
      args: [],
    );
  }

  /// `Over the hills`
  String get mountains {
    return Intl.message(
      'Over the hills',
      name: 'mountains',
      desc: '',
      args: [],
    );
  }

  /// `The green life`
  String get greenery {
    return Intl.message(
      'The green life',
      name: 'greenery',
      desc: '',
      args: [],
    );
  }

  /// `Sand and sea`
  String get beach {
    return Intl.message(
      'Sand and sea',
      name: 'beach',
      desc: '',
      args: [],
    );
  }

  /// `In the city`
  String get city {
    return Intl.message(
      'In the city',
      name: 'city',
      desc: '',
      args: [],
    );
  }

  /// `In the moonlight`
  String get moon {
    return Intl.message(
      'In the moonlight',
      name: 'moon',
      desc: '',
      args: [],
    );
  }

  /// `On the road again`
  String get onTheRoad {
    return Intl.message(
      'On the road again',
      name: 'onTheRoad',
      desc: '',
      args: [],
    );
  }

  /// `Culinary delight`
  String get food {
    return Intl.message(
      'Culinary delight',
      name: 'food',
      desc: '',
      args: [],
    );
  }

  /// `Furry companions`
  String get pets {
    return Intl.message(
      'Furry companions',
      name: 'pets',
      desc: '',
      args: [],
    );
  }

  /// `New Icon`
  String get cLIcon {
    return Intl.message(
      'New Icon',
      name: 'cLIcon',
      desc: '',
      args: [],
    );
  }

  /// `Finally, a new app icon, that we think best represents our work. We've also added an icon-switcher so you can continue using the old icon.`
  String get cLIconDesc {
    return Intl.message(
      'Finally, a new app icon, that we think best represents our work. We\'ve also added an icon-switcher so you can continue using the old icon.',
      name: 'cLIconDesc',
      desc: '',
      args: [],
    );
  }

  /// `Memories`
  String get cLMemories {
    return Intl.message(
      'Memories',
      name: 'cLMemories',
      desc: '',
      args: [],
    );
  }

  /// `Rediscover your special moments - spotlight on your favorite people, your trips and holidays, your best clicks, and much more. Turn on machine learning, tag yourself and name your friends for the best experience.`
  String get cLMemoriesDesc {
    return Intl.message(
      'Rediscover your special moments - spotlight on your favorite people, your trips and holidays, your best clicks, and much more. Turn on machine learning, tag yourself and name your friends for the best experience.',
      name: 'cLMemoriesDesc',
      desc: '',
      args: [],
    );
  }

  /// `Widgets`
  String get cLWidgets {
    return Intl.message(
      'Widgets',
      name: 'cLWidgets',
      desc: '',
      args: [],
    );
  }

  /// `Home screen widgets that are integrated with memories are now available. They will show your special moments without opening the app.`
  String get cLWidgetsDesc {
    return Intl.message(
      'Home screen widgets that are integrated with memories are now available. They will show your special moments without opening the app.',
      name: 'cLWidgetsDesc',
      desc: '',
      args: [],
    );
  }

  /// `Family Plan Limits`
  String get cLFamilyPlan {
    return Intl.message(
      'Family Plan Limits',
      name: 'cLFamilyPlan',
      desc: '',
      args: [],
    );
  }

  /// `You can now set limits on how much storage your family members can use.`
  String get cLFamilyPlanDesc {
    return Intl.message(
      'You can now set limits on how much storage your family members can use.',
      name: 'cLFamilyPlanDesc',
      desc: '',
      args: [],
    );
  }

  /// `Bulk Edit dates`
  String get cLBulkEdit {
    return Intl.message(
      'Bulk Edit dates',
      name: 'cLBulkEdit',
      desc: '',
      args: [],
    );
  }

  /// `You can now select multiple photos, and edit date/time for all of them with one quick action. Shifting dates is also supported.`
  String get cLBulkEditDesc {
    return Intl.message(
      'You can now select multiple photos, and edit date/time for all of them with one quick action. Shifting dates is also supported.',
      name: 'cLBulkEditDesc',
      desc: '',
      args: [],
    );
  }

  /// `Curated memories`
  String get curatedMemories {
    return Intl.message(
      'Curated memories',
      name: 'curatedMemories',
      desc: '',
      args: [],
    );
  }

<<<<<<< HEAD
  /// `On this day`
  String get onThisDay {
    return Intl.message(
      'On this day',
      name: 'onThisDay',
=======
  /// `Also delete the photos (and videos) present in these {count} albums from <bold>all</bold> other albums they are part of?`
  String deleteMultipleAlbumDialog(Object count) {
    return Intl.message(
      'Also delete the photos (and videos) present in these $count albums from <bold>all</bold> other albums they are part of?',
      name: 'deleteMultipleAlbumDialog',
      desc: '',
      args: [count],
    );
  }

  /// `Add participants`
  String get addParticipants {
    return Intl.message(
      'Add participants',
      name: 'addParticipants',
      desc: '',
      args: [],
    );
  }

  /// `{count} selected`
  String selectedAlbums(Object count) {
    return Intl.message(
      '$count selected',
      name: 'selectedAlbums',
      desc: '',
      args: [count],
    );
  }

  /// `Action not supported on Favourites album`
  String get actionNotSupportedOnFavouritesAlbum {
    return Intl.message(
      'Action not supported on Favourites album',
      name: 'actionNotSupportedOnFavouritesAlbum',
>>>>>>> 4f347c1a
      desc: '',
      args: [],
    );
  }
}

class AppLocalizationDelegate extends LocalizationsDelegate<S> {
  const AppLocalizationDelegate();

  List<Locale> get supportedLocales {
    return const <Locale>[
      Locale.fromSubtags(languageCode: 'en'),
      Locale.fromSubtags(languageCode: 'ar'),
      Locale.fromSubtags(languageCode: 'be'),
      Locale.fromSubtags(languageCode: 'bg'),
      Locale.fromSubtags(languageCode: 'ca'),
      Locale.fromSubtags(languageCode: 'cs'),
      Locale.fromSubtags(languageCode: 'da'),
      Locale.fromSubtags(languageCode: 'de'),
      Locale.fromSubtags(languageCode: 'el'),
      Locale.fromSubtags(languageCode: 'es'),
      Locale.fromSubtags(languageCode: 'et'),
      Locale.fromSubtags(languageCode: 'eu'),
      Locale.fromSubtags(languageCode: 'fa'),
      Locale.fromSubtags(languageCode: 'fr'),
      Locale.fromSubtags(languageCode: 'gu'),
      Locale.fromSubtags(languageCode: 'he'),
      Locale.fromSubtags(languageCode: 'hi'),
      Locale.fromSubtags(languageCode: 'hu'),
      Locale.fromSubtags(languageCode: 'id'),
      Locale.fromSubtags(languageCode: 'it'),
      Locale.fromSubtags(languageCode: 'ja'),
      Locale.fromSubtags(languageCode: 'km'),
      Locale.fromSubtags(languageCode: 'ko'),
      Locale.fromSubtags(languageCode: 'lt'),
      Locale.fromSubtags(languageCode: 'lv'),
      Locale.fromSubtags(languageCode: 'ml'),
      Locale.fromSubtags(languageCode: 'nl'),
      Locale.fromSubtags(languageCode: 'no'),
      Locale.fromSubtags(languageCode: 'or'),
      Locale.fromSubtags(languageCode: 'pl'),
      Locale.fromSubtags(languageCode: 'pt'),
      Locale.fromSubtags(languageCode: 'pt', countryCode: 'BR'),
      Locale.fromSubtags(languageCode: 'pt', countryCode: 'PT'),
      Locale.fromSubtags(languageCode: 'ro'),
      Locale.fromSubtags(languageCode: 'ru'),
      Locale.fromSubtags(languageCode: 'sl'),
      Locale.fromSubtags(languageCode: 'sv'),
      Locale.fromSubtags(languageCode: 'ta'),
      Locale.fromSubtags(languageCode: 'te'),
      Locale.fromSubtags(languageCode: 'th'),
      Locale.fromSubtags(languageCode: 'ti'),
      Locale.fromSubtags(languageCode: 'tr'),
      Locale.fromSubtags(languageCode: 'uk'),
      Locale.fromSubtags(languageCode: 'vi'),
      Locale.fromSubtags(languageCode: 'zh'),
    ];
  }

  @override
  bool isSupported(Locale locale) => _isSupported(locale);
  @override
  Future<S> load(Locale locale) => S.load(locale);
  @override
  bool shouldReload(AppLocalizationDelegate old) => false;

  bool _isSupported(Locale locale) {
    for (var supportedLocale in supportedLocales) {
      if (supportedLocale.languageCode == locale.languageCode) {
        return true;
      }
    }
    return false;
  }
}<|MERGE_RESOLUTION|>--- conflicted
+++ resolved
@@ -11816,13 +11816,16 @@
     );
   }
 
-<<<<<<< HEAD
   /// `On this day`
   String get onThisDay {
     return Intl.message(
       'On this day',
       name: 'onThisDay',
-=======
+      desc: '',
+      args: [],
+    );
+  }
+
   /// `Also delete the photos (and videos) present in these {count} albums from <bold>all</bold> other albums they are part of?`
   String deleteMultipleAlbumDialog(Object count) {
     return Intl.message(
@@ -11858,7 +11861,6 @@
     return Intl.message(
       'Action not supported on Favourites album',
       name: 'actionNotSupportedOnFavouritesAlbum',
->>>>>>> 4f347c1a
       desc: '',
       args: [],
     );
