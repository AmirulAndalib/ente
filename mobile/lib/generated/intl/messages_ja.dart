--- conflicted
+++ resolved
@@ -82,11 +82,7 @@
       "あなたの登録したメールアドレスから${supportEmail} にメールを送ってください";
 
   static String m26(count, storageSaved) =>
-<<<<<<< HEAD
-      "お掃除しました ${Intl.plural(count, one: '${count} 個の重複ファイル', other: '${count} 個の重複ファイル')}, (${storageSaved}が開放されます！)";
-=======
       "お掃除しました ${Intl.plural(count, other: '${count} 個の重複ファイル')}, (${storageSaved}が開放されます！)";
->>>>>>> 76bff25d
 
   static String m27(count, formattedSize) =>
       "${count} 個のファイル、それぞれ${formattedSize}";
@@ -120,160 +116,6 @@
   static String m42(currentlyProcessing, totalCount) =>
       "${currentlyProcessing} / ${totalCount} を処理中";
 
-<<<<<<< HEAD
-  static String m44(name) => "${name}とハイキング！";
-
-  static String m45(count) => "${Intl.plural(count, other: '${count}個のアイテム')}";
-
-  static String m46(name) => "前回の${name}との時間";
-
-  static String m47(email) => "${email} があなたを信頼する連絡先として招待しました";
-
-  static String m48(expiryTime) => "リンクは ${expiryTime} に期限切れになります";
-
-  static String m49(email) => "この人物を ${email}に紐づけ";
-
-  static String m50(personName, email) => "${personName} を ${email} に紐づけします";
-
-  static String m53(albumName) => "${albumName} に移動しました";
-
-  static String m54(personName) => "${personName} の候補はありません";
-
-  static String m55(name) => "${name} ではありませんか？";
-
-  static String m56(familyAdminEmail) =>
-      "コードを変更するには、 ${familyAdminEmail} までご連絡ください。";
-
-  static String m57(name) => "${name}とパーティー！";
-
-  static String m58(passwordStrengthValue) =>
-      "パスワードの長さ: ${passwordStrengthValue}";
-
-  static String m59(providerName) => "請求された場合は、 ${providerName} のサポートに連絡してください";
-
-  static String m60(name, age) => "${name}が${age}才！";
-
-  static String m61(name, age) => "${name}が${age}才になった！";
-
-  static String m62(count) =>
-      "${Intl.plural(count, zero: '0枚の写真', one: '1枚の写真', other: '${count} 枚の写真')}";
-
-  static String m64(endDate) =>
-      "${endDate} まで無料トライアルが有効です。\nその後、有料プランを選択することができます。";
-
-  static String m65(toEmail) => "${toEmail} にメールでご連絡ください";
-
-  static String m66(toEmail) => "ログを以下のアドレスに送信してください \n${toEmail}";
-
-  static String m67(name) => "${name}と一緒にポーズ！";
-
-  static String m68(folderName) => "${folderName} を処理中...";
-
-  static String m69(storeName) => "${storeName} で評価";
-
-  static String m70(name) => "あなたを ${name} に紐づけました";
-
-  static String m71(days, email) =>
-      "${days} 日後にアカウントにアクセスできます。通知は ${email}に送信されます。";
-
-  static String m72(email) => "${email}のアカウントを復元できるようになりました。新しいパスワードを設定してください。";
-
-  static String m73(email) => "${email} はあなたのアカウントを復元しようとしています。";
-
-  static String m74(storageInGB) => "3. お二人とも ${storageInGB} GB*を無料で手に入ります。";
-
-  static String m75(userEmail) =>
-      "${userEmail} はこの共有アルバムから退出します\n\n${userEmail} が追加した写真もアルバムから削除されます";
-
-  static String m76(endDate) => "サブスクリプションは ${endDate} に更新します";
-
-  static String m77(name) => "${name}と車で旅行！";
-
-  static String m78(count) =>
-      "${Intl.plural(count, one: '${count} 個の結果', other: '${count} 個の結果')}";
-
-  static String m79(snapshotLength, searchLength) =>
-      "セクションの長さの不一致: ${snapshotLength} != ${searchLength}";
-
-  static String m81(count) => "${count} 個を選択";
-
-  static String m82(count, yourCount) => "${count} 個選択中（${yourCount} あなた）";
-
-  static String m83(name) => "${name}とセルフィー！";
-
-  static String m84(verificationID) => "私の確認ID: ente.ioの ${verificationID}";
-
-  static String m85(verificationID) =>
-      "これがあなたのente.io確認用IDであることを確認できますか？ ${verificationID}";
-
-  static String m86(referralCode, referralStorageInGB) =>
-      "リフェラルコード: ${referralCode}\n\n設定→一般→リフェラルで使うことで${referralStorageInGB}が無料になります(あなたが有料プランに加入したあと)。\n\nhttps://ente.io";
-
-  static String m87(numberOfPeople) =>
-      "${Intl.plural(numberOfPeople, zero: '誰かと共有しましょう', one: '1人と共有されています', other: '${numberOfPeople} 人と共有されています')}";
-
-  static String m88(emailIDs) => "${emailIDs} と共有中";
-
-  static String m89(fileType) => "${fileType} はEnteから削除されます。";
-
-  static String m90(fileType) => "この ${fileType} はEnteとお使いのデバイスの両方にあります。";
-
-  static String m91(fileType) => "${fileType} はEnteから削除されます。";
-
-  static String m92(name) => "${name}とスポーツ！";
-
-  static String m93(name) => "${name}にスポットライト！";
-
-  static String m94(storageAmountInGB) => "${storageAmountInGB} GB";
-
-  static String m95(
-          usedAmount, usedStorageUnit, totalAmount, totalStorageUnit) =>
-      "${usedAmount} ${usedStorageUnit} / ${totalAmount} ${totalStorageUnit} 使用";
-
-  static String m96(id) =>
-      "あなたの ${id} はすでに別のEnteアカウントにリンクされています。\nこのアカウントであなたの ${id} を使用したい場合は、サポートにお問い合わせください。";
-
-  static String m97(endDate) => "サブスクリプションは ${endDate} でキャンセルされます";
-
-  static String m98(completed, total) => "${completed}/${total} のメモリが保存されました";
-
-  static String m99(ignoreReason) =>
-      "アップロードするにはタップしてください。 以下の理由のためアップロードは現在無視されています: ${ignoreReason}";
-
-  static String m100(storageAmountInGB) => "紹介者も ${storageAmountInGB} GB を得ます";
-
-  static String m101(email) => "これは ${email} の確認用ID";
-
-  static String m102(count) =>
-      "${Intl.plural(count, one: '${count} 1年前の今週', other: '${count}年前の今週')}";
-
-  static String m103(dateFormat) => "${dateFormat} から年";
-
-  static String m104(count) =>
-      "${Intl.plural(count, zero: '', one: '1日', other: '${count} 日')}";
-
-  static String m105(year) => "${year}年の旅行";
-
-  static String m106(location) => "${location}への旅行";
-
-  static String m107(email) => "あなたは ${email}から信頼する連絡先になってもらうよう、お願いされています。";
-
-  static String m108(galleryType) =>
-      "このギャラリーのタイプ ${galleryType} は名前の変更には対応していません";
-
-  static String m109(ignoreReason) => "以下の理由によりアップロードは無視されます: ${ignoreReason}";
-
-  static String m110(count) => "${count} メモリを保存しています...";
-
-  static String m111(endDate) => "${endDate} まで";
-
-  static String m112(email) => "${email} を確認";
-
-  static String m115(email) => "<green>${email}</green>にメールを送りました";
-
-  static String m116(count) =>
-      "${Intl.plural(count, one: '${count} 年前', other: '${count} 年前')}";
-=======
   static String m43(name) => "${name}とハイキング！";
 
   static String m44(count) => "${Intl.plural(count, other: '${count}個のアイテム')}";
@@ -426,7 +268,6 @@
   static String m115(name) => "Wish \$${name} a happy birthday! 🎉";
 
   static String m116(count) => "${Intl.plural(count, other: '${count} 年前')}";
->>>>>>> 76bff25d
 
   static String m117(name) => "あなたと${name}";
 
@@ -537,10 +378,6 @@
         "archive": MessageLookupByLibrary.simpleMessage("アーカイブ"),
         "archiveAlbum": MessageLookupByLibrary.simpleMessage("アルバムをアーカイブ"),
         "archiving": MessageLookupByLibrary.simpleMessage("アーカイブ中です"),
-        "areThey": MessageLookupByLibrary.simpleMessage("Are they "),
-        "areYouSureRemoveThisFaceFromPerson":
-            MessageLookupByLibrary.simpleMessage(
-                "Are you sure you want to remove this face from this person?"),
         "areYouSureThatYouWantToLeaveTheFamily":
             MessageLookupByLibrary.simpleMessage("本当にファミリープランを退会しますか？"),
         "areYouSureYouWantToCancel":
@@ -1064,11 +901,7 @@
         "hideSharedItemsFromHomeGallery":
             MessageLookupByLibrary.simpleMessage("ホームギャラリーから共有された写真等を非表示"),
         "hiding": MessageLookupByLibrary.simpleMessage("非表示にしています"),
-<<<<<<< HEAD
-        "hikingWithThem": m44,
-=======
         "hikingWithThem": m43,
->>>>>>> 76bff25d
         "hostedAtOsmFrance":
             MessageLookupByLibrary.simpleMessage("OSM Franceでホスト"),
         "howItWorks": MessageLookupByLibrary.simpleMessage("仕組みを知る"),
@@ -1119,11 +952,7 @@
         "itLooksLikeSomethingWentWrongPleaseRetryAfterSome":
             MessageLookupByLibrary.simpleMessage(
                 "問題が発生したようです。しばらくしてから再試行してください。エラーが解決しない場合は、サポートチームにお問い合わせください。"),
-<<<<<<< HEAD
-        "itemCount": m45,
-=======
         "itemCount": m44,
->>>>>>> 76bff25d
         "itemsShowTheNumberOfDaysRemainingBeforePermanentDeletion":
             MessageLookupByLibrary.simpleMessage("完全に削除されるまでの日数が項目に表示されます"),
         "itemsWillBeRemovedFromAlbum":
@@ -1142,11 +971,7 @@
         "kindlyHelpUsWithThisInformation":
             MessageLookupByLibrary.simpleMessage("よければ、情報をお寄せください"),
         "language": MessageLookupByLibrary.simpleMessage("言語"),
-<<<<<<< HEAD
-        "lastTimeWithThem": m46,
-=======
         "lastTimeWithThem": m45,
->>>>>>> 76bff25d
         "lastUpdated": MessageLookupByLibrary.simpleMessage("更新された順"),
         "lastYearsTrip": MessageLookupByLibrary.simpleMessage("昨年の旅行"),
         "leave": MessageLookupByLibrary.simpleMessage("離脱"),
@@ -1157,11 +982,7 @@
         "left": MessageLookupByLibrary.simpleMessage("左"),
         "legacy": MessageLookupByLibrary.simpleMessage("レガシー"),
         "legacyAccounts": MessageLookupByLibrary.simpleMessage("レガシーアカウント"),
-<<<<<<< HEAD
-        "legacyInvite": m47,
-=======
         "legacyInvite": m46,
->>>>>>> 76bff25d
         "legacyPageDesc": MessageLookupByLibrary.simpleMessage(
             "レガシーでは、信頼できる連絡先が不在時(あなたが亡くなった時など)にアカウントにアクセスできます。"),
         "legacyPageDesc2": MessageLookupByLibrary.simpleMessage(
@@ -1177,24 +998,15 @@
             MessageLookupByLibrary.simpleMessage("共有を高速化するために"),
         "linkEnabled": MessageLookupByLibrary.simpleMessage("有効"),
         "linkExpired": MessageLookupByLibrary.simpleMessage("期限切れ"),
-<<<<<<< HEAD
-        "linkExpiresOn": m48,
-=======
         "linkExpiresOn": m47,
->>>>>>> 76bff25d
         "linkExpiry": MessageLookupByLibrary.simpleMessage("リンクの期限切れ"),
         "linkHasExpired": MessageLookupByLibrary.simpleMessage("リンクは期限切れです"),
         "linkNeverExpires": MessageLookupByLibrary.simpleMessage("なし"),
         "linkPerson": MessageLookupByLibrary.simpleMessage("人を紐づけ"),
         "linkPersonCaption":
             MessageLookupByLibrary.simpleMessage("良い経験を分かち合うために"),
-<<<<<<< HEAD
-        "linkPersonToEmail": m49,
-        "linkPersonToEmailConfirmation": m50,
-=======
         "linkPersonToEmail": m48,
         "linkPersonToEmailConfirmation": m49,
->>>>>>> 76bff25d
         "livePhotos": MessageLookupByLibrary.simpleMessage("ライブフォト"),
         "loadMessage1":
             MessageLookupByLibrary.simpleMessage("サブスクリプションを家族と共有できます"),
@@ -1302,11 +1114,7 @@
             MessageLookupByLibrary.simpleMessage("選択した写真を1つの日付に移動"),
         "moveToAlbum": MessageLookupByLibrary.simpleMessage("アルバムに移動"),
         "moveToHiddenAlbum": MessageLookupByLibrary.simpleMessage("隠しアルバムに移動"),
-<<<<<<< HEAD
-        "movedSuccessfullyTo": m53,
-=======
         "movedSuccessfullyTo": m52,
->>>>>>> 76bff25d
         "movedToTrash": MessageLookupByLibrary.simpleMessage("ごみ箱へ移動"),
         "movingFilesToAlbum":
             MessageLookupByLibrary.simpleMessage("アルバムにファイルを移動中"),
@@ -1353,17 +1161,10 @@
         "noResults": MessageLookupByLibrary.simpleMessage("該当なし"),
         "noResultsFound":
             MessageLookupByLibrary.simpleMessage("一致する結果が見つかりませんでした"),
-<<<<<<< HEAD
-        "noSuggestionsForPerson": m54,
-        "noSystemLockFound":
-            MessageLookupByLibrary.simpleMessage("システムロックが見つかりませんでした"),
-        "notPersonLabel": m55,
-=======
         "noSuggestionsForPerson": m53,
         "noSystemLockFound":
             MessageLookupByLibrary.simpleMessage("システムロックが見つかりませんでした"),
         "notPersonLabel": m54,
->>>>>>> 76bff25d
         "notThisPerson": MessageLookupByLibrary.simpleMessage("この人ではありませんか？"),
         "nothingSharedWithYouYet":
             MessageLookupByLibrary.simpleMessage("あなたに共有されたものはありません"),
@@ -1375,11 +1176,7 @@
         "onEnte": MessageLookupByLibrary.simpleMessage(
             "<branding>Ente</branding>が保管"),
         "onTheRoad": MessageLookupByLibrary.simpleMessage("再び道で"),
-<<<<<<< HEAD
-        "onlyFamilyAdminCanChangeCode": m56,
-=======
         "onlyFamilyAdminCanChangeCode": m55,
->>>>>>> 76bff25d
         "onlyThem": MessageLookupByLibrary.simpleMessage("この人のみ"),
         "oops": MessageLookupByLibrary.simpleMessage("Oops"),
         "oopsCouldNotSaveEdits":
@@ -1403,17 +1200,11 @@
             MessageLookupByLibrary.simpleMessage("または既存のものを選択"),
         "orPickFromYourContacts":
             MessageLookupByLibrary.simpleMessage("または連絡先から選択"),
-        "otherDetectedFaces":
-            MessageLookupByLibrary.simpleMessage("Other detected faces"),
         "pair": MessageLookupByLibrary.simpleMessage("ペアリング"),
         "pairWithPin": MessageLookupByLibrary.simpleMessage("PINを使ってペアリングする"),
         "pairingComplete": MessageLookupByLibrary.simpleMessage("ペアリング完了"),
         "panorama": MessageLookupByLibrary.simpleMessage("パノラマ"),
-<<<<<<< HEAD
-        "partyWithThem": m57,
-=======
         "partyWithThem": m56,
->>>>>>> 76bff25d
         "passKeyPendingVerification":
             MessageLookupByLibrary.simpleMessage("検証はまだ保留中です"),
         "passkey": MessageLookupByLibrary.simpleMessage("パスキー"),
@@ -1422,11 +1213,7 @@
         "passwordChangedSuccessfully":
             MessageLookupByLibrary.simpleMessage("パスワードの変更に成功しました"),
         "passwordLock": MessageLookupByLibrary.simpleMessage("パスワード保護"),
-<<<<<<< HEAD
-        "passwordStrength": m58,
-=======
         "passwordStrength": m57,
->>>>>>> 76bff25d
         "passwordStrengthInfo": MessageLookupByLibrary.simpleMessage(
             "パスワードの長さ、使用される文字の種類を考慮してパスワードの強度は計算されます。"),
         "passwordWarning": MessageLookupByLibrary.simpleMessage(
@@ -1435,11 +1222,7 @@
         "paymentFailed": MessageLookupByLibrary.simpleMessage("支払いに失敗しました"),
         "paymentFailedMessage": MessageLookupByLibrary.simpleMessage(
             "残念ながらお支払いに失敗しました。サポートにお問い合わせください。お手伝いします！"),
-<<<<<<< HEAD
-        "paymentFailedTalkToProvider": m59,
-=======
         "paymentFailedTalkToProvider": m58,
->>>>>>> 76bff25d
         "pendingItems": MessageLookupByLibrary.simpleMessage("処理待ちの項目"),
         "pendingSync": MessageLookupByLibrary.simpleMessage("同期を保留中"),
         "people": MessageLookupByLibrary.simpleMessage("人物"),
@@ -1450,24 +1233,14 @@
         "permanentlyDelete": MessageLookupByLibrary.simpleMessage("完全に削除"),
         "permanentlyDeleteFromDevice":
             MessageLookupByLibrary.simpleMessage("デバイスから完全に削除しますか？"),
-<<<<<<< HEAD
-        "personIsAge": m60,
-        "personName": MessageLookupByLibrary.simpleMessage("人名名"),
-        "personTurningAge": m61,
-=======
         "personIsAge": m59,
         "personName": MessageLookupByLibrary.simpleMessage("人名名"),
         "personTurningAge": m60,
->>>>>>> 76bff25d
         "pets": MessageLookupByLibrary.simpleMessage("毛むくじゃらな仲間たち"),
         "photoDescriptions": MessageLookupByLibrary.simpleMessage("写真の説明"),
         "photoGridSize": MessageLookupByLibrary.simpleMessage("写真のグリッドサイズ"),
         "photoSmallCase": MessageLookupByLibrary.simpleMessage("写真"),
-<<<<<<< HEAD
-        "photocountPhotos": m62,
-=======
         "photocountPhotos": m61,
->>>>>>> 76bff25d
         "photos": MessageLookupByLibrary.simpleMessage("写真"),
         "photosAddedByYouWillBeRemovedFromTheAlbum":
             MessageLookupByLibrary.simpleMessage("あなたの追加した写真はこのアルバムから削除されます"),
@@ -1478,11 +1251,7 @@
         "pinLock": MessageLookupByLibrary.simpleMessage("PINロック"),
         "playOnTv": MessageLookupByLibrary.simpleMessage("TVでアルバムを再生"),
         "playOriginal": MessageLookupByLibrary.simpleMessage("元動画を再生"),
-<<<<<<< HEAD
-        "playStoreFreeTrialValidTill": m64,
-=======
         "playStoreFreeTrialValidTill": m63,
->>>>>>> 76bff25d
         "playStream": MessageLookupByLibrary.simpleMessage("再生"),
         "playstoreSubscription":
             MessageLookupByLibrary.simpleMessage("PlayStoreサブスクリプション"),
@@ -1493,21 +1262,13 @@
                 "Support@ente.ioにお問い合わせください、お手伝いいたします。"),
         "pleaseContactSupportIfTheProblemPersists":
             MessageLookupByLibrary.simpleMessage("問題が解決しない場合はサポートにお問い合わせください"),
-<<<<<<< HEAD
-        "pleaseEmailUsAt": m65,
-=======
         "pleaseEmailUsAt": m64,
->>>>>>> 76bff25d
         "pleaseGrantPermissions":
             MessageLookupByLibrary.simpleMessage("権限を付与してください"),
         "pleaseLoginAgain": MessageLookupByLibrary.simpleMessage("もう一度試してください"),
         "pleaseSelectQuickLinksToRemove":
             MessageLookupByLibrary.simpleMessage("削除するクイックリンクを選択してください"),
-<<<<<<< HEAD
-        "pleaseSendTheLogsTo": m66,
-=======
         "pleaseSendTheLogsTo": m65,
->>>>>>> 76bff25d
         "pleaseTryAgain": MessageLookupByLibrary.simpleMessage("もう一度試してください"),
         "pleaseVerifyTheCodeYouHaveEntered":
             MessageLookupByLibrary.simpleMessage("入力したコードを確認してください"),
@@ -1518,11 +1279,7 @@
             MessageLookupByLibrary.simpleMessage("再試行する前にしばらくお待ちください"),
         "pleaseWaitThisWillTakeAWhile":
             MessageLookupByLibrary.simpleMessage("しばらくお待ちください。時間がかかります。"),
-<<<<<<< HEAD
-        "posingWithThem": m67,
-=======
         "posingWithThem": m66,
->>>>>>> 76bff25d
         "preparingLogs": MessageLookupByLibrary.simpleMessage("ログを準備中..."),
         "preserveMore": MessageLookupByLibrary.simpleMessage("もっと保存する"),
         "pressAndHoldToPlayVideo":
@@ -1538,32 +1295,21 @@
         "proceed": MessageLookupByLibrary.simpleMessage("続行"),
         "processed": MessageLookupByLibrary.simpleMessage("処理完了"),
         "processing": MessageLookupByLibrary.simpleMessage("処理中"),
-<<<<<<< HEAD
-        "processingImport": m68,
-=======
         "processingImport": m67,
->>>>>>> 76bff25d
         "processingVideos": MessageLookupByLibrary.simpleMessage("動画を処理中"),
         "publicLinkCreated":
             MessageLookupByLibrary.simpleMessage("公開リンクが作成されました"),
         "publicLinkEnabled":
             MessageLookupByLibrary.simpleMessage("公開リンクを有効にしました"),
-        "questionmark": MessageLookupByLibrary.simpleMessage("?"),
         "queued": MessageLookupByLibrary.simpleMessage("処理待ち"),
         "quickLinks": MessageLookupByLibrary.simpleMessage("クイックリンク"),
         "radius": MessageLookupByLibrary.simpleMessage("半径"),
         "raiseTicket": MessageLookupByLibrary.simpleMessage("サポートを受ける"),
         "rateTheApp": MessageLookupByLibrary.simpleMessage("アプリを評価"),
         "rateUs": MessageLookupByLibrary.simpleMessage("評価して下さい"),
-<<<<<<< HEAD
-        "rateUsOnStore": m69,
-        "reassignMe": MessageLookupByLibrary.simpleMessage("\"自分\" を再割り当て"),
-        "reassignedToName": m70,
-=======
         "rateUsOnStore": m68,
         "reassignMe": MessageLookupByLibrary.simpleMessage("\"自分\" を再割り当て"),
         "reassignedToName": m69,
->>>>>>> 76bff25d
         "reassigningLoading": MessageLookupByLibrary.simpleMessage("再割り当て中..."),
         "recover": MessageLookupByLibrary.simpleMessage("復元"),
         "recoverAccount": MessageLookupByLibrary.simpleMessage("アカウントを復元"),
@@ -1571,11 +1317,7 @@
         "recoveryAccount": MessageLookupByLibrary.simpleMessage("アカウントを復元"),
         "recoveryInitiated":
             MessageLookupByLibrary.simpleMessage("リカバリが開始されました"),
-<<<<<<< HEAD
-        "recoveryInitiatedDesc": m71,
-=======
         "recoveryInitiatedDesc": m70,
->>>>>>> 76bff25d
         "recoveryKey": MessageLookupByLibrary.simpleMessage("リカバリーキー"),
         "recoveryKeyCopiedToClipboard":
             MessageLookupByLibrary.simpleMessage("リカバリーキーはクリップボードにコピーされました"),
@@ -1589,20 +1331,12 @@
             MessageLookupByLibrary.simpleMessage("リカバリキーが確認されました"),
         "recoveryKeyVerifyReason": MessageLookupByLibrary.simpleMessage(
             "パスワードを忘れた場合、リカバリーキーは写真を復元するための唯一の方法になります。なお、設定 > アカウント でリカバリーキーを確認することができます。\n \n\nここにリカバリーキーを入力して、正しく保存できていることを確認してください。"),
-<<<<<<< HEAD
-        "recoveryReady": m72,
-=======
         "recoveryReady": m71,
->>>>>>> 76bff25d
         "recoverySuccessful":
             MessageLookupByLibrary.simpleMessage("復元に成功しました！"),
         "recoveryWarning": MessageLookupByLibrary.simpleMessage(
             "信頼する連絡先の持ち主があなたのアカウントにアクセスしようとしています"),
-<<<<<<< HEAD
-        "recoveryWarningBody": m73,
-=======
         "recoveryWarningBody": m72,
->>>>>>> 76bff25d
         "recreatePasswordBody": MessageLookupByLibrary.simpleMessage(
             "このデバイスではパスワードを確認する能力が足りません。\n\n恐れ入りますが、リカバリーキーを入力してパスワードを再生成する必要があります。"),
         "recreatePasswordTitle":
@@ -1616,11 +1350,7 @@
         "referralStep1":
             MessageLookupByLibrary.simpleMessage("1. このコードを友達に贈りましょう"),
         "referralStep2": MessageLookupByLibrary.simpleMessage("2. 友達が有料プランに登録"),
-<<<<<<< HEAD
-        "referralStep3": m74,
-=======
         "referralStep3": m73,
->>>>>>> 76bff25d
         "referrals": MessageLookupByLibrary.simpleMessage("リフェラル"),
         "referralsAreCurrentlyPaused":
             MessageLookupByLibrary.simpleMessage("リフェラルは現在一時停止しています"),
@@ -1645,11 +1375,7 @@
         "removeInvite": MessageLookupByLibrary.simpleMessage("招待を削除"),
         "removeLink": MessageLookupByLibrary.simpleMessage("リンクを削除"),
         "removeParticipant": MessageLookupByLibrary.simpleMessage("参加者を削除"),
-<<<<<<< HEAD
-        "removeParticipantBody": m75,
-=======
         "removeParticipantBody": m74,
->>>>>>> 76bff25d
         "removePersonLabel": MessageLookupByLibrary.simpleMessage("人名を削除"),
         "removePublicLink": MessageLookupByLibrary.simpleMessage("公開リンクを削除"),
         "removePublicLinks": MessageLookupByLibrary.simpleMessage("公開リンクを削除"),
@@ -1666,11 +1392,7 @@
         "renameFile": MessageLookupByLibrary.simpleMessage("ファイル名を変更"),
         "renewSubscription":
             MessageLookupByLibrary.simpleMessage("サブスクリプションの更新"),
-<<<<<<< HEAD
-        "renewsOn": m76,
-=======
         "renewsOn": m75,
->>>>>>> 76bff25d
         "reportABug": MessageLookupByLibrary.simpleMessage("バグを報告"),
         "reportBug": MessageLookupByLibrary.simpleMessage("バグを報告"),
         "resendEmail": MessageLookupByLibrary.simpleMessage("メールを再送信"),
@@ -1690,18 +1412,12 @@
             MessageLookupByLibrary.simpleMessage("重複だと思うファイルを確認して削除してください"),
         "reviewSuggestions": MessageLookupByLibrary.simpleMessage("提案を確認"),
         "right": MessageLookupByLibrary.simpleMessage("右"),
-<<<<<<< HEAD
-        "roadtripWithThem": m77,
-=======
         "roadtripWithThem": m76,
->>>>>>> 76bff25d
         "rotate": MessageLookupByLibrary.simpleMessage("回転"),
         "rotateLeft": MessageLookupByLibrary.simpleMessage("左に回転"),
         "rotateRight": MessageLookupByLibrary.simpleMessage("右に回転"),
         "safelyStored": MessageLookupByLibrary.simpleMessage("保管されています"),
         "save": MessageLookupByLibrary.simpleMessage("保存"),
-        "saveAsAnotherPerson":
-            MessageLookupByLibrary.simpleMessage("Save as another person"),
         "saveChangesBeforeLeavingQuestion":
             MessageLookupByLibrary.simpleMessage("その前に変更を保存しますか？"),
         "saveCollage": MessageLookupByLibrary.simpleMessage("コラージュを保存"),
@@ -1743,13 +1459,8 @@
             MessageLookupByLibrary.simpleMessage("友達を招待すると、共有される写真はここから閲覧できます"),
         "searchPersonsEmptySection":
             MessageLookupByLibrary.simpleMessage("処理と同期が完了すると、ここに人々が表示されます"),
-<<<<<<< HEAD
-        "searchResultCount": m78,
-        "searchSectionsLengthMismatch": m79,
-=======
         "searchResultCount": m77,
         "searchSectionsLengthMismatch": m78,
->>>>>>> 76bff25d
         "security": MessageLookupByLibrary.simpleMessage("セキュリティ"),
         "seePublicAlbumLinksInApp":
             MessageLookupByLibrary.simpleMessage("アプリ内で公開アルバムのリンクを見る"),
@@ -1789,15 +1500,9 @@
         "selectedItemsWillBeRemovedFromThisPerson":
             MessageLookupByLibrary.simpleMessage(
                 "選択したアイテムはこの人としての登録が解除されますが、ライブラリからは削除されません。"),
-<<<<<<< HEAD
-        "selectedPhotos": m81,
-        "selectedPhotosWithYours": m82,
-        "selfiesWithThem": m83,
-=======
         "selectedPhotos": m80,
         "selectedPhotosWithYours": m81,
         "selfiesWithThem": m82,
->>>>>>> 76bff25d
         "send": MessageLookupByLibrary.simpleMessage("送信"),
         "sendEmail": MessageLookupByLibrary.simpleMessage("メールを送信する"),
         "sendInvite": MessageLookupByLibrary.simpleMessage("招待を送る"),
@@ -1821,18 +1526,6 @@
             MessageLookupByLibrary.simpleMessage("アルバムを開いて右上のシェアボタンをタップ"),
         "shareAnAlbumNow": MessageLookupByLibrary.simpleMessage("アルバムを共有"),
         "shareLink": MessageLookupByLibrary.simpleMessage("リンクの共有"),
-<<<<<<< HEAD
-        "shareMyVerificationID": m84,
-        "shareOnlyWithThePeopleYouWant":
-            MessageLookupByLibrary.simpleMessage("選んだ人と共有します"),
-        "shareTextConfirmOthersVerificationID": m85,
-        "shareTextRecommendUsingEnte": MessageLookupByLibrary.simpleMessage(
-            "Enteをダウンロードして、写真や動画の共有を簡単に！\n\nhttps://ente.io"),
-        "shareTextReferralCode": m86,
-        "shareWithNonenteUsers":
-            MessageLookupByLibrary.simpleMessage("Enteを使っていない人に共有"),
-        "shareWithPeopleSectionTitle": m87,
-=======
         "shareMyVerificationID": m83,
         "shareOnlyWithThePeopleYouWant":
             MessageLookupByLibrary.simpleMessage("選んだ人と共有します"),
@@ -1843,7 +1536,6 @@
         "shareWithNonenteUsers":
             MessageLookupByLibrary.simpleMessage("Enteを使っていない人に共有"),
         "shareWithPeopleSectionTitle": m86,
->>>>>>> 76bff25d
         "shareYourFirstAlbum":
             MessageLookupByLibrary.simpleMessage("アルバムの共有をしてみましょう"),
         "sharedAlbumSectionDescription": MessageLookupByLibrary.simpleMessage(
@@ -1854,20 +1546,12 @@
             MessageLookupByLibrary.simpleMessage("新しい共有写真"),
         "sharedPhotoNotificationsExplanation":
             MessageLookupByLibrary.simpleMessage("誰かが写真を共有アルバムに追加した時に通知を受け取る"),
-<<<<<<< HEAD
-        "sharedWith": m88,
-=======
         "sharedWith": m87,
->>>>>>> 76bff25d
         "sharedWithMe": MessageLookupByLibrary.simpleMessage("あなたと共有されたアルバム"),
         "sharedWithYou": MessageLookupByLibrary.simpleMessage("あなたと共有されています"),
         "sharing": MessageLookupByLibrary.simpleMessage("共有中..."),
         "shiftDatesAndTime": MessageLookupByLibrary.simpleMessage("日付と時間のシフト"),
-        "showLessFaces":
-            MessageLookupByLibrary.simpleMessage("Show less faces"),
         "showMemories": MessageLookupByLibrary.simpleMessage("思い出を表示"),
-        "showMoreFaces":
-            MessageLookupByLibrary.simpleMessage("Show more faces"),
         "showPerson": MessageLookupByLibrary.simpleMessage("人物を表示"),
         "signOutFromOtherDevices":
             MessageLookupByLibrary.simpleMessage("他のデバイスからサインアウトする"),
@@ -1877,19 +1561,11 @@
             MessageLookupByLibrary.simpleMessage("他のデバイスからサインアウトする"),
         "signUpTerms": MessageLookupByLibrary.simpleMessage(
             "<u-terms>利用規約</u-terms>と<u-policy>プライバシーポリシー</u-policy>に同意します"),
-<<<<<<< HEAD
-        "singleFileDeleteFromDevice": m89,
-        "singleFileDeleteHighlight":
-            MessageLookupByLibrary.simpleMessage("全てのアルバムから削除されます。"),
-        "singleFileInBothLocalAndRemote": m90,
-        "singleFileInRemoteOnly": m91,
-=======
         "singleFileDeleteFromDevice": m88,
         "singleFileDeleteHighlight":
             MessageLookupByLibrary.simpleMessage("全てのアルバムから削除されます。"),
         "singleFileInBothLocalAndRemote": m89,
         "singleFileInRemoteOnly": m90,
->>>>>>> 76bff25d
         "skip": MessageLookupByLibrary.simpleMessage("スキップ"),
         "social": MessageLookupByLibrary.simpleMessage("SNS"),
         "someItemsAreInBothEnteAndYourDevice":
@@ -1920,13 +1596,8 @@
         "sortNewestFirst": MessageLookupByLibrary.simpleMessage("新しい順"),
         "sortOldestFirst": MessageLookupByLibrary.simpleMessage("古い順"),
         "sparkleSuccess": MessageLookupByLibrary.simpleMessage("成功✨"),
-<<<<<<< HEAD
-        "sportsWithThem": m92,
-        "spotlightOnThem": m93,
-=======
         "sportsWithThem": m91,
         "spotlightOnThem": m92,
->>>>>>> 76bff25d
         "spotlightOnYourself":
             MessageLookupByLibrary.simpleMessage("あなた自身にスポットライト！"),
         "startAccountRecoveryTitle":
@@ -1938,16 +1609,6 @@
         "storage": MessageLookupByLibrary.simpleMessage("ストレージ"),
         "storageBreakupFamily": MessageLookupByLibrary.simpleMessage("ファミリー"),
         "storageBreakupYou": MessageLookupByLibrary.simpleMessage("あなた"),
-<<<<<<< HEAD
-        "storageInGB": m94,
-        "storageLimitExceeded":
-            MessageLookupByLibrary.simpleMessage("ストレージの上限を超えました"),
-        "storageUsageInfo": m95,
-        "streamDetails": MessageLookupByLibrary.simpleMessage("動画の詳細"),
-        "strongStrength": MessageLookupByLibrary.simpleMessage("強いパスワード"),
-        "subAlreadyLinkedErrMessage": m96,
-        "subWillBeCancelledOn": m97,
-=======
         "storageInGB": m93,
         "storageLimitExceeded":
             MessageLookupByLibrary.simpleMessage("ストレージの上限を超えました"),
@@ -1956,7 +1617,6 @@
         "strongStrength": MessageLookupByLibrary.simpleMessage("強いパスワード"),
         "subAlreadyLinkedErrMessage": m95,
         "subWillBeCancelledOn": m96,
->>>>>>> 76bff25d
         "subscribe": MessageLookupByLibrary.simpleMessage("サブスクライブ"),
         "subscribeToEnableSharing": MessageLookupByLibrary.simpleMessage(
             "共有を有効にするには、有料サブスクリプションが必要です。"),
@@ -1971,11 +1631,7 @@
         "suggestFeatures": MessageLookupByLibrary.simpleMessage("機能を提案"),
         "sunrise": MessageLookupByLibrary.simpleMessage("水平線"),
         "support": MessageLookupByLibrary.simpleMessage("サポート"),
-<<<<<<< HEAD
-        "syncProgress": m98,
-=======
         "syncProgress": m97,
->>>>>>> 76bff25d
         "syncStopped": MessageLookupByLibrary.simpleMessage("同期が停止しました"),
         "syncing": MessageLookupByLibrary.simpleMessage("同期中..."),
         "systemTheme": MessageLookupByLibrary.simpleMessage("システム"),
@@ -1983,11 +1639,7 @@
         "tapToEnterCode": MessageLookupByLibrary.simpleMessage("タップしてコードを入力"),
         "tapToUnlock": MessageLookupByLibrary.simpleMessage("タップして解除"),
         "tapToUpload": MessageLookupByLibrary.simpleMessage("タップしてアップロード"),
-<<<<<<< HEAD
-        "tapToUploadIsIgnoredDue": m99,
-=======
         "tapToUploadIsIgnoredDue": m98,
->>>>>>> 76bff25d
         "tempErrorContactSupportIfPersists": MessageLookupByLibrary.simpleMessage(
             "問題が発生したようです。しばらくしてから再試行してください。エラーが解決しない場合は、サポートチームにお問い合わせください。"),
         "terminate": MessageLookupByLibrary.simpleMessage("終了させる"),
@@ -2006,11 +1658,7 @@
         "theme": MessageLookupByLibrary.simpleMessage("テーマ"),
         "theseItemsWillBeDeletedFromYourDevice":
             MessageLookupByLibrary.simpleMessage("これらの項目はデバイスから削除されます。"),
-<<<<<<< HEAD
-        "theyAlsoGetXGb": m100,
-=======
         "theyAlsoGetXGb": m99,
->>>>>>> 76bff25d
         "theyWillBeDeletedFromAllAlbums":
             MessageLookupByLibrary.simpleMessage("全てのアルバムから削除されます。"),
         "thisActionCannotBeUndone":
@@ -2027,20 +1675,12 @@
         "thisImageHasNoExifData":
             MessageLookupByLibrary.simpleMessage("この画像にEXIFデータはありません"),
         "thisIsMeExclamation": MessageLookupByLibrary.simpleMessage("これは私です"),
-<<<<<<< HEAD
-        "thisIsPersonVerificationId": m101,
-=======
         "thisIsPersonVerificationId": m100,
->>>>>>> 76bff25d
         "thisIsYourVerificationId":
             MessageLookupByLibrary.simpleMessage("これはあなたの認証IDです"),
         "thisWeekThroughTheYears":
             MessageLookupByLibrary.simpleMessage("毎年のこの週"),
-<<<<<<< HEAD
-        "thisWeekXYearsAgo": m102,
-=======
         "thisWeekXYearsAgo": m101,
->>>>>>> 76bff25d
         "thisWillLogYouOutOfTheFollowingDevice":
             MessageLookupByLibrary.simpleMessage("以下のデバイスからログアウトします:"),
         "thisWillLogYouOutOfThisDevice":
@@ -2050,11 +1690,7 @@
         "thisWillRemovePublicLinksOfAllSelectedQuickLinks":
             MessageLookupByLibrary.simpleMessage(
                 "選択したすべてのクイックリンクの公開リンクを削除します。"),
-<<<<<<< HEAD
-        "throughTheYears": m103,
-=======
         "throughTheYears": m102,
->>>>>>> 76bff25d
         "toEnableAppLockPleaseSetupDevicePasscodeOrScreen":
             MessageLookupByLibrary.simpleMessage(
                 "アプリのロックを有効にするには、システム設定でデバイスのパスコードまたは画面ロックを設定してください。"),
@@ -2068,21 +1704,12 @@
         "total": MessageLookupByLibrary.simpleMessage("合計"),
         "totalSize": MessageLookupByLibrary.simpleMessage("合計サイズ"),
         "trash": MessageLookupByLibrary.simpleMessage("ゴミ箱"),
-<<<<<<< HEAD
-        "trashDaysLeft": m104,
-        "trim": MessageLookupByLibrary.simpleMessage("トリミング"),
-        "tripInYear": m105,
-        "tripToLocation": m106,
-        "trustedContacts": MessageLookupByLibrary.simpleMessage("信頼する連絡先"),
-        "trustedInviteBody": m107,
-=======
         "trashDaysLeft": m103,
         "trim": MessageLookupByLibrary.simpleMessage("トリミング"),
         "tripInYear": m104,
         "tripToLocation": m105,
         "trustedContacts": MessageLookupByLibrary.simpleMessage("信頼する連絡先"),
         "trustedInviteBody": m106,
->>>>>>> 76bff25d
         "tryAgain": MessageLookupByLibrary.simpleMessage("もう一度試してください"),
         "turnOnBackupForAutoUpload": MessageLookupByLibrary.simpleMessage(
             "バックアップをオンにすると、このデバイスフォルダに追加されたファイルは自動的にEnteにアップロードされます。"),
@@ -2097,11 +1724,7 @@
         "twofactorAuthenticationSuccessfullyReset":
             MessageLookupByLibrary.simpleMessage("2段階認証をリセットしました"),
         "twofactorSetup": MessageLookupByLibrary.simpleMessage("2段階認証のセットアップ"),
-<<<<<<< HEAD
-        "typeOfGallerGallerytypeIsNotSupportedForRename": m108,
-=======
         "typeOfGallerGallerytypeIsNotSupportedForRename": m107,
->>>>>>> 76bff25d
         "unarchive": MessageLookupByLibrary.simpleMessage("アーカイブ解除"),
         "unarchiveAlbum": MessageLookupByLibrary.simpleMessage("アルバムのアーカイブ解除"),
         "unarchiving": MessageLookupByLibrary.simpleMessage("アーカイブを解除中..."),
@@ -2121,17 +1744,10 @@
         "updatingFolderSelection":
             MessageLookupByLibrary.simpleMessage("フォルダの選択を更新しています..."),
         "upgrade": MessageLookupByLibrary.simpleMessage("アップグレード"),
-<<<<<<< HEAD
-        "uploadIsIgnoredDueToIgnorereason": m109,
-        "uploadingFilesToAlbum":
-            MessageLookupByLibrary.simpleMessage("アルバムにファイルをアップロード中"),
-        "uploadingMultipleMemories": m110,
-=======
         "uploadIsIgnoredDueToIgnorereason": m108,
         "uploadingFilesToAlbum":
             MessageLookupByLibrary.simpleMessage("アルバムにファイルをアップロード中"),
         "uploadingMultipleMemories": m109,
->>>>>>> 76bff25d
         "uploadingSingleMemory":
             MessageLookupByLibrary.simpleMessage("1メモリを保存しています..."),
         "upto50OffUntil4thDec":
@@ -2147,21 +1763,13 @@
         "useRecoveryKey": MessageLookupByLibrary.simpleMessage("リカバリーキーを使用"),
         "useSelectedPhoto": MessageLookupByLibrary.simpleMessage("選択した写真を使用"),
         "usedSpace": MessageLookupByLibrary.simpleMessage("使用済み領域"),
-<<<<<<< HEAD
-        "validTill": m111,
-=======
         "validTill": m110,
->>>>>>> 76bff25d
         "verificationFailedPleaseTryAgain":
             MessageLookupByLibrary.simpleMessage("確認に失敗しました、再試行してください"),
         "verificationId": MessageLookupByLibrary.simpleMessage("確認用ID"),
         "verify": MessageLookupByLibrary.simpleMessage("確認"),
         "verifyEmail": MessageLookupByLibrary.simpleMessage("Eメールの確認"),
-<<<<<<< HEAD
-        "verifyEmailID": m112,
-=======
         "verifyEmailID": m111,
->>>>>>> 76bff25d
         "verifyIDLabel": MessageLookupByLibrary.simpleMessage("確認"),
         "verifyPasskey": MessageLookupByLibrary.simpleMessage("パスキーを確認"),
         "verifyPassword": MessageLookupByLibrary.simpleMessage("パスワードの確認"),
@@ -2194,11 +1802,7 @@
         "weDontSupportEditingPhotosAndAlbumsThatYouDont":
             MessageLookupByLibrary.simpleMessage(
                 "あなたが所有していない写真やアルバムの編集はサポートされていません"),
-<<<<<<< HEAD
-        "weHaveSendEmailTo": m115,
-=======
         "weHaveSendEmailTo": m114,
->>>>>>> 76bff25d
         "weakStrength": MessageLookupByLibrary.simpleMessage("弱いパスワード"),
         "welcomeBack": MessageLookupByLibrary.simpleMessage("おかえりなさい！"),
         "whatsNew": MessageLookupByLibrary.simpleMessage("最新情報"),
