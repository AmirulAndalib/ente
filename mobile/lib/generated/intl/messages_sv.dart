// DO NOT EDIT. This is code generated via package:intl/generate_localized.dart
// This is a library that provides messages for a sv locale. All the
// messages from the main program should be duplicated here with the same
// function name.

// Ignore issues from commonly used lints in this file.
// ignore_for_file:unnecessary_brace_in_string_interps, unnecessary_new
// ignore_for_file:prefer_single_quotes,comment_references, directives_ordering
// ignore_for_file:annotate_overrides,prefer_generic_function_type_aliases
// ignore_for_file:unused_import, file_names, avoid_escaping_inner_quotes
// ignore_for_file:unnecessary_string_interpolations, unnecessary_string_escapes

import 'package:intl/intl.dart';
import 'package:intl/message_lookup_by_library.dart';

final messages = new MessageLookup();

typedef String MessageIfAbsent(String messageStr, List<dynamic> args);

class MessageLookup extends MessageLookupByLibrary {
  String get localeName => 'sv';

  static String m8(count) =>
      "${Intl.plural(count, zero: 'Inga deltagare', one: '1 deltagare', other: '${count} deltagare')}";

  static String m9(versionValue) => "Version: ${versionValue}";

  static String m10(freeAmount, storageUnit) =>
      "${freeAmount} ${storageUnit} gratis";

  static String m13(user) =>
      "${user} kommer inte att kunna lägga till fler foton till detta album\n\nDe kommer fortfarande att kunna ta bort befintliga foton som lagts till av dem";

  static String m14(isFamilyMember, storageAmountInGb) =>
      "${Intl.select(isFamilyMember, {
            'true': 'Din familj har begärt ${storageAmountInGb} GB',
            'false': '${storageAmountInGb}',
            'other': 'Du har begärt ${storageAmountInGb} GB!',
          })}";

  static String m21(count) =>
      "${Intl.plural(count, one: 'Radera ${count} objekt', other: 'Radera ${count} objekt')}";

  static String m25(supportEmail) =>
      "Vänligen skicka ett e-postmeddelande till ${supportEmail} från din registrerade e-postadress";

  static String m27(count, formattedSize) =>
      "${count} filer, ${formattedSize} vardera";

  static String m31(email) =>
      "${email} har inte ett Ente-konto.\n\nSkicka dem en inbjudan för att dela bilder.";

  static String m37(storageAmountInGB) =>
      "${storageAmountInGB} GB varje gång någon registrerar sig för en betalplan och tillämpar din kod";

<<<<<<< HEAD
  static String m45(count) =>
      "${Intl.plural(count, one: '${count} objekt', other: '${count} objekt')}";

  static String m48(expiryTime) => "Länken upphör att gälla ${expiryTime}";

  static String m55(name) => "Inte ${name}?";

  static String m56(familyAdminEmail) =>
      "Kontakta ${familyAdminEmail} för att ändra din kod.";

  static String m58(passwordStrengthValue) =>
      "Lösenordsstyrka: ${passwordStrengthValue}";

  static String m69(storeName) => "Betygsätt oss på ${storeName}";

  static String m74(storageInGB) => "3. Ni får båda ${storageInGB} GB* gratis";

  static String m75(userEmail) =>
      "${userEmail} kommer att tas bort från detta delade album\n\nAlla bilder som lagts till av dem kommer också att tas bort från albumet";

  static String m78(count) =>
      "${Intl.plural(count, one: '${count} resultat hittades', other: '${count} resultat hittades')}";

  static String m84(verificationID) =>
      "Här är mitt verifierings-ID: ${verificationID} för ente.io.";

  static String m85(verificationID) =>
      "Hallå, kan du bekräfta att detta är ditt ente.io verifierings-ID: ${verificationID}";

  static String m86(referralCode, referralStorageInGB) =>
      "Ente värvningskod: ${referralCode} \n\nTillämpa den i Inställningar → Allmänt → Hänvisningar för att få ${referralStorageInGB} GB gratis när du registrerar dig för en betalplan\n\nhttps://ente.io";

  static String m87(numberOfPeople) =>
      "${Intl.plural(numberOfPeople, zero: 'Dela med specifika personer', one: 'Delad med en person', other: 'Delad med ${numberOfPeople} personer')}";

  static String m94(storageAmountInGB) => "${storageAmountInGB} GB";

  static String m100(storageAmountInGB) =>
      "De får också ${storageAmountInGB} GB";

  static String m101(email) => "Detta är ${email}s verifierings-ID";

  static String m110(count) => "Bevarar ${count} minnen...";

  static String m112(email) => "Bekräfta ${email}";

  static String m115(email) =>
      "Vi har skickat ett e-postmeddelande till <green>${email}</green>";

  static String m116(count) =>
      "${Intl.plural(count, one: '${count} år sedan', other: '${count} år sedan')}";
=======
  static String m44(count) => "${Intl.plural(count, other: '${count} objekt')}";

  static String m47(expiryTime) => "Länken upphör att gälla ${expiryTime}";

  static String m54(name) => "Inte ${name}?";

  static String m55(familyAdminEmail) =>
      "Kontakta ${familyAdminEmail} för att ändra din kod.";

  static String m57(passwordStrengthValue) =>
      "Lösenordsstyrka: ${passwordStrengthValue}";

  static String m68(storeName) => "Betygsätt oss på ${storeName}";

  static String m73(storageInGB) => "3. Ni får båda ${storageInGB} GB* gratis";

  static String m74(userEmail) =>
      "${userEmail} kommer att tas bort från detta delade album\n\nAlla bilder som lagts till av dem kommer också att tas bort från albumet";

  static String m77(count) =>
      "${Intl.plural(count, other: '${count} resultat hittades')}";

  static String m83(verificationID) =>
      "Här är mitt verifierings-ID: ${verificationID} för ente.io.";

  static String m84(verificationID) =>
      "Hallå, kan du bekräfta att detta är ditt ente.io verifierings-ID: ${verificationID}";

  static String m85(referralCode, referralStorageInGB) =>
      "Ente värvningskod: ${referralCode} \n\nTillämpa den i Inställningar → Allmänt → Hänvisningar för att få ${referralStorageInGB} GB gratis när du registrerar dig för en betalplan\n\nhttps://ente.io";

  static String m86(numberOfPeople) =>
      "${Intl.plural(numberOfPeople, zero: 'Dela med specifika personer', one: 'Delad med en person', other: 'Delad med ${numberOfPeople} personer')}";

  static String m93(storageAmountInGB) => "${storageAmountInGB} GB";

  static String m99(storageAmountInGB) =>
      "De får också ${storageAmountInGB} GB";

  static String m100(email) => "Detta är ${email}s verifierings-ID";

  static String m109(count) => "Bevarar ${count} minnen...";

  static String m111(email) => "Bekräfta ${email}";

  static String m114(email) =>
      "Vi har skickat ett e-postmeddelande till <green>${email}</green>";

  static String m115(name) => "Wish \$${name} a happy birthday! 🎉";

  static String m116(count) =>
      "${Intl.plural(count, other: '${count} år sedan')}";
>>>>>>> 76bff25d

  final messages = _notInlinedMessages(_notInlinedMessages);
  static Map<String, Function> _notInlinedMessages(_) => <String, Function>{
        "aNewVersionOfEnteIsAvailable": MessageLookupByLibrary.simpleMessage(
            "En ny version av Ente är tillgänglig."),
        "about": MessageLookupByLibrary.simpleMessage("Om"),
        "account": MessageLookupByLibrary.simpleMessage("Konto"),
        "accountWelcomeBack":
            MessageLookupByLibrary.simpleMessage("Välkommen tillbaka!"),
        "ackPasswordLostWarning": MessageLookupByLibrary.simpleMessage(
            "Jag förstår att om jag förlorar mitt lösenord kan jag förlora mina data eftersom min data är <underline>end-to-end-krypterad</underline>."),
        "activeSessions":
            MessageLookupByLibrary.simpleMessage("Aktiva sessioner"),
        "add": MessageLookupByLibrary.simpleMessage("Lägg till"),
        "addANewEmail": MessageLookupByLibrary.simpleMessage(
            "Lägg till en ny e-postadress"),
        "addCollaborator":
            MessageLookupByLibrary.simpleMessage("Lägg till samarbetspartner"),
        "addFromDevice":
            MessageLookupByLibrary.simpleMessage("Lägg till från enhet"),
        "addLocationButton": MessageLookupByLibrary.simpleMessage("Lägg till"),
        "addMore": MessageLookupByLibrary.simpleMessage("Lägg till fler"),
        "addName": MessageLookupByLibrary.simpleMessage("Lägg till namn"),
        "addPhotos": MessageLookupByLibrary.simpleMessage("Lägg till foton"),
        "addViewer": MessageLookupByLibrary.simpleMessage("Lägg till bildvy"),
        "addedAs": MessageLookupByLibrary.simpleMessage("Lades till som"),
        "addingToFavorites": MessageLookupByLibrary.simpleMessage(
            "Lägger till bland favoriter..."),
        "after1Day": MessageLookupByLibrary.simpleMessage("Om en dag"),
        "after1Hour": MessageLookupByLibrary.simpleMessage("Om en timme"),
        "after1Month": MessageLookupByLibrary.simpleMessage("Om en månad"),
        "after1Week": MessageLookupByLibrary.simpleMessage("Om en vecka"),
        "after1Year": MessageLookupByLibrary.simpleMessage("Om ett år"),
        "albumOwner": MessageLookupByLibrary.simpleMessage("Ägare"),
        "albumParticipantsCount": m8,
        "albumUpdated":
            MessageLookupByLibrary.simpleMessage("Album uppdaterat"),
        "albums": MessageLookupByLibrary.simpleMessage("Album"),
        "allowAddPhotosDescription": MessageLookupByLibrary.simpleMessage(
            "Tillåt personer med länken att även lägga till foton i det delade albumet."),
        "allowAddingPhotos":
            MessageLookupByLibrary.simpleMessage("Tillåt lägga till foton"),
        "allowDownloads":
            MessageLookupByLibrary.simpleMessage("Tillåt nedladdningar"),
        "androidCancelButton": MessageLookupByLibrary.simpleMessage("Avbryt"),
        "appVersion": m9,
        "apply": MessageLookupByLibrary.simpleMessage("Verkställ"),
        "applyCodeTitle": MessageLookupByLibrary.simpleMessage("Använd kod"),
        "areThey": MessageLookupByLibrary.simpleMessage("Are they "),
        "areYouSureRemoveThisFaceFromPerson":
            MessageLookupByLibrary.simpleMessage(
                "Are you sure you want to remove this face from this person?"),
        "areYouSureYouWantToLogout": MessageLookupByLibrary.simpleMessage(
            "Är du säker på att du vill logga ut?"),
        "askDeleteReason": MessageLookupByLibrary.simpleMessage(
            "Vad är den främsta anledningen till att du raderar ditt konto?"),
        "authenticationFailedPleaseTryAgain":
            MessageLookupByLibrary.simpleMessage(
                "Autentisering misslyckades, försök igen"),
        "availableStorageSpace": m10,
        "backupSettings": MessageLookupByLibrary.simpleMessage(
            "Säkerhetskopieringsinställningar"),
        "backupStatus":
            MessageLookupByLibrary.simpleMessage("Säkerhetskopieringsstatus"),
        "blog": MessageLookupByLibrary.simpleMessage("Blogg"),
        "canNotOpenBody": MessageLookupByLibrary.simpleMessage(
            "Tyvärr kan detta album inte öppnas i appen."),
        "canNotOpenTitle": MessageLookupByLibrary.simpleMessage(
            "Kan inte öppna det här albumet"),
        "canOnlyRemoveFilesOwnedByYou": MessageLookupByLibrary.simpleMessage(
            "Kan endast ta bort filer som ägs av dig"),
        "cancel": MessageLookupByLibrary.simpleMessage("Avbryt"),
        "cannotAddMorePhotosAfterBecomingViewer": m13,
        "change": MessageLookupByLibrary.simpleMessage("Ändra"),
        "changeEmail":
            MessageLookupByLibrary.simpleMessage("Ändra e-postadress"),
        "changePassword":
            MessageLookupByLibrary.simpleMessage("Ändra lösenord"),
        "changePasswordTitle":
            MessageLookupByLibrary.simpleMessage("Ändra lösenord"),
        "changePermissions":
            MessageLookupByLibrary.simpleMessage("Ändra behörighet?"),
        "changeYourReferralCode":
            MessageLookupByLibrary.simpleMessage("Ändra din värvningskod"),
        "checkInboxAndSpamFolder": MessageLookupByLibrary.simpleMessage(
            "Kontrollera din inkorg (och skräppost) för att slutföra verifieringen"),
        "claimFreeStorage":
            MessageLookupByLibrary.simpleMessage("Hämta kostnadsfri lagring"),
        "claimMore": MessageLookupByLibrary.simpleMessage("Begär mer!"),
        "claimed": MessageLookupByLibrary.simpleMessage("Nyttjad"),
        "claimedStorageSoFar": m14,
        "clearIndexes": MessageLookupByLibrary.simpleMessage("Rensa index"),
        "close": MessageLookupByLibrary.simpleMessage("Stäng"),
        "codeAppliedPageTitle":
            MessageLookupByLibrary.simpleMessage("Kod tillämpad"),
        "codeChangeLimitReached": MessageLookupByLibrary.simpleMessage(
            "Tyvärr, du har nått gränsen för kodändringar."),
        "codeCopiedToClipboard": MessageLookupByLibrary.simpleMessage(
            "Koden har kopierats till urklipp"),
        "codeUsedByYou":
            MessageLookupByLibrary.simpleMessage("Kod som används av dig"),
        "collabLinkSectionDescription": MessageLookupByLibrary.simpleMessage(
            "Skapa en länk så att personer kan lägga till och visa foton i ditt delade album utan att behöva en Ente app eller konto. Perfekt för att samla in bilder från evenemang."),
        "collaborativeLink":
            MessageLookupByLibrary.simpleMessage("Samarbetslänk"),
        "collaborator":
            MessageLookupByLibrary.simpleMessage("Samarbetspartner"),
        "collaboratorsCanAddPhotosAndVideosToTheSharedAlbum":
            MessageLookupByLibrary.simpleMessage(
                "Samarbetspartner kan lägga till foton och videor till det delade albumet."),
        "collectPhotos": MessageLookupByLibrary.simpleMessage("Samla in foton"),
        "color": MessageLookupByLibrary.simpleMessage("Färg"),
        "confirm": MessageLookupByLibrary.simpleMessage("Bekräfta"),
        "confirmAccountDeletion":
            MessageLookupByLibrary.simpleMessage("Bekräfta radering av konto"),
        "confirmDeletePrompt": MessageLookupByLibrary.simpleMessage(
            "Ja, jag vill permanent ta bort detta konto och data i alla appar."),
        "confirmPassword":
            MessageLookupByLibrary.simpleMessage("Bekräfta lösenord"),
        "confirmRecoveryKey": MessageLookupByLibrary.simpleMessage(
            "Bekräfta återställningsnyckel"),
        "confirmYourRecoveryKey": MessageLookupByLibrary.simpleMessage(
            "Bekräfta din återställningsnyckel"),
        "contactSupport":
            MessageLookupByLibrary.simpleMessage("Kontakta support"),
        "contacts": MessageLookupByLibrary.simpleMessage("Kontakter"),
        "continueLabel": MessageLookupByLibrary.simpleMessage("Fortsätt"),
        "copyEmailAddress":
            MessageLookupByLibrary.simpleMessage("Kopiera e-postadress"),
        "copyLink": MessageLookupByLibrary.simpleMessage("Kopiera länk"),
        "copypasteThisCodentoYourAuthenticatorApp":
            MessageLookupByLibrary.simpleMessage(
                "Kopiera-klistra in den här koden\ntill din autentiseringsapp"),
        "create": MessageLookupByLibrary.simpleMessage("Skapa"),
        "createAccount": MessageLookupByLibrary.simpleMessage("Skapa konto"),
        "createNewAccount":
            MessageLookupByLibrary.simpleMessage("Skapa nytt konto"),
        "createOrSelectAlbum":
            MessageLookupByLibrary.simpleMessage("Skapa eller välj album"),
        "createPublicLink":
            MessageLookupByLibrary.simpleMessage("Skapa offentlig länk"),
        "creatingLink": MessageLookupByLibrary.simpleMessage("Skapar länk..."),
        "custom": MessageLookupByLibrary.simpleMessage("Anpassad"),
        "darkTheme": MessageLookupByLibrary.simpleMessage("Mörkt"),
        "decrypting": MessageLookupByLibrary.simpleMessage("Dekrypterar..."),
        "delete": MessageLookupByLibrary.simpleMessage("Radera"),
        "deleteAccount": MessageLookupByLibrary.simpleMessage("Radera konto"),
        "deleteAccountFeedbackPrompt": MessageLookupByLibrary.simpleMessage(
            "Vi är ledsna att se dig lämna oss. Vänligen dela dina synpunkter för att hjälpa oss att förbättra."),
        "deleteAccountPermanentlyButton":
            MessageLookupByLibrary.simpleMessage("Radera kontot permanent"),
        "deleteAlbum": MessageLookupByLibrary.simpleMessage("Radera album"),
        "deleteAlbumDialog": MessageLookupByLibrary.simpleMessage(
            "Ta också bort foton (och videor) som finns i detta album från <bold>alla</bold> andra album som de är en del av?"),
        "deleteAll": MessageLookupByLibrary.simpleMessage("Radera alla"),
        "deleteEmailRequest": MessageLookupByLibrary.simpleMessage(
            "Vänligen skicka ett e-postmeddelande till <warning>account-deletion@ente.io</warning> från din registrerade e-postadress."),
        "deleteFromDevice":
            MessageLookupByLibrary.simpleMessage("Radera från enhet"),
        "deleteItemCount": m21,
        "deletePhotos": MessageLookupByLibrary.simpleMessage("Radera foton"),
        "deleteReason1": MessageLookupByLibrary.simpleMessage(
            "Det saknas en viktig funktion som jag behöver"),
        "deleteReason2": MessageLookupByLibrary.simpleMessage(
            "Appen eller en viss funktion beter sig inte som jag tycker det ska"),
        "deleteReason3": MessageLookupByLibrary.simpleMessage(
            "Jag hittade en annan tjänst som jag gillar bättre"),
        "deleteReason4":
            MessageLookupByLibrary.simpleMessage("Min orsak finns inte med"),
        "deleteRequestSLAText": MessageLookupByLibrary.simpleMessage(
            "Din begäran kommer att hanteras inom 72 timmar."),
        "deleteSharedAlbum":
            MessageLookupByLibrary.simpleMessage("Radera delat album?"),
        "deleteSharedAlbumDialogBody": MessageLookupByLibrary.simpleMessage(
            "Albumet kommer att raderas för alla\n\nDu kommer att förlora åtkomst till delade foton i detta album som ägs av andra"),
        "details": MessageLookupByLibrary.simpleMessage("Uppgifter"),
        "disableDownloadWarningBody": MessageLookupByLibrary.simpleMessage(
            "Besökare kan fortfarande ta skärmdumpar eller spara en kopia av dina foton med hjälp av externa verktyg"),
        "disableDownloadWarningTitle":
            MessageLookupByLibrary.simpleMessage("Vänligen notera:"),
        "discord": MessageLookupByLibrary.simpleMessage("Discord"),
        "discover_notes": MessageLookupByLibrary.simpleMessage("Anteckningar"),
        "discover_receipts": MessageLookupByLibrary.simpleMessage("Kvitton"),
        "doThisLater": MessageLookupByLibrary.simpleMessage("Gör detta senare"),
        "done": MessageLookupByLibrary.simpleMessage("Klar"),
        "dropSupportEmail": m25,
        "duplicateItemsGroup": m27,
        "edit": MessageLookupByLibrary.simpleMessage("Redigera"),
        "eligible": MessageLookupByLibrary.simpleMessage("berättigad"),
        "email": MessageLookupByLibrary.simpleMessage("E-post"),
        "emailAlreadyRegistered": MessageLookupByLibrary.simpleMessage(
            "E-postadress redan registrerad."),
        "emailNoEnteAccount": m31,
        "emailNotRegistered": MessageLookupByLibrary.simpleMessage(
            "E-postadressen är inte registrerad."),
        "encryption": MessageLookupByLibrary.simpleMessage("Kryptering"),
        "encryptionKeys":
            MessageLookupByLibrary.simpleMessage("Krypteringsnycklar"),
        "entePhotosPerm": MessageLookupByLibrary.simpleMessage(
            "Ente <i>behöver tillåtelse att</i> bevara dina foton"),
        "enterAlbumName":
            MessageLookupByLibrary.simpleMessage("Ange albumnamn"),
        "enterCode": MessageLookupByLibrary.simpleMessage("Ange kod"),
        "enterCodeDescription": MessageLookupByLibrary.simpleMessage(
            "Ange koden som din vän har angett för att få gratis lagring för er båda"),
        "enterEmail": MessageLookupByLibrary.simpleMessage("Ange e-post"),
        "enterNewPasswordToEncrypt": MessageLookupByLibrary.simpleMessage(
            "Ange ett nytt lösenord som vi kan använda för att kryptera din data"),
        "enterPassword": MessageLookupByLibrary.simpleMessage("Ange lösenord"),
        "enterPasswordToEncrypt": MessageLookupByLibrary.simpleMessage(
            "Ange ett lösenord som vi kan använda för att kryptera din data"),
        "enterReferralCode":
            MessageLookupByLibrary.simpleMessage("Ange hänvisningskod"),
        "enterThe6digitCodeFromnyourAuthenticatorApp":
            MessageLookupByLibrary.simpleMessage(
                "Ange den 6-siffriga koden från din autentiseringsapp"),
        "enterValidEmail": MessageLookupByLibrary.simpleMessage(
            "Ange en giltig e-postadress."),
        "enterYourEmailAddress":
            MessageLookupByLibrary.simpleMessage("Ange din e-postadress"),
        "enterYourPassword":
            MessageLookupByLibrary.simpleMessage("Ange ditt lösenord"),
        "enterYourRecoveryKey": MessageLookupByLibrary.simpleMessage(
            "Ange din återställningsnyckel"),
        "exif": MessageLookupByLibrary.simpleMessage("EXIF"),
        "expiredLinkInfo": MessageLookupByLibrary.simpleMessage(
            "Denna länk har upphört att gälla. Välj ett nytt datum eller inaktivera tidsbegränsningen."),
        "exportYourData":
            MessageLookupByLibrary.simpleMessage("Exportera din data"),
        "failedToApplyCode": MessageLookupByLibrary.simpleMessage(
            "Det gick inte att använda koden"),
        "failedToFetchReferralDetails": MessageLookupByLibrary.simpleMessage(
            "Det gick inte att hämta hänvisningsdetaljer. Försök igen senare."),
        "faq": MessageLookupByLibrary.simpleMessage("Vanliga frågor och svar"),
        "feedback": MessageLookupByLibrary.simpleMessage("Feedback"),
        "fileInfoAddDescHint":
            MessageLookupByLibrary.simpleMessage("Lägg till en beskrivning..."),
        "fileTypes": MessageLookupByLibrary.simpleMessage("Filtyper"),
        "forgotPassword":
            MessageLookupByLibrary.simpleMessage("Glömt lösenord"),
        "freeStorageClaimed":
            MessageLookupByLibrary.simpleMessage("Gratis lagring begärd"),
        "freeStorageOnReferralSuccess": m37,
        "freeStorageUsable": MessageLookupByLibrary.simpleMessage(
            "Gratis lagringsutrymme som kan användas"),
        "freeTrial": MessageLookupByLibrary.simpleMessage("Gratis provperiod"),
        "generatingEncryptionKeys": MessageLookupByLibrary.simpleMessage(
            "Skapar krypteringsnycklar..."),
        "goToSettings":
            MessageLookupByLibrary.simpleMessage("Gå till inställningar"),
        "guestView": MessageLookupByLibrary.simpleMessage("Gästvy"),
        "help": MessageLookupByLibrary.simpleMessage("Hjälp"),
        "howItWorks":
            MessageLookupByLibrary.simpleMessage("Så här fungerar det"),
        "howToViewShareeVerificationID": MessageLookupByLibrary.simpleMessage(
            "Be dem att långtrycka på sin e-postadress på inställningsskärmen och verifiera att ID:n på båda enheterna matchar."),
        "iOSOkButton": MessageLookupByLibrary.simpleMessage("OK"),
        "ignoreUpdate": MessageLookupByLibrary.simpleMessage("Ignorera"),
        "incorrectCode": MessageLookupByLibrary.simpleMessage("Felaktig kod"),
        "incorrectPasswordTitle":
            MessageLookupByLibrary.simpleMessage("Felaktigt lösenord"),
        "incorrectRecoveryKey": MessageLookupByLibrary.simpleMessage(
            "Felaktig återställningsnyckel"),
        "incorrectRecoveryKeyBody": MessageLookupByLibrary.simpleMessage(
            "Återställningsnyckeln du angav är felaktig"),
        "incorrectRecoveryKeyTitle": MessageLookupByLibrary.simpleMessage(
            "Felaktig återställningsnyckel"),
        "insecureDevice": MessageLookupByLibrary.simpleMessage("Osäker enhet"),
        "invalidEmailAddress":
            MessageLookupByLibrary.simpleMessage("Ogiltig e-postadress"),
        "invalidKey": MessageLookupByLibrary.simpleMessage("Ogiltig nyckel"),
        "invalidRecoveryKey": MessageLookupByLibrary.simpleMessage(
            "Återställningsnyckeln du angav är inte giltig. Kontrollera att den innehåller 24 ord och kontrollera stavningen av varje ord.\n\nOm du har angett en äldre återställnings kod, se till att den är 64 tecken lång, och kontrollera var och en av bokstäverna."),
        "inviteToEnte":
            MessageLookupByLibrary.simpleMessage("Bjud in till Ente"),
        "inviteYourFriends":
            MessageLookupByLibrary.simpleMessage("Bjud in dina vänner"),
        "inviteYourFriendsToEnte": MessageLookupByLibrary.simpleMessage(
            "Bjud in dina vänner till Ente"),
<<<<<<< HEAD
        "itemCount": m45,
=======
        "itemCount": m44,
>>>>>>> 76bff25d
        "itemsWillBeRemovedFromAlbum": MessageLookupByLibrary.simpleMessage(
            "Valda objekt kommer att tas bort från detta album"),
        "keepPhotos": MessageLookupByLibrary.simpleMessage("Behåll foton"),
        "kiloMeterUnit": MessageLookupByLibrary.simpleMessage("km"),
        "kindlyHelpUsWithThisInformation": MessageLookupByLibrary.simpleMessage(
            "Vänligen hjälp oss med denna information"),
        "language": MessageLookupByLibrary.simpleMessage("Språk"),
        "leave": MessageLookupByLibrary.simpleMessage("Lämna"),
        "lightTheme": MessageLookupByLibrary.simpleMessage("Ljust"),
        "linkDeviceLimit": MessageLookupByLibrary.simpleMessage("Enhetsgräns"),
        "linkEnabled": MessageLookupByLibrary.simpleMessage("Aktiverat"),
        "linkExpired": MessageLookupByLibrary.simpleMessage("Upphört"),
<<<<<<< HEAD
        "linkExpiresOn": m48,
=======
        "linkExpiresOn": m47,
>>>>>>> 76bff25d
        "linkExpiry": MessageLookupByLibrary.simpleMessage("Länken upphör"),
        "linkHasExpired":
            MessageLookupByLibrary.simpleMessage("Länk har upphört att gälla"),
        "linkNeverExpires": MessageLookupByLibrary.simpleMessage("Aldrig"),
        "lockButtonLabel": MessageLookupByLibrary.simpleMessage("Lås"),
        "logInLabel": MessageLookupByLibrary.simpleMessage("Logga in"),
        "loginSessionExpiredDetails": MessageLookupByLibrary.simpleMessage(
            "Din session har upphört. Logga in igen."),
        "loginTerms": MessageLookupByLibrary.simpleMessage(
            "Genom att klicka på logga in godkänner jag <u-terms>användarvillkoren</u-terms> och våran <u-policy>integritetspolicy</u-policy>"),
        "logout": MessageLookupByLibrary.simpleMessage("Logga ut"),
        "lostDevice": MessageLookupByLibrary.simpleMessage("Förlorad enhet?"),
        "machineLearning":
            MessageLookupByLibrary.simpleMessage("Maskininlärning"),
        "manage": MessageLookupByLibrary.simpleMessage("Hantera"),
        "manageLink": MessageLookupByLibrary.simpleMessage("Hantera länk"),
        "manageParticipants": MessageLookupByLibrary.simpleMessage("Hantera"),
        "manageSubscription":
            MessageLookupByLibrary.simpleMessage("Hantera prenumeration"),
        "mastodon": MessageLookupByLibrary.simpleMessage("Mastodon"),
        "matrix": MessageLookupByLibrary.simpleMessage("Matrix"),
        "mlConsent":
            MessageLookupByLibrary.simpleMessage("Aktivera maskininlärning"),
        "mlConsentTitle":
            MessageLookupByLibrary.simpleMessage("Aktivera maskininlärning?"),
        "moderateStrength": MessageLookupByLibrary.simpleMessage("Måttligt"),
        "moveToAlbum":
            MessageLookupByLibrary.simpleMessage("Flytta till album"),
        "movingFilesToAlbum":
            MessageLookupByLibrary.simpleMessage("Flyttar filer till album..."),
        "name": MessageLookupByLibrary.simpleMessage("Namn"),
        "never": MessageLookupByLibrary.simpleMessage("Aldrig"),
        "newAlbum": MessageLookupByLibrary.simpleMessage("Nytt album"),
        "newPerson": MessageLookupByLibrary.simpleMessage("Ny person"),
        "next": MessageLookupByLibrary.simpleMessage("Nästa"),
        "no": MessageLookupByLibrary.simpleMessage("Nej"),
        "noDeviceLimit": MessageLookupByLibrary.simpleMessage("Ingen"),
        "noExifData": MessageLookupByLibrary.simpleMessage("Ingen EXIF-data"),
        "noInternetConnection":
            MessageLookupByLibrary.simpleMessage("Ingen internetanslutning"),
        "noRecoveryKey":
            MessageLookupByLibrary.simpleMessage("Ingen återställningsnyckel?"),
        "noRecoveryKeyNoDecryption": MessageLookupByLibrary.simpleMessage(
            "På grund av vårt punkt-till-punkt-krypteringssystem så kan dina data inte avkrypteras utan ditt lösenord eller återställningsnyckel"),
        "noResults": MessageLookupByLibrary.simpleMessage("Inga resultat"),
        "noResultsFound":
            MessageLookupByLibrary.simpleMessage("Inga resultat hittades"),
<<<<<<< HEAD
        "notPersonLabel": m55,
        "ok": MessageLookupByLibrary.simpleMessage("OK"),
        "onlyFamilyAdminCanChangeCode": m56,
=======
        "notPersonLabel": m54,
        "ok": MessageLookupByLibrary.simpleMessage("OK"),
        "onlyFamilyAdminCanChangeCode": m55,
>>>>>>> 76bff25d
        "oops": MessageLookupByLibrary.simpleMessage("Hoppsan"),
        "oopsSomethingWentWrong":
            MessageLookupByLibrary.simpleMessage("Oj, något gick fel"),
        "orPickAnExistingOne":
            MessageLookupByLibrary.simpleMessage("Eller välj en befintlig"),
        "otherDetectedFaces":
            MessageLookupByLibrary.simpleMessage("Other detected faces"),
        "passkey": MessageLookupByLibrary.simpleMessage("Nyckel"),
        "password": MessageLookupByLibrary.simpleMessage("Lösenord"),
        "passwordChangedSuccessfully":
            MessageLookupByLibrary.simpleMessage("Lösenordet har ändrats"),
        "passwordLock": MessageLookupByLibrary.simpleMessage("Lösenordskydd"),
<<<<<<< HEAD
        "passwordStrength": m58,
=======
        "passwordStrength": m57,
>>>>>>> 76bff25d
        "passwordWarning": MessageLookupByLibrary.simpleMessage(
            "Vi lagrar inte detta lösenord, så om du glömmer bort det, <underline>kan vi inte dekryptera dina data</underline>"),
        "peopleUsingYourCode": MessageLookupByLibrary.simpleMessage(
            "Personer som använder din kod"),
        "photoSmallCase": MessageLookupByLibrary.simpleMessage("foto"),
        "pleaseCheckYourInternetConnectionAndTryAgain":
            MessageLookupByLibrary.simpleMessage(
                "Kontrollera din internetanslutning och försök igen."),
        "pleaseLoginAgain":
            MessageLookupByLibrary.simpleMessage("Logga in igen"),
        "pleaseTryAgain": MessageLookupByLibrary.simpleMessage("Försök igen"),
        "pleaseWait": MessageLookupByLibrary.simpleMessage("Var god vänta..."),
        "privacyPolicyTitle":
            MessageLookupByLibrary.simpleMessage("Integritetspolicy"),
        "publicLinkEnabled":
            MessageLookupByLibrary.simpleMessage("Offentlig länk aktiverad"),
<<<<<<< HEAD
        "questionmark": MessageLookupByLibrary.simpleMessage("?"),
        "rateUsOnStore": m69,
=======
        "rateUsOnStore": m68,
>>>>>>> 76bff25d
        "recover": MessageLookupByLibrary.simpleMessage("Återställ"),
        "recoverAccount":
            MessageLookupByLibrary.simpleMessage("Återställ konto"),
        "recoverButton": MessageLookupByLibrary.simpleMessage("Återställ"),
        "recoveryKey":
            MessageLookupByLibrary.simpleMessage("Återställningsnyckel"),
        "recoveryKeyCopiedToClipboard": MessageLookupByLibrary.simpleMessage(
            "Återställningsnyckel kopierad till urklipp"),
        "recoveryKeyOnForgotPassword": MessageLookupByLibrary.simpleMessage(
            "Om du glömmer ditt lösenord är det enda sättet du kan återställa dina data med denna nyckel."),
        "recoveryKeySaveDescription": MessageLookupByLibrary.simpleMessage(
            "Vi lagrar inte och har därför inte åtkomst till denna nyckel, vänligen spara denna 24 ords nyckel på en säker plats."),
        "recoveryKeySuccessBody": MessageLookupByLibrary.simpleMessage(
            "Grymt! Din återställningsnyckel är giltig. Tack för att du verifierade.\n\nKom ihåg att hålla din återställningsnyckel säker med backups."),
        "recoveryKeyVerified": MessageLookupByLibrary.simpleMessage(
            "Återställningsnyckel verifierad"),
        "recoveryKeyVerifyReason": MessageLookupByLibrary.simpleMessage(
            "Din återställningsnyckel är det enda sättet att återställa dina foton om du glömmer ditt lösenord. Du hittar din återställningsnyckel i Inställningar > Säkerhet.\n\nAnge din återställningsnyckel här för att verifiera att du har sparat den ordentligt."),
        "recoverySuccessful":
            MessageLookupByLibrary.simpleMessage("Återställning lyckades!"),
        "recreatePasswordBody": MessageLookupByLibrary.simpleMessage(
            "Denna enhet är inte tillräckligt kraftfull för att verifiera ditt lösenord, men vi kan återskapa det på ett sätt som fungerar med alla enheter.\n\nLogga in med din återställningsnyckel och återskapa ditt lösenord (du kan använda samma igen om du vill)."),
        "recreatePasswordTitle":
            MessageLookupByLibrary.simpleMessage("Återskapa lösenord"),
        "reddit": MessageLookupByLibrary.simpleMessage("Reddit"),
        "referralStep1": MessageLookupByLibrary.simpleMessage(
            "1. Ge denna kod till dina vänner"),
        "referralStep2": MessageLookupByLibrary.simpleMessage(
            "2. De registrerar sig för en betalplan"),
<<<<<<< HEAD
        "referralStep3": m74,
=======
        "referralStep3": m73,
>>>>>>> 76bff25d
        "referralsAreCurrentlyPaused": MessageLookupByLibrary.simpleMessage(
            "Hänvisningar är för närvarande pausade"),
        "remove": MessageLookupByLibrary.simpleMessage("Ta bort"),
        "removeFromAlbum":
            MessageLookupByLibrary.simpleMessage("Ta bort från album"),
        "removeFromAlbumTitle":
            MessageLookupByLibrary.simpleMessage("Ta bort från album?"),
        "removeLink": MessageLookupByLibrary.simpleMessage("Radera länk"),
        "removeParticipant":
            MessageLookupByLibrary.simpleMessage("Ta bort användaren"),
<<<<<<< HEAD
        "removeParticipantBody": m75,
=======
        "removeParticipantBody": m74,
>>>>>>> 76bff25d
        "removeShareItemsWarning": MessageLookupByLibrary.simpleMessage(
            "Några av de objekt som du tar bort lades av andra personer, och du kommer att förlora tillgång till dem"),
        "removeWithQuestionMark":
            MessageLookupByLibrary.simpleMessage("Ta bort?"),
        "removingFromFavorites":
            MessageLookupByLibrary.simpleMessage("Tar bort från favoriter..."),
        "renewSubscription":
            MessageLookupByLibrary.simpleMessage("Förnya prenumeration"),
        "resendEmail": MessageLookupByLibrary.simpleMessage(
            "Skicka e-postmeddelandet igen"),
        "resetPasswordTitle":
            MessageLookupByLibrary.simpleMessage("Återställ lösenord"),
        "resetToDefault":
            MessageLookupByLibrary.simpleMessage("Återställ till standard"),
        "retry": MessageLookupByLibrary.simpleMessage("Försök igen"),
        "save": MessageLookupByLibrary.simpleMessage("Spara"),
        "saveAsAnotherPerson":
            MessageLookupByLibrary.simpleMessage("Save as another person"),
        "saveCopy": MessageLookupByLibrary.simpleMessage("Spara kopia"),
        "saveKey": MessageLookupByLibrary.simpleMessage("Spara nyckel"),
        "saveYourRecoveryKeyIfYouHaventAlready":
            MessageLookupByLibrary.simpleMessage(
                "Spara din återställningsnyckel om du inte redan har gjort det"),
        "scanCode": MessageLookupByLibrary.simpleMessage("Skanna kod"),
        "scanThisBarcodeWithnyourAuthenticatorApp":
            MessageLookupByLibrary.simpleMessage(
                "Skanna denna streckkod med\ndin autentiseringsapp"),
        "search": MessageLookupByLibrary.simpleMessage("Sök"),
        "searchAlbumsEmptySection":
            MessageLookupByLibrary.simpleMessage("Album"),
        "searchByAlbumNameHint":
            MessageLookupByLibrary.simpleMessage("Albumnamn"),
        "searchFileTypesAndNamesEmptySection":
            MessageLookupByLibrary.simpleMessage("Filtyper och namn"),
<<<<<<< HEAD
        "searchResultCount": m78,
=======
        "searchResultCount": m77,
>>>>>>> 76bff25d
        "selectAlbum": MessageLookupByLibrary.simpleMessage("Välj album"),
        "selectAll": MessageLookupByLibrary.simpleMessage("Markera allt"),
        "selectFoldersForBackup": MessageLookupByLibrary.simpleMessage(
            "Välj mappar för säkerhetskopiering"),
        "selectLanguage": MessageLookupByLibrary.simpleMessage("Välj språk"),
        "selectReason": MessageLookupByLibrary.simpleMessage("Välj anledning"),
        "selectedFoldersWillBeEncryptedAndBackedUp":
            MessageLookupByLibrary.simpleMessage(
                "Valda mappar kommer att krypteras och säkerhetskopieras"),
        "send": MessageLookupByLibrary.simpleMessage("Skicka"),
        "sendEmail": MessageLookupByLibrary.simpleMessage("Skicka e-post"),
        "sendInvite": MessageLookupByLibrary.simpleMessage("Skicka inbjudan"),
        "sendLink": MessageLookupByLibrary.simpleMessage("Skicka länk"),
        "setAPassword":
            MessageLookupByLibrary.simpleMessage("Ange ett lösenord"),
        "setPasswordTitle":
            MessageLookupByLibrary.simpleMessage("Välj lösenord"),
        "setupComplete":
            MessageLookupByLibrary.simpleMessage("Konfiguration slutförd"),
        "share": MessageLookupByLibrary.simpleMessage("Dela"),
        "shareALink": MessageLookupByLibrary.simpleMessage("Dela en länk"),
        "shareLink": MessageLookupByLibrary.simpleMessage("Dela länk"),
<<<<<<< HEAD
        "shareMyVerificationID": m84,
        "shareTextConfirmOthersVerificationID": m85,
        "shareTextRecommendUsingEnte": MessageLookupByLibrary.simpleMessage(
            "Ladda ner Ente så att vi enkelt kan dela bilder och videor med originell kvalitet\n\nhttps://ente.io"),
        "shareTextReferralCode": m86,
        "shareWithNonenteUsers": MessageLookupByLibrary.simpleMessage(
            "Dela med icke-Ente användare"),
        "shareWithPeopleSectionTitle": m87,
=======
        "shareMyVerificationID": m83,
        "shareTextConfirmOthersVerificationID": m84,
        "shareTextRecommendUsingEnte": MessageLookupByLibrary.simpleMessage(
            "Ladda ner Ente så att vi enkelt kan dela bilder och videor med originell kvalitet\n\nhttps://ente.io"),
        "shareTextReferralCode": m85,
        "shareWithNonenteUsers": MessageLookupByLibrary.simpleMessage(
            "Dela med icke-Ente användare"),
        "shareWithPeopleSectionTitle": m86,
>>>>>>> 76bff25d
        "shareYourFirstAlbum":
            MessageLookupByLibrary.simpleMessage("Dela ditt första album"),
        "sharedAlbumSectionDescription": MessageLookupByLibrary.simpleMessage(
            "Skapa delade och samarbetande album med andra Ente användare, inklusive användare med gratisnivån."),
        "showLessFaces":
            MessageLookupByLibrary.simpleMessage("Show less faces"),
        "showMemories": MessageLookupByLibrary.simpleMessage("Visa minnen"),
        "showMoreFaces":
            MessageLookupByLibrary.simpleMessage("Show more faces"),
        "showPerson": MessageLookupByLibrary.simpleMessage("Visa person"),
        "signUpTerms": MessageLookupByLibrary.simpleMessage(
            "Jag samtycker till <u-terms>användarvillkoren</u-terms> och <u-policy>integritetspolicyn</u-policy>"),
        "skip": MessageLookupByLibrary.simpleMessage("Hoppa över"),
        "someoneSharingAlbumsWithYouShouldSeeTheSameId":
            MessageLookupByLibrary.simpleMessage(
                "Någon som delar album med dig bör se samma ID på deras enhet."),
        "somethingWentWrong":
            MessageLookupByLibrary.simpleMessage("Något gick fel"),
        "somethingWentWrongPleaseTryAgain":
            MessageLookupByLibrary.simpleMessage(
                "Något gick fel, vänligen försök igen"),
        "sorry": MessageLookupByLibrary.simpleMessage("Förlåt"),
        "sorryCouldNotAddToFavorites": MessageLookupByLibrary.simpleMessage(
            "Tyvärr, kunde inte lägga till i favoriterna!"),
        "sorryCouldNotRemoveFromFavorites":
            MessageLookupByLibrary.simpleMessage(
                "Tyvärr kunde inte ta bort från favoriter!"),
        "sorryWeCouldNotGenerateSecureKeysOnThisDevicennplease":
            MessageLookupByLibrary.simpleMessage(
                "Tyvärr, vi kunde inte generera säkra nycklar på den här enheten.\n\nVänligen registrera dig från en annan enhet."),
        "sort": MessageLookupByLibrary.simpleMessage("Sortera"),
        "sortAlbumsBy": MessageLookupByLibrary.simpleMessage("Sortera efter"),
        "status": MessageLookupByLibrary.simpleMessage("Status"),
        "storageBreakupYou": MessageLookupByLibrary.simpleMessage("Du"),
<<<<<<< HEAD
        "storageInGB": m94,
=======
        "storageInGB": m93,
>>>>>>> 76bff25d
        "strongStrength": MessageLookupByLibrary.simpleMessage("Starkt"),
        "subscribe": MessageLookupByLibrary.simpleMessage("Prenumerera"),
        "subscribeToEnableSharing": MessageLookupByLibrary.simpleMessage(
            "Du behöver en aktiv betald prenumeration för att möjliggöra delning."),
        "subscription": MessageLookupByLibrary.simpleMessage("Prenumeration"),
        "tapToCopy":
            MessageLookupByLibrary.simpleMessage("tryck för att kopiera"),
        "tapToEnterCode":
            MessageLookupByLibrary.simpleMessage("Tryck för att ange kod"),
        "terminate": MessageLookupByLibrary.simpleMessage("Avsluta"),
        "terminateSession":
            MessageLookupByLibrary.simpleMessage("Avsluta sessionen?"),
        "terms": MessageLookupByLibrary.simpleMessage("Villkor"),
        "termsOfServicesTitle": MessageLookupByLibrary.simpleMessage("Villkor"),
        "thankYou": MessageLookupByLibrary.simpleMessage("Tack"),
        "theRecoveryKeyYouEnteredIsIncorrect":
            MessageLookupByLibrary.simpleMessage(
                "Återställningsnyckeln du angav är felaktig"),
        "theme": MessageLookupByLibrary.simpleMessage("Tema"),
<<<<<<< HEAD
        "theyAlsoGetXGb": m100,
=======
        "theyAlsoGetXGb": m99,
>>>>>>> 76bff25d
        "thisCanBeUsedToRecoverYourAccountIfYou":
            MessageLookupByLibrary.simpleMessage(
                "Detta kan användas för att återställa ditt konto om du förlorar din andra faktor"),
        "thisDevice": MessageLookupByLibrary.simpleMessage("Den här enheten"),
<<<<<<< HEAD
        "thisIsPersonVerificationId": m101,
=======
        "thisIsPersonVerificationId": m100,
>>>>>>> 76bff25d
        "thisIsYourVerificationId": MessageLookupByLibrary.simpleMessage(
            "Detta är ditt verifierings-ID"),
        "thisWillLogYouOutOfTheFollowingDevice":
            MessageLookupByLibrary.simpleMessage(
                "Detta kommer att logga ut dig från följande enhet:"),
        "thisWillLogYouOutOfThisDevice": MessageLookupByLibrary.simpleMessage(
            "Detta kommer att logga ut dig från denna enhet!"),
        "toResetVerifyEmail": MessageLookupByLibrary.simpleMessage(
            "För att återställa ditt lösenord måste du först bekräfta din e-postadress."),
        "total": MessageLookupByLibrary.simpleMessage("totalt"),
        "trash": MessageLookupByLibrary.simpleMessage("Papperskorg"),
        "tryAgain": MessageLookupByLibrary.simpleMessage("Försök igen"),
        "twitter": MessageLookupByLibrary.simpleMessage("Twitter"),
        "twofactorAuthenticationHasBeenDisabled":
            MessageLookupByLibrary.simpleMessage(
                "Tvåfaktorsautentisering har inaktiverats"),
        "twofactorAuthenticationPageTitle":
            MessageLookupByLibrary.simpleMessage("Tvåfaktorsautentisering"),
        "twofactorSetup":
            MessageLookupByLibrary.simpleMessage("Tvåfaktorskonfiguration"),
        "unavailableReferralCode": MessageLookupByLibrary.simpleMessage(
            "Tyvärr är denna kod inte tillgänglig."),
        "unselectAll": MessageLookupByLibrary.simpleMessage("Avmarkera alla"),
        "update": MessageLookupByLibrary.simpleMessage("Uppdatera"),
        "updatingFolderSelection":
            MessageLookupByLibrary.simpleMessage("Uppdaterar mappval..."),
        "upgrade": MessageLookupByLibrary.simpleMessage("Uppgradera"),
<<<<<<< HEAD
        "uploadingMultipleMemories": m110,
=======
        "uploadingMultipleMemories": m109,
>>>>>>> 76bff25d
        "uploadingSingleMemory":
            MessageLookupByLibrary.simpleMessage("Bevarar 1 minne..."),
        "usableReferralStorageInfo": MessageLookupByLibrary.simpleMessage(
            "Användbart lagringsutrymme begränsas av din nuvarande plan. Överskrider du lagringsutrymmet kommer automatiskt att kunna använda det när du uppgraderar din plan."),
        "useAsCover": MessageLookupByLibrary.simpleMessage("Använd som omslag"),
        "useRecoveryKey":
            MessageLookupByLibrary.simpleMessage("Använd återställningsnyckel"),
        "verificationId":
            MessageLookupByLibrary.simpleMessage("Verifierings-ID"),
        "verify": MessageLookupByLibrary.simpleMessage("Bekräfta"),
        "verifyEmail":
            MessageLookupByLibrary.simpleMessage("Bekräfta e-postadress"),
<<<<<<< HEAD
        "verifyEmailID": m112,
=======
        "verifyEmailID": m111,
>>>>>>> 76bff25d
        "verifyPasskey":
            MessageLookupByLibrary.simpleMessage("Verifiera nyckel"),
        "verifyPassword":
            MessageLookupByLibrary.simpleMessage("Bekräfta lösenord"),
        "verifyingRecoveryKey": MessageLookupByLibrary.simpleMessage(
            "Verifierar återställningsnyckel..."),
        "viewActiveSessions":
            MessageLookupByLibrary.simpleMessage("Visa aktiva sessioner"),
        "viewAll": MessageLookupByLibrary.simpleMessage("Visa alla"),
        "viewAllExifData":
            MessageLookupByLibrary.simpleMessage("Visa all EXIF-data"),
        "viewLogs": MessageLookupByLibrary.simpleMessage("Visa loggar"),
        "viewRecoveryKey":
            MessageLookupByLibrary.simpleMessage("Visa återställningsnyckel"),
        "viewer": MessageLookupByLibrary.simpleMessage("Bildvy"),
<<<<<<< HEAD
        "weHaveSendEmailTo": m115,
=======
        "weHaveSendEmailTo": m114,
>>>>>>> 76bff25d
        "weakStrength": MessageLookupByLibrary.simpleMessage("Svagt"),
        "welcomeBack":
            MessageLookupByLibrary.simpleMessage("Välkommen tillbaka!"),
        "whatsNew": MessageLookupByLibrary.simpleMessage("Nyheter"),
<<<<<<< HEAD
=======
        "wishThemAHappyBirthday": m115,
>>>>>>> 76bff25d
        "yearsAgo": m116,
        "yes": MessageLookupByLibrary.simpleMessage("Ja"),
        "yesCancel": MessageLookupByLibrary.simpleMessage("Ja, avbryt"),
        "yesConvertToViewer":
            MessageLookupByLibrary.simpleMessage("Ja, konvertera till bildvy"),
        "yesDelete": MessageLookupByLibrary.simpleMessage("Ja, radera"),
        "yesLogout": MessageLookupByLibrary.simpleMessage("Ja, logga ut"),
        "yesRemove": MessageLookupByLibrary.simpleMessage("Ja, ta bort"),
        "yesRenew": MessageLookupByLibrary.simpleMessage("Ja, förnya"),
        "you": MessageLookupByLibrary.simpleMessage("Du"),
        "youCanAtMaxDoubleYourStorage": MessageLookupByLibrary.simpleMessage(
            "* Du kan max fördubbla ditt lagringsutrymme"),
        "yourAccountHasBeenDeleted":
            MessageLookupByLibrary.simpleMessage("Ditt konto har raderats")
      };
}<|MERGE_RESOLUTION|>--- conflicted
+++ resolved
@@ -53,59 +53,6 @@
   static String m37(storageAmountInGB) =>
       "${storageAmountInGB} GB varje gång någon registrerar sig för en betalplan och tillämpar din kod";
 
-<<<<<<< HEAD
-  static String m45(count) =>
-      "${Intl.plural(count, one: '${count} objekt', other: '${count} objekt')}";
-
-  static String m48(expiryTime) => "Länken upphör att gälla ${expiryTime}";
-
-  static String m55(name) => "Inte ${name}?";
-
-  static String m56(familyAdminEmail) =>
-      "Kontakta ${familyAdminEmail} för att ändra din kod.";
-
-  static String m58(passwordStrengthValue) =>
-      "Lösenordsstyrka: ${passwordStrengthValue}";
-
-  static String m69(storeName) => "Betygsätt oss på ${storeName}";
-
-  static String m74(storageInGB) => "3. Ni får båda ${storageInGB} GB* gratis";
-
-  static String m75(userEmail) =>
-      "${userEmail} kommer att tas bort från detta delade album\n\nAlla bilder som lagts till av dem kommer också att tas bort från albumet";
-
-  static String m78(count) =>
-      "${Intl.plural(count, one: '${count} resultat hittades', other: '${count} resultat hittades')}";
-
-  static String m84(verificationID) =>
-      "Här är mitt verifierings-ID: ${verificationID} för ente.io.";
-
-  static String m85(verificationID) =>
-      "Hallå, kan du bekräfta att detta är ditt ente.io verifierings-ID: ${verificationID}";
-
-  static String m86(referralCode, referralStorageInGB) =>
-      "Ente värvningskod: ${referralCode} \n\nTillämpa den i Inställningar → Allmänt → Hänvisningar för att få ${referralStorageInGB} GB gratis när du registrerar dig för en betalplan\n\nhttps://ente.io";
-
-  static String m87(numberOfPeople) =>
-      "${Intl.plural(numberOfPeople, zero: 'Dela med specifika personer', one: 'Delad med en person', other: 'Delad med ${numberOfPeople} personer')}";
-
-  static String m94(storageAmountInGB) => "${storageAmountInGB} GB";
-
-  static String m100(storageAmountInGB) =>
-      "De får också ${storageAmountInGB} GB";
-
-  static String m101(email) => "Detta är ${email}s verifierings-ID";
-
-  static String m110(count) => "Bevarar ${count} minnen...";
-
-  static String m112(email) => "Bekräfta ${email}";
-
-  static String m115(email) =>
-      "Vi har skickat ett e-postmeddelande till <green>${email}</green>";
-
-  static String m116(count) =>
-      "${Intl.plural(count, one: '${count} år sedan', other: '${count} år sedan')}";
-=======
   static String m44(count) => "${Intl.plural(count, other: '${count} objekt')}";
 
   static String m47(expiryTime) => "Länken upphör att gälla ${expiryTime}";
@@ -158,7 +105,6 @@
 
   static String m116(count) =>
       "${Intl.plural(count, other: '${count} år sedan')}";
->>>>>>> 76bff25d
 
   final messages = _notInlinedMessages(_notInlinedMessages);
   static Map<String, Function> _notInlinedMessages(_) => <String, Function>{
@@ -207,10 +153,6 @@
         "appVersion": m9,
         "apply": MessageLookupByLibrary.simpleMessage("Verkställ"),
         "applyCodeTitle": MessageLookupByLibrary.simpleMessage("Använd kod"),
-        "areThey": MessageLookupByLibrary.simpleMessage("Are they "),
-        "areYouSureRemoveThisFaceFromPerson":
-            MessageLookupByLibrary.simpleMessage(
-                "Are you sure you want to remove this face from this person?"),
         "areYouSureYouWantToLogout": MessageLookupByLibrary.simpleMessage(
             "Är du säker på att du vill logga ut?"),
         "askDeleteReason": MessageLookupByLibrary.simpleMessage(
@@ -438,11 +380,7 @@
             MessageLookupByLibrary.simpleMessage("Bjud in dina vänner"),
         "inviteYourFriendsToEnte": MessageLookupByLibrary.simpleMessage(
             "Bjud in dina vänner till Ente"),
-<<<<<<< HEAD
-        "itemCount": m45,
-=======
         "itemCount": m44,
->>>>>>> 76bff25d
         "itemsWillBeRemovedFromAlbum": MessageLookupByLibrary.simpleMessage(
             "Valda objekt kommer att tas bort från detta album"),
         "keepPhotos": MessageLookupByLibrary.simpleMessage("Behåll foton"),
@@ -455,11 +393,7 @@
         "linkDeviceLimit": MessageLookupByLibrary.simpleMessage("Enhetsgräns"),
         "linkEnabled": MessageLookupByLibrary.simpleMessage("Aktiverat"),
         "linkExpired": MessageLookupByLibrary.simpleMessage("Upphört"),
-<<<<<<< HEAD
-        "linkExpiresOn": m48,
-=======
         "linkExpiresOn": m47,
->>>>>>> 76bff25d
         "linkExpiry": MessageLookupByLibrary.simpleMessage("Länken upphör"),
         "linkHasExpired":
             MessageLookupByLibrary.simpleMessage("Länk har upphört att gälla"),
@@ -507,32 +441,20 @@
         "noResults": MessageLookupByLibrary.simpleMessage("Inga resultat"),
         "noResultsFound":
             MessageLookupByLibrary.simpleMessage("Inga resultat hittades"),
-<<<<<<< HEAD
-        "notPersonLabel": m55,
-        "ok": MessageLookupByLibrary.simpleMessage("OK"),
-        "onlyFamilyAdminCanChangeCode": m56,
-=======
         "notPersonLabel": m54,
         "ok": MessageLookupByLibrary.simpleMessage("OK"),
         "onlyFamilyAdminCanChangeCode": m55,
->>>>>>> 76bff25d
         "oops": MessageLookupByLibrary.simpleMessage("Hoppsan"),
         "oopsSomethingWentWrong":
             MessageLookupByLibrary.simpleMessage("Oj, något gick fel"),
         "orPickAnExistingOne":
             MessageLookupByLibrary.simpleMessage("Eller välj en befintlig"),
-        "otherDetectedFaces":
-            MessageLookupByLibrary.simpleMessage("Other detected faces"),
         "passkey": MessageLookupByLibrary.simpleMessage("Nyckel"),
         "password": MessageLookupByLibrary.simpleMessage("Lösenord"),
         "passwordChangedSuccessfully":
             MessageLookupByLibrary.simpleMessage("Lösenordet har ändrats"),
         "passwordLock": MessageLookupByLibrary.simpleMessage("Lösenordskydd"),
-<<<<<<< HEAD
-        "passwordStrength": m58,
-=======
         "passwordStrength": m57,
->>>>>>> 76bff25d
         "passwordWarning": MessageLookupByLibrary.simpleMessage(
             "Vi lagrar inte detta lösenord, så om du glömmer bort det, <underline>kan vi inte dekryptera dina data</underline>"),
         "peopleUsingYourCode": MessageLookupByLibrary.simpleMessage(
@@ -549,12 +471,7 @@
             MessageLookupByLibrary.simpleMessage("Integritetspolicy"),
         "publicLinkEnabled":
             MessageLookupByLibrary.simpleMessage("Offentlig länk aktiverad"),
-<<<<<<< HEAD
-        "questionmark": MessageLookupByLibrary.simpleMessage("?"),
-        "rateUsOnStore": m69,
-=======
         "rateUsOnStore": m68,
->>>>>>> 76bff25d
         "recover": MessageLookupByLibrary.simpleMessage("Återställ"),
         "recoverAccount":
             MessageLookupByLibrary.simpleMessage("Återställ konto"),
@@ -584,11 +501,7 @@
             "1. Ge denna kod till dina vänner"),
         "referralStep2": MessageLookupByLibrary.simpleMessage(
             "2. De registrerar sig för en betalplan"),
-<<<<<<< HEAD
-        "referralStep3": m74,
-=======
         "referralStep3": m73,
->>>>>>> 76bff25d
         "referralsAreCurrentlyPaused": MessageLookupByLibrary.simpleMessage(
             "Hänvisningar är för närvarande pausade"),
         "remove": MessageLookupByLibrary.simpleMessage("Ta bort"),
@@ -599,11 +512,7 @@
         "removeLink": MessageLookupByLibrary.simpleMessage("Radera länk"),
         "removeParticipant":
             MessageLookupByLibrary.simpleMessage("Ta bort användaren"),
-<<<<<<< HEAD
-        "removeParticipantBody": m75,
-=======
         "removeParticipantBody": m74,
->>>>>>> 76bff25d
         "removeShareItemsWarning": MessageLookupByLibrary.simpleMessage(
             "Några av de objekt som du tar bort lades av andra personer, och du kommer att förlora tillgång till dem"),
         "removeWithQuestionMark":
@@ -620,8 +529,6 @@
             MessageLookupByLibrary.simpleMessage("Återställ till standard"),
         "retry": MessageLookupByLibrary.simpleMessage("Försök igen"),
         "save": MessageLookupByLibrary.simpleMessage("Spara"),
-        "saveAsAnotherPerson":
-            MessageLookupByLibrary.simpleMessage("Save as another person"),
         "saveCopy": MessageLookupByLibrary.simpleMessage("Spara kopia"),
         "saveKey": MessageLookupByLibrary.simpleMessage("Spara nyckel"),
         "saveYourRecoveryKeyIfYouHaventAlready":
@@ -638,11 +545,7 @@
             MessageLookupByLibrary.simpleMessage("Albumnamn"),
         "searchFileTypesAndNamesEmptySection":
             MessageLookupByLibrary.simpleMessage("Filtyper och namn"),
-<<<<<<< HEAD
-        "searchResultCount": m78,
-=======
         "searchResultCount": m77,
->>>>>>> 76bff25d
         "selectAlbum": MessageLookupByLibrary.simpleMessage("Välj album"),
         "selectAll": MessageLookupByLibrary.simpleMessage("Markera allt"),
         "selectFoldersForBackup": MessageLookupByLibrary.simpleMessage(
@@ -665,16 +568,6 @@
         "share": MessageLookupByLibrary.simpleMessage("Dela"),
         "shareALink": MessageLookupByLibrary.simpleMessage("Dela en länk"),
         "shareLink": MessageLookupByLibrary.simpleMessage("Dela länk"),
-<<<<<<< HEAD
-        "shareMyVerificationID": m84,
-        "shareTextConfirmOthersVerificationID": m85,
-        "shareTextRecommendUsingEnte": MessageLookupByLibrary.simpleMessage(
-            "Ladda ner Ente så att vi enkelt kan dela bilder och videor med originell kvalitet\n\nhttps://ente.io"),
-        "shareTextReferralCode": m86,
-        "shareWithNonenteUsers": MessageLookupByLibrary.simpleMessage(
-            "Dela med icke-Ente användare"),
-        "shareWithPeopleSectionTitle": m87,
-=======
         "shareMyVerificationID": m83,
         "shareTextConfirmOthersVerificationID": m84,
         "shareTextRecommendUsingEnte": MessageLookupByLibrary.simpleMessage(
@@ -683,16 +576,11 @@
         "shareWithNonenteUsers": MessageLookupByLibrary.simpleMessage(
             "Dela med icke-Ente användare"),
         "shareWithPeopleSectionTitle": m86,
->>>>>>> 76bff25d
         "shareYourFirstAlbum":
             MessageLookupByLibrary.simpleMessage("Dela ditt första album"),
         "sharedAlbumSectionDescription": MessageLookupByLibrary.simpleMessage(
             "Skapa delade och samarbetande album med andra Ente användare, inklusive användare med gratisnivån."),
-        "showLessFaces":
-            MessageLookupByLibrary.simpleMessage("Show less faces"),
         "showMemories": MessageLookupByLibrary.simpleMessage("Visa minnen"),
-        "showMoreFaces":
-            MessageLookupByLibrary.simpleMessage("Show more faces"),
         "showPerson": MessageLookupByLibrary.simpleMessage("Visa person"),
         "signUpTerms": MessageLookupByLibrary.simpleMessage(
             "Jag samtycker till <u-terms>användarvillkoren</u-terms> och <u-policy>integritetspolicyn</u-policy>"),
@@ -718,11 +606,7 @@
         "sortAlbumsBy": MessageLookupByLibrary.simpleMessage("Sortera efter"),
         "status": MessageLookupByLibrary.simpleMessage("Status"),
         "storageBreakupYou": MessageLookupByLibrary.simpleMessage("Du"),
-<<<<<<< HEAD
-        "storageInGB": m94,
-=======
         "storageInGB": m93,
->>>>>>> 76bff25d
         "strongStrength": MessageLookupByLibrary.simpleMessage("Starkt"),
         "subscribe": MessageLookupByLibrary.simpleMessage("Prenumerera"),
         "subscribeToEnableSharing": MessageLookupByLibrary.simpleMessage(
@@ -742,20 +626,12 @@
             MessageLookupByLibrary.simpleMessage(
                 "Återställningsnyckeln du angav är felaktig"),
         "theme": MessageLookupByLibrary.simpleMessage("Tema"),
-<<<<<<< HEAD
-        "theyAlsoGetXGb": m100,
-=======
         "theyAlsoGetXGb": m99,
->>>>>>> 76bff25d
         "thisCanBeUsedToRecoverYourAccountIfYou":
             MessageLookupByLibrary.simpleMessage(
                 "Detta kan användas för att återställa ditt konto om du förlorar din andra faktor"),
         "thisDevice": MessageLookupByLibrary.simpleMessage("Den här enheten"),
-<<<<<<< HEAD
-        "thisIsPersonVerificationId": m101,
-=======
         "thisIsPersonVerificationId": m100,
->>>>>>> 76bff25d
         "thisIsYourVerificationId": MessageLookupByLibrary.simpleMessage(
             "Detta är ditt verifierings-ID"),
         "thisWillLogYouOutOfTheFollowingDevice":
@@ -783,11 +659,7 @@
         "updatingFolderSelection":
             MessageLookupByLibrary.simpleMessage("Uppdaterar mappval..."),
         "upgrade": MessageLookupByLibrary.simpleMessage("Uppgradera"),
-<<<<<<< HEAD
-        "uploadingMultipleMemories": m110,
-=======
         "uploadingMultipleMemories": m109,
->>>>>>> 76bff25d
         "uploadingSingleMemory":
             MessageLookupByLibrary.simpleMessage("Bevarar 1 minne..."),
         "usableReferralStorageInfo": MessageLookupByLibrary.simpleMessage(
@@ -800,11 +672,7 @@
         "verify": MessageLookupByLibrary.simpleMessage("Bekräfta"),
         "verifyEmail":
             MessageLookupByLibrary.simpleMessage("Bekräfta e-postadress"),
-<<<<<<< HEAD
-        "verifyEmailID": m112,
-=======
         "verifyEmailID": m111,
->>>>>>> 76bff25d
         "verifyPasskey":
             MessageLookupByLibrary.simpleMessage("Verifiera nyckel"),
         "verifyPassword":
@@ -820,19 +688,12 @@
         "viewRecoveryKey":
             MessageLookupByLibrary.simpleMessage("Visa återställningsnyckel"),
         "viewer": MessageLookupByLibrary.simpleMessage("Bildvy"),
-<<<<<<< HEAD
-        "weHaveSendEmailTo": m115,
-=======
         "weHaveSendEmailTo": m114,
->>>>>>> 76bff25d
         "weakStrength": MessageLookupByLibrary.simpleMessage("Svagt"),
         "welcomeBack":
             MessageLookupByLibrary.simpleMessage("Välkommen tillbaka!"),
         "whatsNew": MessageLookupByLibrary.simpleMessage("Nyheter"),
-<<<<<<< HEAD
-=======
         "wishThemAHappyBirthday": m115,
->>>>>>> 76bff25d
         "yearsAgo": m116,
         "yes": MessageLookupByLibrary.simpleMessage("Ja"),
         "yesCancel": MessageLookupByLibrary.simpleMessage("Ja, avbryt"),
