--- conflicted
+++ resolved
@@ -65,61 +65,6 @@
 
   static String m38(endDate) => "ניסיון חינם בתוקף עד ל-${endDate}";
 
-<<<<<<< HEAD
-  static String m45(count) =>
-      "${Intl.plural(count, one: '${count} פריט', two: '${count} פריטים', many: '${count} פריטים', other: '${count} פריטים')}";
-
-  static String m48(expiryTime) => "תוקף הקישור יפוג ב-${expiryTime}";
-
-  static String m58(passwordStrengthValue) =>
-      "חוזק הסיסמא: ${passwordStrengthValue}";
-
-  static String m59(providerName) =>
-      "אנא דבר עם התמיכה של ${providerName} אם אתה חוייבת";
-
-  static String m69(storeName) => "דרג אותנו ב-${storeName}";
-
-  static String m74(storageInGB) => "3. שניכים מקבלים ${storageInGB} GB* בחינם";
-
-  static String m75(userEmail) =>
-      "${userEmail} יוסר מהאלבום המשותף הזה\n\nגם תמונות שנוספו על ידיהם יוסרו מהאלבום";
-
-  static String m81(count) => "${count} נבחרו";
-
-  static String m82(count, yourCount) => "${count} נבחרו (${yourCount} שלך)";
-
-  static String m84(verificationID) =>
-      "הנה מזהה האימות שלי: ${verificationID} עבור ente.io.";
-
-  static String m85(verificationID) =>
-      "היי, תוכל לוודא שזה מזהה האימות שלך של ente.io: ${verificationID}";
-
-  static String m87(numberOfPeople) =>
-      "${Intl.plural(numberOfPeople, zero: 'שתף עם אנשים ספציפיים', one: 'שותף עם איש 1', two: 'שותף עם 2 אנשים', other: 'שותף עם ${numberOfPeople} אנשים')}";
-
-  static String m88(emailIDs) => "הושתף ע\"י ${emailIDs}";
-
-  static String m89(fileType) => "${fileType} יימחק מהמכשיר שלך.";
-
-  static String m94(storageAmountInGB) => "${storageAmountInGB} GB";
-
-  static String m97(endDate) => "המנוי שלך יבוטל ב-${endDate}";
-
-  static String m98(completed, total) => "${completed}/${total} זכרונות נשמרו";
-
-  static String m100(storageAmountInGB) =>
-      "הם גם יקבלו ${storageAmountInGB} GB";
-
-  static String m101(email) => "זה מזהה האימות של ${email}";
-
-  static String m112(email) => "אמת ${email}";
-
-  static String m115(email) => "שלחנו דוא\"ל ל<green>${email}</green>";
-
-  static String m116(count) =>
-      "${Intl.plural(count, one: 'לפני ${count} שנה', two: 'לפני ${count} שנים', many: 'לפני ${count} שנים', other: 'לפני ${count} שנים')}";
-
-=======
   static String m44(count) =>
       "${Intl.plural(count, one: '${count} פריט', other: '${count} פריטים')}";
 
@@ -174,7 +119,6 @@
   static String m116(count) =>
       "${Intl.plural(count, one: 'לפני ${count} שנה', other: 'לפני ${count} שנים')}";
 
->>>>>>> 76bff25d
   static String m118(storageSaved) => "הצלחת לפנות ${storageSaved}!";
 
   final messages = _notInlinedMessages(_notInlinedMessages);
@@ -231,10 +175,6 @@
         "appstoreSubscription":
             MessageLookupByLibrary.simpleMessage("מנוי AppStore"),
         "archive": MessageLookupByLibrary.simpleMessage("שמירה בארכיון"),
-        "areThey": MessageLookupByLibrary.simpleMessage("Are they "),
-        "areYouSureRemoveThisFaceFromPerson":
-            MessageLookupByLibrary.simpleMessage(
-                "Are you sure you want to remove this face from this person?"),
         "areYouSureThatYouWantToLeaveTheFamily":
             MessageLookupByLibrary.simpleMessage(
                 "אתה בטוח שאתה רוצה לעזוב את התוכנית המשפתחית?"),
@@ -569,11 +509,7 @@
         "invite": MessageLookupByLibrary.simpleMessage("הזמן"),
         "inviteYourFriends":
             MessageLookupByLibrary.simpleMessage("הזמן את חברייך"),
-<<<<<<< HEAD
-        "itemCount": m45,
-=======
         "itemCount": m44,
->>>>>>> 76bff25d
         "itemsWillBeRemovedFromAlbum": MessageLookupByLibrary.simpleMessage(
             "הפריטים שנבחרו יוסרו מהאלבום הזה"),
         "keepPhotos": MessageLookupByLibrary.simpleMessage("השאר תמונות"),
@@ -595,11 +531,7 @@
             MessageLookupByLibrary.simpleMessage("מגבלת כמות מכשירים"),
         "linkEnabled": MessageLookupByLibrary.simpleMessage("מאופשר"),
         "linkExpired": MessageLookupByLibrary.simpleMessage("פג תוקף"),
-<<<<<<< HEAD
-        "linkExpiresOn": m48,
-=======
         "linkExpiresOn": m47,
->>>>>>> 76bff25d
         "linkExpiry": MessageLookupByLibrary.simpleMessage("תאריך תפוגה ללינק"),
         "linkHasExpired":
             MessageLookupByLibrary.simpleMessage("הקישור פג תוקף"),
@@ -664,26 +596,16 @@
             MessageLookupByLibrary.simpleMessage("אופציונלי, קצר ככל שתרצה..."),
         "orPickAnExistingOne":
             MessageLookupByLibrary.simpleMessage("או בחר באחד קיים"),
-        "otherDetectedFaces":
-            MessageLookupByLibrary.simpleMessage("Other detected faces"),
         "password": MessageLookupByLibrary.simpleMessage("סיסמא"),
         "passwordChangedSuccessfully":
             MessageLookupByLibrary.simpleMessage("הססמה הוחלפה בהצלחה"),
         "passwordLock": MessageLookupByLibrary.simpleMessage("נעילת סיסמא"),
-<<<<<<< HEAD
-        "passwordStrength": m58,
-=======
         "passwordStrength": m57,
->>>>>>> 76bff25d
         "passwordWarning": MessageLookupByLibrary.simpleMessage(
             "אנחנו לא שומרים את הסיסמא הזו, לכן אם אתה שוכח אותה, <underline>אנחנו לא יכולים לפענח את המידע שלך</underline>"),
         "paymentDetails": MessageLookupByLibrary.simpleMessage("פרטי תשלום"),
         "paymentFailed": MessageLookupByLibrary.simpleMessage("התשלום נכשל"),
-<<<<<<< HEAD
-        "paymentFailedTalkToProvider": m59,
-=======
         "paymentFailedTalkToProvider": m58,
->>>>>>> 76bff25d
         "peopleUsingYourCode":
             MessageLookupByLibrary.simpleMessage("אנשים משתמשים בקוד שלך"),
         "permanentlyDelete":
@@ -721,16 +643,11 @@
             MessageLookupByLibrary.simpleMessage("קישור ציבורי נוצר"),
         "publicLinkEnabled":
             MessageLookupByLibrary.simpleMessage("לינק ציבורי אופשר"),
-        "questionmark": MessageLookupByLibrary.simpleMessage("?"),
         "radius": MessageLookupByLibrary.simpleMessage("רדיוס"),
         "raiseTicket": MessageLookupByLibrary.simpleMessage("צור ticket"),
         "rateTheApp": MessageLookupByLibrary.simpleMessage("דרג את האפליקציה"),
         "rateUs": MessageLookupByLibrary.simpleMessage("דרג אותנו"),
-<<<<<<< HEAD
-        "rateUsOnStore": m69,
-=======
         "rateUsOnStore": m68,
->>>>>>> 76bff25d
         "recover": MessageLookupByLibrary.simpleMessage("שחזר"),
         "recoverAccount": MessageLookupByLibrary.simpleMessage("שחזר חשבון"),
         "recoverButton": MessageLookupByLibrary.simpleMessage("שחזר"),
@@ -756,11 +673,7 @@
             "1. תמסור את הקוד הזה לחברייך"),
         "referralStep2": MessageLookupByLibrary.simpleMessage(
             "2. הם נרשמים עבור תוכנית בתשלום"),
-<<<<<<< HEAD
-        "referralStep3": m74,
-=======
         "referralStep3": m73,
->>>>>>> 76bff25d
         "referrals": MessageLookupByLibrary.simpleMessage("הפניות"),
         "referralsAreCurrentlyPaused":
             MessageLookupByLibrary.simpleMessage("הפניות כרגע מושהות"),
@@ -776,11 +689,7 @@
             MessageLookupByLibrary.simpleMessage("הסר מהאלבום?"),
         "removeLink": MessageLookupByLibrary.simpleMessage("הסרת קישור"),
         "removeParticipant": MessageLookupByLibrary.simpleMessage("הסר משתתף"),
-<<<<<<< HEAD
-        "removeParticipantBody": m75,
-=======
         "removeParticipantBody": m74,
->>>>>>> 76bff25d
         "removePublicLink":
             MessageLookupByLibrary.simpleMessage("הסר לינק ציבורי"),
         "removeShareItemsWarning": MessageLookupByLibrary.simpleMessage(
@@ -806,8 +715,6 @@
         "rotateLeft": MessageLookupByLibrary.simpleMessage("סובב שמאלה"),
         "safelyStored": MessageLookupByLibrary.simpleMessage("נשמר באופן בטוח"),
         "save": MessageLookupByLibrary.simpleMessage("שמור"),
-        "saveAsAnotherPerson":
-            MessageLookupByLibrary.simpleMessage("Save as another person"),
         "saveCollage": MessageLookupByLibrary.simpleMessage("שמור קולז"),
         "saveCopy": MessageLookupByLibrary.simpleMessage("שמירת עותק"),
         "saveKey": MessageLookupByLibrary.simpleMessage("שמור מפתח"),
@@ -833,13 +740,8 @@
         "selectedFoldersWillBeEncryptedAndBackedUp":
             MessageLookupByLibrary.simpleMessage(
                 "התיקיות שנבחרו יוצפנו ויגובו"),
-<<<<<<< HEAD
-        "selectedPhotos": m81,
-        "selectedPhotosWithYours": m82,
-=======
         "selectedPhotos": m80,
         "selectedPhotosWithYours": m81,
->>>>>>> 76bff25d
         "send": MessageLookupByLibrary.simpleMessage("שלח"),
         "sendEmail": MessageLookupByLibrary.simpleMessage("שלח דוא\"ל"),
         "sendInvite": MessageLookupByLibrary.simpleMessage("שלח הזמנה"),
@@ -858,26 +760,15 @@
         "shareAnAlbumNow":
             MessageLookupByLibrary.simpleMessage("שתף אלבום עכשיו"),
         "shareLink": MessageLookupByLibrary.simpleMessage("שתף קישור"),
-<<<<<<< HEAD
-        "shareMyVerificationID": m84,
-        "shareOnlyWithThePeopleYouWant":
-            MessageLookupByLibrary.simpleMessage("שתף רק אם אנשים שאתה בוחר"),
-        "shareTextConfirmOthersVerificationID": m85,
-=======
         "shareMyVerificationID": m83,
         "shareOnlyWithThePeopleYouWant":
             MessageLookupByLibrary.simpleMessage("שתף רק אם אנשים שאתה בוחר"),
         "shareTextConfirmOthersVerificationID": m84,
->>>>>>> 76bff25d
         "shareTextRecommendUsingEnte": MessageLookupByLibrary.simpleMessage(
             "הורד את ente על מנת שנוכל לשתף תמונות וסרטונים באיכות המקור באופן קל\n\nhttps://ente.io"),
         "shareWithNonenteUsers": MessageLookupByLibrary.simpleMessage(
             "שתף עם משתמשים שהם לא של ente"),
-<<<<<<< HEAD
-        "shareWithPeopleSectionTitle": m87,
-=======
         "shareWithPeopleSectionTitle": m86,
->>>>>>> 76bff25d
         "shareYourFirstAlbum":
             MessageLookupByLibrary.simpleMessage("שתף את האלבום הראשון שלך"),
         "sharedAlbumSectionDescription": MessageLookupByLibrary.simpleMessage(
@@ -888,25 +779,13 @@
         "sharedPhotoNotificationsExplanation":
             MessageLookupByLibrary.simpleMessage(
                 "קבל התראות כשמישהו מוסיף תמונה לאלבום משותף שאתה חלק ממנו"),
-<<<<<<< HEAD
-        "sharedWith": m88,
-=======
         "sharedWith": m87,
->>>>>>> 76bff25d
         "sharedWithMe": MessageLookupByLibrary.simpleMessage("שותף איתי"),
         "sharing": MessageLookupByLibrary.simpleMessage("משתף..."),
-        "showLessFaces":
-            MessageLookupByLibrary.simpleMessage("Show less faces"),
         "showMemories": MessageLookupByLibrary.simpleMessage("הצג זכרונות"),
-        "showMoreFaces":
-            MessageLookupByLibrary.simpleMessage("Show more faces"),
         "signUpTerms": MessageLookupByLibrary.simpleMessage(
             "אני מסכים ל<u-terms>תנאי שירות</u-terms> ול<u-policy>מדיניות הפרטיות</u-policy>"),
-<<<<<<< HEAD
-        "singleFileDeleteFromDevice": m89,
-=======
         "singleFileDeleteFromDevice": m88,
->>>>>>> 76bff25d
         "singleFileDeleteHighlight":
             MessageLookupByLibrary.simpleMessage("זה יימחק מכל האלבומים."),
         "skip": MessageLookupByLibrary.simpleMessage("דלג"),
@@ -935,30 +814,18 @@
         "storage": MessageLookupByLibrary.simpleMessage("אחסון"),
         "storageBreakupFamily": MessageLookupByLibrary.simpleMessage("משפחה"),
         "storageBreakupYou": MessageLookupByLibrary.simpleMessage("אתה"),
-<<<<<<< HEAD
-        "storageInGB": m94,
-        "storageLimitExceeded":
-            MessageLookupByLibrary.simpleMessage("גבול מקום האחסון נחרג"),
-        "strongStrength": MessageLookupByLibrary.simpleMessage("חזקה"),
-        "subWillBeCancelledOn": m97,
-=======
         "storageInGB": m93,
         "storageLimitExceeded":
             MessageLookupByLibrary.simpleMessage("גבול מקום האחסון נחרג"),
         "strongStrength": MessageLookupByLibrary.simpleMessage("חזקה"),
         "subWillBeCancelledOn": m96,
->>>>>>> 76bff25d
         "subscribe": MessageLookupByLibrary.simpleMessage("הרשם"),
         "subscription": MessageLookupByLibrary.simpleMessage("מנוי"),
         "success": MessageLookupByLibrary.simpleMessage("הצלחה"),
         "suggestFeatures":
             MessageLookupByLibrary.simpleMessage("הציעו מאפיינים"),
         "support": MessageLookupByLibrary.simpleMessage("תמיכה"),
-<<<<<<< HEAD
-        "syncProgress": m98,
-=======
         "syncProgress": m97,
->>>>>>> 76bff25d
         "syncing": MessageLookupByLibrary.simpleMessage("מסנכרן..."),
         "systemTheme": MessageLookupByLibrary.simpleMessage("מערכת"),
         "tapToCopy": MessageLookupByLibrary.simpleMessage("הקש כדי להעתיק"),
@@ -974,20 +841,12 @@
         "theDownloadCouldNotBeCompleted":
             MessageLookupByLibrary.simpleMessage("לא ניתן להשלים את ההורדה"),
         "theme": MessageLookupByLibrary.simpleMessage("ערכת נושא"),
-<<<<<<< HEAD
-        "theyAlsoGetXGb": m100,
-=======
         "theyAlsoGetXGb": m99,
->>>>>>> 76bff25d
         "thisCanBeUsedToRecoverYourAccountIfYou":
             MessageLookupByLibrary.simpleMessage(
                 "זה יכול לשמש לשחזור החשבון שלך במקרה ותאבד את הגורם השני"),
         "thisDevice": MessageLookupByLibrary.simpleMessage("מכשיר זה"),
-<<<<<<< HEAD
-        "thisIsPersonVerificationId": m101,
-=======
         "thisIsPersonVerificationId": m100,
->>>>>>> 76bff25d
         "thisIsYourVerificationId":
             MessageLookupByLibrary.simpleMessage("זה מזהה האימות שלך"),
         "thisWillLogYouOutOfTheFollowingDevice":
@@ -1031,11 +890,7 @@
         "verificationId": MessageLookupByLibrary.simpleMessage("מזהה אימות"),
         "verify": MessageLookupByLibrary.simpleMessage("אמת"),
         "verifyEmail": MessageLookupByLibrary.simpleMessage("אימות דוא\"ל"),
-<<<<<<< HEAD
-        "verifyEmailID": m112,
-=======
         "verifyEmailID": m111,
->>>>>>> 76bff25d
         "verifyIDLabel": MessageLookupByLibrary.simpleMessage("אמת"),
         "verifyPassword": MessageLookupByLibrary.simpleMessage("אמת סיסמא"),
         "verifyingRecoveryKey":
@@ -1052,11 +907,7 @@
             "אנא בקר ב-web.ente.io על מנת לנהל את המנוי שלך"),
         "weAreOpenSource":
             MessageLookupByLibrary.simpleMessage("הקוד שלנו פתוח!"),
-<<<<<<< HEAD
-        "weHaveSendEmailTo": m115,
-=======
         "weHaveSendEmailTo": m114,
->>>>>>> 76bff25d
         "weakStrength": MessageLookupByLibrary.simpleMessage("חלשה"),
         "welcomeBack": MessageLookupByLibrary.simpleMessage("ברוך שובך!"),
         "wishThemAHappyBirthday": m115,
