--- conflicted
+++ resolved
@@ -1382,12 +1382,8 @@
             "على <branding>Ente</branding>"),
         "onTheRoad":
             MessageLookupByLibrary.simpleMessage("على الطريق مرة أخرى"),
-<<<<<<< HEAD
         "onThisDay": MessageLookupByLibrary.simpleMessage("On this day"),
-        "onlyFamilyAdminCanChangeCode": m53,
-=======
         "onlyFamilyAdminCanChangeCode": m54,
->>>>>>> 4f347c1a
         "onlyThem": MessageLookupByLibrary.simpleMessage("هم فقط"),
         "oops": MessageLookupByLibrary.simpleMessage("عفوًا"),
         "oopsCouldNotSaveEdits":
