--- conflicted
+++ resolved
@@ -1410,12 +1410,8 @@
         "onEnte":
             MessageLookupByLibrary.simpleMessage("В <branding>ente</branding>"),
         "onTheRoad": MessageLookupByLibrary.simpleMessage("Снова в пути"),
-<<<<<<< HEAD
         "onThisDay": MessageLookupByLibrary.simpleMessage("On this day"),
-        "onlyFamilyAdminCanChangeCode": m53,
-=======
         "onlyFamilyAdminCanChangeCode": m54,
->>>>>>> 4f347c1a
         "onlyThem": MessageLookupByLibrary.simpleMessage("Только он(а)"),
         "oops": MessageLookupByLibrary.simpleMessage("Ой"),
         "oopsCouldNotSaveEdits": MessageLookupByLibrary.simpleMessage(
