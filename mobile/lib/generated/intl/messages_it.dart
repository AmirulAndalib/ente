// DO NOT EDIT. This is code generated via package:intl/generate_localized.dart
// This is a library that provides messages for a it locale. All the
// messages from the main program should be duplicated here with the same
// function name.

// Ignore issues from commonly used lints in this file.
// ignore_for_file:unnecessary_brace_in_string_interps, unnecessary_new
// ignore_for_file:prefer_single_quotes,comment_references, directives_ordering
// ignore_for_file:annotate_overrides,prefer_generic_function_type_aliases
// ignore_for_file:unused_import, file_names, avoid_escaping_inner_quotes
// ignore_for_file:unnecessary_string_interpolations, unnecessary_string_escapes

import 'package:intl/intl.dart';
import 'package:intl/message_lookup_by_library.dart';

final messages = new MessageLookup();

typedef String MessageIfAbsent(String messageStr, List<dynamic> args);

class MessageLookup extends MessageLookupByLibrary {
  String get localeName => 'it';

  static String m6(count) =>
      "${Intl.plural(count, zero: 'Aggiungi collaboratore', one: 'Aggiungi collaboratore', other: 'Aggiungi collaboratori')}";

  static String m7(count) =>
      "${Intl.plural(count, one: 'Aggiungi elemento', other: 'Aggiungi elementi')}";

  static String m8(storageAmount, endDate) =>
      "Il tuo spazio aggiuntivo di ${storageAmount} è valido fino al ${endDate}";

  static String m9(count) =>
      "${Intl.plural(count, zero: 'Aggiungi visualizzatore', one: 'Aggiungi visualizzatore', other: 'Aggiungi visualizzatori')}";

  static String m10(emailOrName) => "Aggiunto da ${emailOrName}";

  static String m11(albumName) => "Aggiunto con successo su ${albumName}";

  static String m12(count) =>
      "${Intl.plural(count, zero: 'Nessun partecipante', one: '1 Partecipante', other: '${count} Partecipanti')}";

  static String m13(versionValue) => "Versione: ${versionValue}";

  static String m14(freeAmount, storageUnit) =>
      "${freeAmount} ${storageUnit} liberi";

  static String m15(paymentProvider) =>
      "Annulla prima il tuo abbonamento esistente da ${paymentProvider}";

  static String m16(user) =>
      "${user} non sarà più in grado di aggiungere altre foto a questo album\n\nSarà ancora in grado di rimuovere le foto esistenti aggiunte da lui o lei";

  static String m17(isFamilyMember, storageAmountInGb) =>
      "${Intl.select(isFamilyMember, {
            'true':
                'Il tuo piano famiglia ha già richiesto ${storageAmountInGb} GB finora',
            'false': 'Hai già richiesto ${storageAmountInGb} GB finora',
            'other': 'Hai già richiesto ${storageAmountInGb} GB finora!',
          })}";

  static String m18(albumName) => "Link collaborativo creato per ${albumName}";

<<<<<<< HEAD
  static String m20(familyAdminEmail) =>
      "Contatta <green>${familyAdminEmail}</green> per gestire il tuo abbonamento";

  static String m21(provider) =>
      "Scrivi all\'indirizzo support@ente.io per gestire il tuo abbonamento ${provider}.";

  static String m22(endpoint) => "Connesso a ${endpoint}";

  static String m23(count) =>
      "${Intl.plural(count, one: 'Elimina ${count} elemento', other: 'Elimina ${count} elementi')}";

  static String m24(currentlyDeleting, totalCount) =>
      "Eliminazione di ${currentlyDeleting} / ${totalCount}";

  static String m25(albumName) =>
      "Questo rimuoverà il link pubblico per accedere a \"${albumName}\".";

  static String m26(supportEmail) =>
      "Per favore invia un\'email a ${supportEmail} dall\'indirizzo email con cui ti sei registrato";

  static String m27(count, storageSaved) =>
      "Hai ripulito ${Intl.plural(count, one: '${count} doppione', other: '${count} doppioni')}, salvando (${storageSaved}!)";

  static String m28(count, formattedSize) =>
      "${count} file, ${formattedSize} l\'uno";

  static String m29(newEmail) => "Email cambiata in ${newEmail}";

  static String m30(email) =>
      "${email} non ha un account Ente.\n\nInvia un invito per condividere foto.";

  static String m31(text) => "Trovate foto aggiuntive per ${text}";

  static String m32(count, formattedNumber) =>
      "${Intl.plural(count, one: '1 file', other: '${formattedNumber} file')} di quest\'album sono stati salvati in modo sicuro";

  static String m33(count, formattedNumber) =>
      "${Intl.plural(count, one: '1 file', other: '${formattedNumber} file')} di quest\'album sono stati salvati in modo sicuro";

  static String m34(storageAmountInGB) =>
      "${storageAmountInGB} GB ogni volta che qualcuno si iscrive a un piano a pagamento e applica il tuo codice";

  static String m35(endDate) => "La prova gratuita termina il ${endDate}";

  static String m36(count) =>
      "Puoi ancora accedere a ${Intl.plural(count, one: '', other: 'loro')} su ente finché hai un abbonamento attivo";

  static String m37(sizeInMBorGB) => "Libera ${sizeInMBorGB}";

  static String m38(count, formattedSize) =>
      "${Intl.plural(count, one: 'Può essere cancellata per liberare ${formattedSize}', other: 'Possono essere cancellati per liberare ${formattedSize}')}";

  static String m39(currentlyProcessing, totalCount) =>
      "Elaborazione ${currentlyProcessing} / ${totalCount}";

  static String m40(count) =>
      "${Intl.plural(count, one: '${count} elemento', other: '${count} elementi')}";

  static String m41(expiryTime) => "Il link scadrà il ${expiryTime}";
=======
  static String m19(familyAdminEmail) =>
      "Contatta <green>${familyAdminEmail}</green> per gestire il tuo abbonamento";

  static String m20(provider) =>
      "Scrivi all\'indirizzo support@ente.io per gestire il tuo abbonamento ${provider}.";

  static String m21(endpoint) => "Connesso a ${endpoint}";

  static String m22(count) =>
      "${Intl.plural(count, one: 'Elimina ${count} elemento', other: 'Elimina ${count} elementi')}";

  static String m23(currentlyDeleting, totalCount) =>
      "Eliminazione di ${currentlyDeleting} / ${totalCount}";

  static String m24(albumName) =>
      "Questo rimuoverà il link pubblico per accedere a \"${albumName}\".";

  static String m25(supportEmail) =>
      "Per favore invia un\'email a ${supportEmail} dall\'indirizzo email con cui ti sei registrato";

  static String m26(count, storageSaved) =>
      "Hai ripulito ${Intl.plural(count, one: '${count} doppione', other: '${count} doppioni')}, salvando (${storageSaved}!)";

  static String m27(count, formattedSize) =>
      "${count} file, ${formattedSize} l\'uno";

  static String m28(newEmail) => "Email cambiata in ${newEmail}";

  static String m29(email) =>
      "${email} non ha un account Ente.\n\nInvia un invito per condividere foto.";

  static String m30(text) => "Trovate foto aggiuntive per ${text}";

  static String m31(count, formattedNumber) =>
      "${Intl.plural(count, one: '1 file', other: '${formattedNumber} file')} di quest\'album sono stati salvati in modo sicuro";

  static String m32(count, formattedNumber) =>
      "${Intl.plural(count, one: '1 file', other: '${formattedNumber} file')} di quest\'album sono stati salvati in modo sicuro";

  static String m33(storageAmountInGB) =>
      "${storageAmountInGB} GB ogni volta che qualcuno si iscrive a un piano a pagamento e applica il tuo codice";

  static String m34(endDate) => "La prova gratuita termina il ${endDate}";

  static String m35(count) =>
      "Puoi ancora accedere a ${Intl.plural(count, one: '', other: 'loro')} su ente finché hai un abbonamento attivo";

  static String m36(sizeInMBorGB) => "Libera ${sizeInMBorGB}";

  static String m37(count, formattedSize) =>
      "${Intl.plural(count, one: 'Può essere cancellata per liberare ${formattedSize}', other: 'Possono essere cancellati per liberare ${formattedSize}')}";

  static String m38(currentlyProcessing, totalCount) =>
      "Elaborazione ${currentlyProcessing} / ${totalCount}";

  static String m39(count) =>
      "${Intl.plural(count, one: '${count} elemento', other: '${count} elementi')}";

  static String m40(expiryTime) => "Il link scadrà il ${expiryTime}";
>>>>>>> afad2c78

  static String m3(count, formattedCount) =>
      "${Intl.plural(count, one: '${formattedCount} ricordo', other: '${formattedCount} ricordi')}";

<<<<<<< HEAD
  static String m42(count) =>
      "${Intl.plural(count, one: 'Sposta elemento', other: 'Sposta elementi')}";

  static String m43(albumName) => "Spostato con successo su ${albumName}";

  static String m44(personName) => "Nessun suggerimento per ${personName}";

  static String m45(name) => "Non è ${name}?";

  static String m46(familyAdminEmail) =>
=======
  static String m41(count) =>
      "${Intl.plural(count, one: 'Sposta elemento', other: 'Sposta elementi')}";

  static String m42(albumName) => "Spostato con successo su ${albumName}";

  static String m43(personName) => "Nessun suggerimento per ${personName}";

  static String m44(name) => "Non è ${name}?";

  static String m45(familyAdminEmail) =>
>>>>>>> afad2c78
      "Per favore contatta ${familyAdminEmail} per cambiare il tuo codice.";

  static String m0(passwordStrengthValue) =>
      "Sicurezza password: ${passwordStrengthValue}";

<<<<<<< HEAD
  static String m47(providerName) =>
      "Si prega di parlare con il supporto di ${providerName} se ti è stato addebitato qualcosa";

  static String m49(endDate) =>
      "Prova gratuita valida fino al ${endDate}.\nIn seguito potrai scegliere un piano a pagamento.";

  static String m50(toEmail) => "Per favore invia un\'email a ${toEmail}";

  static String m51(toEmail) => "Invia i log a \n${toEmail}";

  static String m52(folderName) => "Elaborando ${folderName}...";

  static String m53(storeName) => "Valutaci su ${storeName}";

  static String m54(storageInGB) =>
      "3. Ottenete entrambi ${storageInGB} GB* gratis";

  static String m55(userEmail) =>
      "${userEmail} verrà rimosso da questo album condiviso\n\nQualsiasi foto aggiunta dall\'utente verrà rimossa dall\'album";

  static String m56(endDate) => "Si rinnova il ${endDate}";

  static String m57(count) =>
=======
  static String m46(providerName) =>
      "Si prega di parlare con il supporto di ${providerName} se ti è stato addebitato qualcosa";

  static String m47(endDate) =>
      "Prova gratuita valida fino al ${endDate}.\nIn seguito potrai scegliere un piano a pagamento.";

  static String m48(toEmail) => "Per favore invia un\'email a ${toEmail}";

  static String m49(toEmail) => "Invia i log a \n${toEmail}";

  static String m50(folderName) => "Elaborando ${folderName}...";

  static String m51(storeName) => "Valutaci su ${storeName}";

  static String m52(storageInGB) =>
      "3. Ottenete entrambi ${storageInGB} GB* gratis";

  static String m53(userEmail) =>
      "${userEmail} verrà rimosso da questo album condiviso\n\nQualsiasi foto aggiunta dall\'utente verrà rimossa dall\'album";

  static String m54(endDate) => "Si rinnova il ${endDate}";

  static String m55(count) =>
>>>>>>> afad2c78
      "${Intl.plural(count, one: '${count} risultato trovato', other: '${count} risultati trovati')}";

  static String m4(count) => "${count} selezionati";

<<<<<<< HEAD
  static String m59(count, yourCount) =>
      "${count} selezionato (${yourCount} tuoi)";

  static String m60(verificationID) =>
=======
  static String m57(count, yourCount) =>
      "${count} selezionato (${yourCount} tuoi)";

  static String m58(verificationID) =>
>>>>>>> afad2c78
      "Ecco il mio ID di verifica: ${verificationID} per ente.io.";

  static String m5(verificationID) =>
      "Hey, puoi confermare che questo è il tuo ID di verifica: ${verificationID} su ente.io";

<<<<<<< HEAD
  static String m61(referralCode, referralStorageInGB) =>
      "Codice invito Ente: ${referralCode} \n\nInseriscilo in Impostazioni → Generali → Inviti per ottenere ${referralStorageInGB} GB gratis dopo la sottoscrizione a un piano a pagamento\n\nhttps://ente.io";

  static String m62(numberOfPeople) =>
      "${Intl.plural(numberOfPeople, zero: 'Condividi con persone specifiche', one: 'Condividi con una persona', other: 'Condividi con ${numberOfPeople} persone')}";

  static String m63(emailIDs) => "Condiviso con ${emailIDs}";

  static String m64(fileType) =>
      "Questo ${fileType} verrà eliminato dal tuo dispositivo.";

  static String m65(fileType) =>
      "Questo ${fileType} è sia su Ente che sul tuo dispositivo.";

  static String m66(fileType) => "Questo ${fileType} verrà eliminato da Ente.";

  static String m1(storageAmountInGB) => "${storageAmountInGB} GB";

  static String m67(
          usedAmount, usedStorageUnit, totalAmount, totalStorageUnit) =>
      "${usedAmount} ${usedStorageUnit} di ${totalAmount} ${totalStorageUnit} utilizzati";

  static String m68(id) =>
      "Il tuo ${id} è già collegato a un altro account Ente.\nSe desideri utilizzare il tuo ${id} con questo account, per favore contatta il nostro supporto\'\'";

  static String m69(endDate) => "L\'abbonamento verrà cancellato il ${endDate}";

  static String m70(completed, total) =>
      "${completed}/${total} ricordi conservati";

  static String m72(storageAmountInGB) =>
      "Anche loro riceveranno ${storageAmountInGB} GB";

  static String m73(email) => "Questo è l\'ID di verifica di ${email}";

  static String m74(count) =>
      "${Intl.plural(count, zero: '', one: '1 giorno', other: '${count} giorni')}";

  static String m77(count) => "Conservando ${count} ricordi...";

  static String m78(endDate) => "Valido fino al ${endDate}";

  static String m79(email) => "Verifica ${email}";
=======
  static String m59(referralCode, referralStorageInGB) =>
      "Codice invito Ente: ${referralCode} \n\nInseriscilo in Impostazioni → Generali → Inviti per ottenere ${referralStorageInGB} GB gratis dopo la sottoscrizione a un piano a pagamento\n\nhttps://ente.io";

  static String m60(numberOfPeople) =>
      "${Intl.plural(numberOfPeople, zero: 'Condividi con persone specifiche', one: 'Condividi con una persona', other: 'Condividi con ${numberOfPeople} persone')}";

  static String m61(emailIDs) => "Condiviso con ${emailIDs}";

  static String m62(fileType) =>
      "Questo ${fileType} verrà eliminato dal tuo dispositivo.";

  static String m63(fileType) =>
      "Questo ${fileType} è sia su Ente che sul tuo dispositivo.";

  static String m64(fileType) => "Questo ${fileType} verrà eliminato da Ente.";

  static String m1(storageAmountInGB) => "${storageAmountInGB} GB";

  static String m65(
          usedAmount, usedStorageUnit, totalAmount, totalStorageUnit) =>
      "${usedAmount} ${usedStorageUnit} di ${totalAmount} ${totalStorageUnit} utilizzati";

  static String m66(id) =>
      "Il tuo ${id} è già collegato a un altro account Ente.\nSe desideri utilizzare il tuo ${id} con questo account, per favore contatta il nostro supporto\'\'";

  static String m67(endDate) => "L\'abbonamento verrà cancellato il ${endDate}";

  static String m68(completed, total) =>
      "${completed}/${total} ricordi conservati";

  static String m70(storageAmountInGB) =>
      "Anche loro riceveranno ${storageAmountInGB} GB";

  static String m71(email) => "Questo è l\'ID di verifica di ${email}";

  static String m75(count) => "Conservando ${count} ricordi...";

  static String m76(endDate) => "Valido fino al ${endDate}";

  static String m77(email) => "Verifica ${email}";
>>>>>>> afad2c78

  static String m2(email) =>
      "Abbiamo inviato una mail a <green>${email}</green>";

  static String m81(count) =>
      "${Intl.plural(count, one: '${count} anno fa', other: '${count} anni fa')}";

  static String m82(storageSaved) =>
      "Hai liberato con successo ${storageSaved}!";

  final messages = _notInlinedMessages(_notInlinedMessages);
  static Map<String, Function> _notInlinedMessages(_) => <String, Function>{
        "aNewVersionOfEnteIsAvailable": MessageLookupByLibrary.simpleMessage(
            "Una nuova versione di Ente è disponibile."),
        "about": MessageLookupByLibrary.simpleMessage("Info"),
        "account": MessageLookupByLibrary.simpleMessage("Account"),
        "accountIsAlreadyConfigured": MessageLookupByLibrary.simpleMessage(
            "L\'account è già configurato."),
        "accountWelcomeBack":
            MessageLookupByLibrary.simpleMessage("Bentornato!"),
        "ackPasswordLostWarning": MessageLookupByLibrary.simpleMessage(
            "Comprendo che se perdo la password potrei perdere l\'accesso ai miei dati poiché sono <underline>criptati end-to-end</underline>."),
        "activeSessions":
            MessageLookupByLibrary.simpleMessage("Sessioni attive"),
        "add": MessageLookupByLibrary.simpleMessage("Aggiungi"),
        "addAName": MessageLookupByLibrary.simpleMessage("Aggiungi un nome"),
        "addANewEmail":
            MessageLookupByLibrary.simpleMessage("Aggiungi una nuova email"),
        "addCollaborator":
            MessageLookupByLibrary.simpleMessage("Aggiungi collaboratore"),
        "addCollaborators": m6,
        "addFiles": MessageLookupByLibrary.simpleMessage("Aggiungi File"),
        "addFromDevice":
            MessageLookupByLibrary.simpleMessage("Aggiungi dal dispositivo"),
        "addItem": m7,
        "addLocation": MessageLookupByLibrary.simpleMessage("Aggiungi luogo"),
        "addLocationButton": MessageLookupByLibrary.simpleMessage("Aggiungi"),
        "addMore": MessageLookupByLibrary.simpleMessage("Aggiungi altri"),
        "addName": MessageLookupByLibrary.simpleMessage("Aggiungi nome"),
        "addNameOrMerge":
            MessageLookupByLibrary.simpleMessage("Aggiungi nome o unisci"),
        "addNew": MessageLookupByLibrary.simpleMessage("Aggiungi nuovo"),
        "addNewPerson":
            MessageLookupByLibrary.simpleMessage("Aggiungi nuova persona"),
        "addOnPageSubtitle": MessageLookupByLibrary.simpleMessage(
            "Dettagli dei componenti aggiuntivi"),
        "addOnValidTill": m8,
        "addOns": MessageLookupByLibrary.simpleMessage("Componenti aggiuntivi"),
        "addPhotos": MessageLookupByLibrary.simpleMessage("Aggiungi foto"),
        "addSelected":
            MessageLookupByLibrary.simpleMessage("Aggiungi selezionate"),
        "addToAlbum":
            MessageLookupByLibrary.simpleMessage("Aggiungi all\'album"),
        "addToEnte": MessageLookupByLibrary.simpleMessage("Aggiungi a Ente"),
        "addToHiddenAlbum":
            MessageLookupByLibrary.simpleMessage("Aggiungi ad album nascosto"),
        "addViewer":
            MessageLookupByLibrary.simpleMessage("Aggiungi in sola lettura"),
        "addViewers": m9,
        "addYourPhotosNow":
            MessageLookupByLibrary.simpleMessage("Aggiungi le tue foto ora"),
        "addedAs": MessageLookupByLibrary.simpleMessage("Aggiunto come"),
        "addedBy": m10,
        "addedSuccessfullyTo": m11,
        "addingToFavorites":
            MessageLookupByLibrary.simpleMessage("Aggiunto ai preferiti..."),
        "advanced": MessageLookupByLibrary.simpleMessage("Avanzate"),
        "advancedSettings": MessageLookupByLibrary.simpleMessage("Avanzate"),
        "after1Day": MessageLookupByLibrary.simpleMessage("Dopo un giorno"),
        "after1Hour": MessageLookupByLibrary.simpleMessage("Dopo un’ora "),
        "after1Month": MessageLookupByLibrary.simpleMessage("Dopo un mese"),
        "after1Week":
            MessageLookupByLibrary.simpleMessage("Dopo una settimana"),
        "after1Year": MessageLookupByLibrary.simpleMessage("Dopo un anno"),
        "albumOwner": MessageLookupByLibrary.simpleMessage("Proprietario"),
        "albumParticipantsCount": m12,
        "albumTitle": MessageLookupByLibrary.simpleMessage("Titolo album"),
        "albumUpdated":
            MessageLookupByLibrary.simpleMessage("Album aggiornato"),
        "albums": MessageLookupByLibrary.simpleMessage("Album"),
        "allClear": MessageLookupByLibrary.simpleMessage("✨ Tutto pulito"),
        "allMemoriesPreserved":
            MessageLookupByLibrary.simpleMessage("Tutti i ricordi conservati"),
        "allPersonGroupingWillReset": MessageLookupByLibrary.simpleMessage(
            "Tutti i raggruppamenti per questa persona saranno resettati e perderai tutti i suggerimenti fatti per questa persona"),
        "allowAddPhotosDescription": MessageLookupByLibrary.simpleMessage(
            "Permetti anche alle persone con il link di aggiungere foto all\'album condiviso."),
        "allowAddingPhotos": MessageLookupByLibrary.simpleMessage(
            "Consenti l\'aggiunta di foto"),
        "allowDownloads":
            MessageLookupByLibrary.simpleMessage("Consenti download"),
        "allowPeopleToAddPhotos": MessageLookupByLibrary.simpleMessage(
            "Permetti alle persone di aggiungere foto"),
        "androidBiometricHint":
            MessageLookupByLibrary.simpleMessage("Verifica l\'identità"),
        "androidBiometricNotRecognized":
            MessageLookupByLibrary.simpleMessage("Non riconosciuto. Riprova."),
        "androidBiometricRequiredTitle":
            MessageLookupByLibrary.simpleMessage("Autenticazione biometrica"),
        "androidBiometricSuccess":
            MessageLookupByLibrary.simpleMessage("Operazione riuscita"),
        "androidCancelButton": MessageLookupByLibrary.simpleMessage("Annulla"),
        "androidDeviceCredentialsRequiredTitle":
            MessageLookupByLibrary.simpleMessage(
                "Inserisci le credenziali del dispositivo"),
        "androidDeviceCredentialsSetupDescription":
            MessageLookupByLibrary.simpleMessage(
                "Inserisci le credenziali del dispositivo"),
        "androidGoToSettingsDescription": MessageLookupByLibrary.simpleMessage(
            "L\'autenticazione biometrica non è impostata sul tuo dispositivo. Vai a \'Impostazioni > Sicurezza\' per impostarla."),
        "androidIosWebDesktop":
            MessageLookupByLibrary.simpleMessage("Android, iOS, Web, Desktop"),
        "androidSignInTitle":
            MessageLookupByLibrary.simpleMessage("Autenticazione necessaria"),
        "appLock": MessageLookupByLibrary.simpleMessage("Blocco app"),
        "appLockDescriptions": MessageLookupByLibrary.simpleMessage(
            "Scegli tra la schermata di blocco predefinita del dispositivo e una schermata di blocco personalizzata con PIN o password."),
        "appVersion": m13,
        "appleId": MessageLookupByLibrary.simpleMessage("Apple ID"),
        "apply": MessageLookupByLibrary.simpleMessage("Applica"),
        "applyCodeTitle":
            MessageLookupByLibrary.simpleMessage("Applica codice"),
        "appstoreSubscription":
            MessageLookupByLibrary.simpleMessage("abbonamento AppStore"),
        "archive": MessageLookupByLibrary.simpleMessage("Archivio"),
        "archiveAlbum": MessageLookupByLibrary.simpleMessage("Archivia album"),
        "archiving": MessageLookupByLibrary.simpleMessage("Archiviazione..."),
        "areYouSureThatYouWantToLeaveTheFamily":
            MessageLookupByLibrary.simpleMessage(
                "Sei sicuro di voler uscire dal piano famiglia?"),
        "areYouSureYouWantToCancel": MessageLookupByLibrary.simpleMessage(
            "Sicuro di volerlo cancellare?"),
        "areYouSureYouWantToChangeYourPlan":
            MessageLookupByLibrary.simpleMessage(
                "Sei sicuro di voler cambiare il piano?"),
        "areYouSureYouWantToExit":
            MessageLookupByLibrary.simpleMessage("Sei sicuro di voler uscire?"),
        "areYouSureYouWantToLogout": MessageLookupByLibrary.simpleMessage(
            "Sei sicuro di volerti disconnettere?"),
        "areYouSureYouWantToRenew": MessageLookupByLibrary.simpleMessage(
            "Sei sicuro di volere rinnovare?"),
        "areYouSureYouWantToResetThisPerson":
            MessageLookupByLibrary.simpleMessage(
                "Sei sicuro di voler resettare questa persona?"),
        "askCancelReason": MessageLookupByLibrary.simpleMessage(
            "Il tuo abbonamento è stato annullato. Vuoi condividere il motivo?"),
        "askDeleteReason": MessageLookupByLibrary.simpleMessage(
            "Qual è il motivo principale per cui stai cancellando il tuo account?"),
        "askYourLovedOnesToShare": MessageLookupByLibrary.simpleMessage(
            "Invita amici, amiche e parenti su ente"),
        "atAFalloutShelter":
            MessageLookupByLibrary.simpleMessage("in un rifugio antiatomico"),
        "authToChangeEmailVerificationSetting":
            MessageLookupByLibrary.simpleMessage(
                "Autenticati per modificare la verifica email"),
        "authToChangeLockscreenSetting": MessageLookupByLibrary.simpleMessage(
            "Autenticati per modificare le impostazioni della schermata di blocco"),
        "authToChangeYourEmail": MessageLookupByLibrary.simpleMessage(
            "Autenticati per cambiare la tua email"),
        "authToChangeYourPassword": MessageLookupByLibrary.simpleMessage(
            "Autenticati per cambiare la tua password"),
        "authToConfigureTwofactorAuthentication":
            MessageLookupByLibrary.simpleMessage(
                "Autenticati per configurare l\'autenticazione a due fattori"),
        "authToInitiateAccountDeletion": MessageLookupByLibrary.simpleMessage(
            "Autenticati per avviare l\'eliminazione dell\'account"),
        "authToViewPasskey": MessageLookupByLibrary.simpleMessage(
            "Autenticati per visualizzare le tue passkey"),
        "authToViewYourActiveSessions": MessageLookupByLibrary.simpleMessage(
            "Autenticati per visualizzare le sessioni attive"),
        "authToViewYourHiddenFiles": MessageLookupByLibrary.simpleMessage(
            "Autenticati per visualizzare i file nascosti"),
        "authToViewYourMemories": MessageLookupByLibrary.simpleMessage(
            "Autenticati per visualizzare le tue foto"),
        "authToViewYourRecoveryKey": MessageLookupByLibrary.simpleMessage(
            "Autenticati per visualizzare la tua chiave di recupero"),
        "authenticating":
            MessageLookupByLibrary.simpleMessage("Autenticazione..."),
        "authenticationFailedPleaseTryAgain":
            MessageLookupByLibrary.simpleMessage(
                "Autenticazione non riuscita, prova di nuovo"),
        "authenticationSuccessful":
            MessageLookupByLibrary.simpleMessage("Autenticazione riuscita!"),
        "autoCastDialogBody": MessageLookupByLibrary.simpleMessage(
            "Qui vedrai i dispositivi disponibili per la trasmissione."),
        "autoCastiOSPermission": MessageLookupByLibrary.simpleMessage(
            "Assicurarsi che le autorizzazioni della rete locale siano attivate per l\'app Ente Photos nelle Impostazioni."),
        "autoLock": MessageLookupByLibrary.simpleMessage("Blocco automatico"),
        "autoLockFeatureDescription": MessageLookupByLibrary.simpleMessage(
            "Tempo dopo il quale l\'applicazione si blocca dopo essere stata messa in background"),
        "autoLogoutMessage": MessageLookupByLibrary.simpleMessage(
            "A causa di problemi tecnici, sei stato disconnesso. Ci scusiamo per l\'inconveniente."),
        "autoPair":
            MessageLookupByLibrary.simpleMessage("Associazione automatica"),
        "autoPairDesc": MessageLookupByLibrary.simpleMessage(
            "L\'associazione automatica funziona solo con i dispositivi che supportano Chromecast."),
        "available": MessageLookupByLibrary.simpleMessage("Disponibile"),
        "availableStorageSpace": m14,
        "backedUpFolders":
            MessageLookupByLibrary.simpleMessage("Cartelle salvate"),
        "backup": MessageLookupByLibrary.simpleMessage("Backup"),
        "backupFailed": MessageLookupByLibrary.simpleMessage("Backup fallito"),
        "backupOverMobileData":
            MessageLookupByLibrary.simpleMessage("Backup su dati mobili"),
        "backupSettings":
            MessageLookupByLibrary.simpleMessage("Impostazioni backup"),
        "backupStatus": MessageLookupByLibrary.simpleMessage("Stato backup"),
        "backupStatusDescription": MessageLookupByLibrary.simpleMessage(
            "Gli elementi che sono stati sottoposti a backup verranno mostrati qui"),
        "backupVideos":
            MessageLookupByLibrary.simpleMessage("Backup dei video"),
        "birthday": MessageLookupByLibrary.simpleMessage("Compleanno"),
        "blackFridaySale":
            MessageLookupByLibrary.simpleMessage("Offerta del Black Friday"),
        "blog": MessageLookupByLibrary.simpleMessage("Blog"),
        "cachedData": MessageLookupByLibrary.simpleMessage("Dati nella cache"),
        "calculating": MessageLookupByLibrary.simpleMessage("Calcolando..."),
        "canNotUploadToAlbumsOwnedByOthers":
            MessageLookupByLibrary.simpleMessage(
                "Impossibile caricare su album di proprietà altrui"),
        "canOnlyCreateLinkForFilesOwnedByYou":
            MessageLookupByLibrary.simpleMessage(
                "Puoi creare solo link per i file di tua proprietà"),
        "canOnlyRemoveFilesOwnedByYou": MessageLookupByLibrary.simpleMessage(
            "Puoi rimuovere solo i file di tua proprietà"),
        "cancel": MessageLookupByLibrary.simpleMessage("Annulla"),
        "cancelOtherSubscription": m15,
        "cancelSubscription":
            MessageLookupByLibrary.simpleMessage("Annulla abbonamento"),
        "cannotAddMorePhotosAfterBecomingViewer": m16,
        "cannotDeleteSharedFiles": MessageLookupByLibrary.simpleMessage(
            "Impossibile eliminare i file condivisi"),
        "castIPMismatchBody": MessageLookupByLibrary.simpleMessage(
            "Assicurati di essere sulla stessa rete della TV."),
        "castIPMismatchTitle": MessageLookupByLibrary.simpleMessage(
            "Errore nel trasmettere l\'album"),
        "castInstruction": MessageLookupByLibrary.simpleMessage(
            "Visita cast.ente.io sul dispositivo che vuoi abbinare.\n\nInserisci il codice qui sotto per riprodurre l\'album sulla tua TV."),
        "centerPoint": MessageLookupByLibrary.simpleMessage("Punto centrale"),
        "change": MessageLookupByLibrary.simpleMessage("Cambia"),
        "changeEmail": MessageLookupByLibrary.simpleMessage("Modifica email"),
        "changeLocationOfSelectedItems": MessageLookupByLibrary.simpleMessage(
            "Cambiare la posizione degli elementi selezionati?"),
        "changeLogBackupStatusTitle":
            MessageLookupByLibrary.simpleMessage("Stato Backup"),
        "changeLogDiscoverTitle":
            MessageLookupByLibrary.simpleMessage("Esplora"),
        "changePassword":
            MessageLookupByLibrary.simpleMessage("Cambia password"),
        "changePasswordTitle":
            MessageLookupByLibrary.simpleMessage("Modifica password"),
        "changePermissions":
            MessageLookupByLibrary.simpleMessage("Cambio i permessi?"),
        "changeYourReferralCode":
            MessageLookupByLibrary.simpleMessage("Cambia il tuo codice invito"),
        "checkForUpdates":
            MessageLookupByLibrary.simpleMessage("Controlla aggiornamenti"),
        "checkInboxAndSpamFolder": MessageLookupByLibrary.simpleMessage(
            "Per favore, controlla la tua casella di posta (e lo spam) per completare la verifica"),
        "checkStatus": MessageLookupByLibrary.simpleMessage("Verifica stato"),
        "checking":
            MessageLookupByLibrary.simpleMessage("Controllo in corso..."),
        "checkingModels":
            MessageLookupByLibrary.simpleMessage("Verifica dei modelli..."),
        "claimFreeStorage":
            MessageLookupByLibrary.simpleMessage("Richiedi spazio gratuito"),
        "claimMore": MessageLookupByLibrary.simpleMessage("Richiedine di più!"),
        "claimed": MessageLookupByLibrary.simpleMessage("Riscattato"),
        "claimedStorageSoFar": m17,
        "cleanUncategorized":
            MessageLookupByLibrary.simpleMessage("Pulisci Senza Categoria"),
        "cleanUncategorizedDescription": MessageLookupByLibrary.simpleMessage(
            "Rimuovi tutti i file da Senza Categoria che sono presenti in altri album"),
        "clearCaches": MessageLookupByLibrary.simpleMessage("Svuota cache"),
        "clearIndexes": MessageLookupByLibrary.simpleMessage("Cancella indici"),
        "click": MessageLookupByLibrary.simpleMessage("• Clic"),
        "clickOnTheOverflowMenu":
            MessageLookupByLibrary.simpleMessage("• Fai clic sul menu"),
        "close": MessageLookupByLibrary.simpleMessage("Chiudi"),
        "clubByCaptureTime":
            MessageLookupByLibrary.simpleMessage("Club per tempo di cattura"),
        "clubByFileName":
            MessageLookupByLibrary.simpleMessage("Unisci per nome file"),
        "clusteringProgress": MessageLookupByLibrary.simpleMessage(
            "Progresso del raggruppamento"),
        "codeAppliedPageTitle":
            MessageLookupByLibrary.simpleMessage("Codice applicato"),
        "codeChangeLimitReached": MessageLookupByLibrary.simpleMessage(
            "Siamo spiacenti, hai raggiunto il limite di modifiche del codice."),
        "codeCopiedToClipboard": MessageLookupByLibrary.simpleMessage(
            "Codice copiato negli appunti"),
        "codeUsedByYou":
            MessageLookupByLibrary.simpleMessage("Codice utilizzato da te"),
        "collabLinkSectionDescription": MessageLookupByLibrary.simpleMessage(
            "Crea un link per consentire alle persone di aggiungere e visualizzare foto nel tuo album condiviso senza bisogno di un\'applicazione o di un account Ente. Ottimo per raccogliere foto di un evento."),
        "collaborativeLink":
            MessageLookupByLibrary.simpleMessage("Link collaborativo"),
        "collaborativeLinkCreatedFor": m18,
        "collaborator": MessageLookupByLibrary.simpleMessage("Collaboratore"),
        "collaboratorsCanAddPhotosAndVideosToTheSharedAlbum":
            MessageLookupByLibrary.simpleMessage(
                "I collaboratori possono aggiungere foto e video all\'album condiviso."),
        "collageLayout": MessageLookupByLibrary.simpleMessage("Disposizione"),
        "collageSaved": MessageLookupByLibrary.simpleMessage(
            "Collage salvato nella galleria"),
        "collect": MessageLookupByLibrary.simpleMessage("Raccogli"),
        "collectEventPhotos": MessageLookupByLibrary.simpleMessage(
            "Raccogli le foto di un evento"),
        "collectPhotos":
            MessageLookupByLibrary.simpleMessage("Raccogli le foto"),
        "collectPhotosDescription": MessageLookupByLibrary.simpleMessage(
            "Crea un link dove i tuoi amici possono caricare le foto in qualità originale."),
        "color": MessageLookupByLibrary.simpleMessage("Colore"),
        "configuration": MessageLookupByLibrary.simpleMessage("Configurazione"),
        "confirm": MessageLookupByLibrary.simpleMessage("Conferma"),
        "confirm2FADisable": MessageLookupByLibrary.simpleMessage(
            "Sei sicuro di voler disattivare l\'autenticazione a due fattori?"),
        "confirmAccountDeletion": MessageLookupByLibrary.simpleMessage(
            "Conferma eliminazione account"),
        "confirmDeletePrompt": MessageLookupByLibrary.simpleMessage(
            "Sì, voglio eliminare definitivamente questo account e i dati associati a esso su tutte le applicazioni."),
        "confirmPassword":
            MessageLookupByLibrary.simpleMessage("Conferma password"),
        "confirmPlanChange": MessageLookupByLibrary.simpleMessage(
            "Conferma le modifiche al piano"),
        "confirmRecoveryKey":
            MessageLookupByLibrary.simpleMessage("Conferma chiave di recupero"),
        "confirmYourRecoveryKey": MessageLookupByLibrary.simpleMessage(
            "Conferma la tua chiave di recupero"),
        "connectToDevice":
            MessageLookupByLibrary.simpleMessage("Connetti al dispositivo"),
<<<<<<< HEAD
        "contactFamilyAdmin": m20,
        "contactSupport":
            MessageLookupByLibrary.simpleMessage("Contatta il supporto"),
        "contactToManageSubscription": m21,
=======
        "contactFamilyAdmin": m19,
        "contactSupport":
            MessageLookupByLibrary.simpleMessage("Contatta il supporto"),
        "contactToManageSubscription": m20,
>>>>>>> afad2c78
        "contacts": MessageLookupByLibrary.simpleMessage("Contatti"),
        "contents": MessageLookupByLibrary.simpleMessage("Contenuti"),
        "continueLabel": MessageLookupByLibrary.simpleMessage("Continua"),
        "continueOnFreeTrial":
            MessageLookupByLibrary.simpleMessage("Continua la prova gratuita"),
        "convertToAlbum":
            MessageLookupByLibrary.simpleMessage("Converti in album"),
        "copyEmailAddress":
            MessageLookupByLibrary.simpleMessage("Copia indirizzo email"),
        "copyLink": MessageLookupByLibrary.simpleMessage("Copia link"),
        "copypasteThisCodentoYourAuthenticatorApp":
            MessageLookupByLibrary.simpleMessage(
                "Copia-incolla questo codice\nnella tua app di autenticazione"),
        "couldNotBackUpTryLater": MessageLookupByLibrary.simpleMessage(
            "Impossibile eseguire il backup dei tuoi dati.\nRiproveremo più tardi."),
        "couldNotFreeUpSpace": MessageLookupByLibrary.simpleMessage(
            "Impossibile liberare lo spazio"),
        "couldNotUpdateSubscription": MessageLookupByLibrary.simpleMessage(
            "Impossibile aggiornare l\'abbonamento"),
        "count": MessageLookupByLibrary.simpleMessage("Conteggio"),
        "crashReporting":
            MessageLookupByLibrary.simpleMessage("Segnalazione di crash"),
        "create": MessageLookupByLibrary.simpleMessage("Crea"),
        "createAccount": MessageLookupByLibrary.simpleMessage("Crea account"),
        "createAlbumActionHint": MessageLookupByLibrary.simpleMessage(
            "Premi a lungo per selezionare le foto e fai clic su + per creare un album"),
        "createCollaborativeLink":
            MessageLookupByLibrary.simpleMessage("Crea link collaborativo"),
        "createCollage":
            MessageLookupByLibrary.simpleMessage("Crea un collage"),
        "createNewAccount":
            MessageLookupByLibrary.simpleMessage("Crea un nuovo account"),
        "createOrSelectAlbum":
            MessageLookupByLibrary.simpleMessage("Crea o seleziona album"),
        "createPublicLink":
            MessageLookupByLibrary.simpleMessage("Crea link pubblico"),
        "creatingLink":
            MessageLookupByLibrary.simpleMessage("Creazione link..."),
        "criticalUpdateAvailable": MessageLookupByLibrary.simpleMessage(
            "Un aggiornamento importante è disponibile"),
        "crop": MessageLookupByLibrary.simpleMessage("Ritaglia"),
        "currentUsageIs": MessageLookupByLibrary.simpleMessage(
            "Spazio attualmente utilizzato "),
        "currentlyRunning":
            MessageLookupByLibrary.simpleMessage("attualmente in esecuzione"),
        "custom": MessageLookupByLibrary.simpleMessage("Personalizza"),
<<<<<<< HEAD
        "customEndpoint": m22,
=======
        "customEndpoint": m21,
>>>>>>> afad2c78
        "darkTheme": MessageLookupByLibrary.simpleMessage("Scuro"),
        "dayToday": MessageLookupByLibrary.simpleMessage("Oggi"),
        "dayYesterday": MessageLookupByLibrary.simpleMessage("Ieri"),
        "decrypting": MessageLookupByLibrary.simpleMessage("Decriptando..."),
        "decryptingVideo":
            MessageLookupByLibrary.simpleMessage("Decifratura video..."),
        "deduplicateFiles":
            MessageLookupByLibrary.simpleMessage("File Duplicati"),
        "delete": MessageLookupByLibrary.simpleMessage("Cancella"),
        "deleteAccount":
            MessageLookupByLibrary.simpleMessage("Elimina account"),
        "deleteAccountFeedbackPrompt": MessageLookupByLibrary.simpleMessage(
            "Ci dispiace vederti andare via. Facci sapere se hai bisogno di aiuto o se vuoi aiutarci a migliorare."),
        "deleteAccountPermanentlyButton": MessageLookupByLibrary.simpleMessage(
            "Cancella definitivamente il tuo account"),
        "deleteAlbum": MessageLookupByLibrary.simpleMessage("Elimina album"),
        "deleteAlbumDialog": MessageLookupByLibrary.simpleMessage(
            "Eliminare anche le foto (e i video) presenti in questo album da <bold>tutti</bold> gli altri album di cui fanno parte?"),
        "deleteAlbumsDialogBody": MessageLookupByLibrary.simpleMessage(
            "Questo eliminerà tutti gli album vuoti. È utile quando si desidera ridurre l\'ingombro nella lista degli album."),
        "deleteAll": MessageLookupByLibrary.simpleMessage("Elimina tutto"),
        "deleteConfirmDialogBody": MessageLookupByLibrary.simpleMessage(
            "Questo account è collegato ad altre app di Ente, se ne utilizzi. I tuoi dati caricati, su tutte le app di Ente, saranno pianificati per la cancellazione e il tuo account verrà eliminato definitivamente."),
        "deleteEmailRequest": MessageLookupByLibrary.simpleMessage(
            "Invia un\'email a <warning>account-deletion@ente.io</warning> dal tuo indirizzo email registrato."),
        "deleteEmptyAlbums":
            MessageLookupByLibrary.simpleMessage("Elimina gli album vuoti"),
        "deleteEmptyAlbumsWithQuestionMark":
            MessageLookupByLibrary.simpleMessage("Eliminare gli album vuoti?"),
        "deleteFromBoth":
            MessageLookupByLibrary.simpleMessage("Elimina da entrambi"),
        "deleteFromDevice":
            MessageLookupByLibrary.simpleMessage("Elimina dal dispositivo"),
        "deleteFromEnte":
            MessageLookupByLibrary.simpleMessage("Elimina da Ente"),
<<<<<<< HEAD
        "deleteItemCount": m23,
        "deleteLocation":
            MessageLookupByLibrary.simpleMessage("Elimina posizione"),
        "deletePhotos": MessageLookupByLibrary.simpleMessage("Elimina foto"),
        "deleteProgress": m24,
=======
        "deleteItemCount": m22,
        "deleteLocation":
            MessageLookupByLibrary.simpleMessage("Elimina posizione"),
        "deletePhotos": MessageLookupByLibrary.simpleMessage("Elimina foto"),
        "deleteProgress": m23,
>>>>>>> afad2c78
        "deleteReason1": MessageLookupByLibrary.simpleMessage(
            "Manca una caratteristica chiave di cui ho bisogno"),
        "deleteReason2": MessageLookupByLibrary.simpleMessage(
            "L\'app o una determinata funzionalità non si comporta come dovrebbe"),
        "deleteReason3": MessageLookupByLibrary.simpleMessage(
            "Ho trovato un altro servizio che mi piace di più"),
        "deleteReason4":
            MessageLookupByLibrary.simpleMessage("Il motivo non è elencato"),
        "deleteRequestSLAText": MessageLookupByLibrary.simpleMessage(
            "La tua richiesta verrà elaborata entro 72 ore."),
        "deleteSharedAlbum": MessageLookupByLibrary.simpleMessage(
            "Eliminare l\'album condiviso?"),
        "deleteSharedAlbumDialogBody": MessageLookupByLibrary.simpleMessage(
            "L\'album verrà eliminato per tutti\n\nPerderai l\'accesso alle foto condivise in questo album che sono di proprietà di altri"),
        "descriptions": MessageLookupByLibrary.simpleMessage("Descrizioni"),
        "deselectAll":
            MessageLookupByLibrary.simpleMessage("Deseleziona tutti"),
        "designedToOutlive":
            MessageLookupByLibrary.simpleMessage("Progettato per sopravvivere"),
        "details": MessageLookupByLibrary.simpleMessage("Dettagli"),
        "developerSettings":
            MessageLookupByLibrary.simpleMessage("Impostazioni sviluppatore"),
        "developerSettingsWarning": MessageLookupByLibrary.simpleMessage(
            "Sei sicuro di voler modificare le Impostazioni sviluppatore?"),
        "deviceCodeHint":
            MessageLookupByLibrary.simpleMessage("Inserisci il codice"),
        "deviceFilesAutoUploading": MessageLookupByLibrary.simpleMessage(
            "I file aggiunti a questo album del dispositivo verranno automaticamente caricati su Ente."),
        "deviceLock":
            MessageLookupByLibrary.simpleMessage("Blocco del dispositivo"),
        "deviceLockExplanation": MessageLookupByLibrary.simpleMessage(
            "Disabilita il blocco schermo del dispositivo quando Ente è in primo piano e c\'è un backup in corso. Questo normalmente non è necessario ma può aiutare a completare più velocemente grossi caricamenti e l\'importazione iniziale di grandi librerie."),
        "deviceNotFound":
            MessageLookupByLibrary.simpleMessage("Dispositivo non trovato"),
        "didYouKnow": MessageLookupByLibrary.simpleMessage("Lo sapevi che?"),
        "disableAutoLock": MessageLookupByLibrary.simpleMessage(
            "Disabilita blocco automatico"),
        "disableDownloadWarningBody": MessageLookupByLibrary.simpleMessage(
            "I visualizzatori possono scattare screenshot o salvare una copia delle foto utilizzando strumenti esterni"),
        "disableDownloadWarningTitle":
            MessageLookupByLibrary.simpleMessage("Nota bene"),
<<<<<<< HEAD
        "disableLinkMessage": m25,
=======
        "disableLinkMessage": m24,
>>>>>>> afad2c78
        "disableTwofactor": MessageLookupByLibrary.simpleMessage(
            "Disabilita autenticazione a due fattori"),
        "disablingTwofactorAuthentication":
            MessageLookupByLibrary.simpleMessage(
                "Disattivazione autenticazione a due fattori..."),
        "discord": MessageLookupByLibrary.simpleMessage("Discord"),
        "discover": MessageLookupByLibrary.simpleMessage("Scopri"),
        "discover_babies": MessageLookupByLibrary.simpleMessage("Neonati"),
        "discover_celebrations":
            MessageLookupByLibrary.simpleMessage("Festeggiamenti"),
        "discover_food": MessageLookupByLibrary.simpleMessage("Cibo"),
        "discover_greenery":
            MessageLookupByLibrary.simpleMessage("Vegetazione"),
        "discover_hills": MessageLookupByLibrary.simpleMessage("Colline"),
        "discover_identity": MessageLookupByLibrary.simpleMessage("Identità"),
        "discover_memes": MessageLookupByLibrary.simpleMessage("Meme"),
        "discover_notes": MessageLookupByLibrary.simpleMessage("Note"),
        "discover_pets":
            MessageLookupByLibrary.simpleMessage("Animali domestici"),
        "discover_receipts": MessageLookupByLibrary.simpleMessage("Ricette"),
        "discover_screenshots":
            MessageLookupByLibrary.simpleMessage("Schermate"),
        "discover_selfies": MessageLookupByLibrary.simpleMessage("Selfie"),
        "discover_sunset": MessageLookupByLibrary.simpleMessage("Tramonto"),
        "discover_visiting_cards":
            MessageLookupByLibrary.simpleMessage("Biglietti da Visita"),
        "discover_wallpapers": MessageLookupByLibrary.simpleMessage("Sfondi"),
        "dismiss": MessageLookupByLibrary.simpleMessage("Ignora"),
        "distanceInKMUnit": MessageLookupByLibrary.simpleMessage("km"),
        "doNotSignOut": MessageLookupByLibrary.simpleMessage("Non uscire"),
        "doThisLater": MessageLookupByLibrary.simpleMessage("In seguito"),
        "doYouWantToDiscardTheEditsYouHaveMade":
            MessageLookupByLibrary.simpleMessage(
                "Vuoi scartare le modifiche che hai fatto?"),
        "done": MessageLookupByLibrary.simpleMessage("Completato"),
        "doubleYourStorage":
            MessageLookupByLibrary.simpleMessage("Raddoppia il tuo spazio"),
        "download": MessageLookupByLibrary.simpleMessage("Scarica"),
        "downloadFailed":
            MessageLookupByLibrary.simpleMessage("Scaricamento fallito"),
        "downloading":
            MessageLookupByLibrary.simpleMessage("Scaricamento in corso..."),
<<<<<<< HEAD
        "dropSupportEmail": m26,
        "duplicateFileCountWithStorageSaved": m27,
        "duplicateItemsGroup": m28,
=======
        "dropSupportEmail": m25,
        "duplicateFileCountWithStorageSaved": m26,
        "duplicateItemsGroup": m27,
>>>>>>> afad2c78
        "edit": MessageLookupByLibrary.simpleMessage("Modifica"),
        "editLocation": MessageLookupByLibrary.simpleMessage("Modifica luogo"),
        "editLocationTagTitle":
            MessageLookupByLibrary.simpleMessage("Modifica luogo"),
        "editsSaved": MessageLookupByLibrary.simpleMessage("Modifiche salvate"),
        "editsToLocationWillOnlyBeSeenWithinEnte":
            MessageLookupByLibrary.simpleMessage(
                "Le modifiche alla posizione saranno visibili solo all\'interno di Ente"),
        "eligible": MessageLookupByLibrary.simpleMessage("idoneo"),
        "email": MessageLookupByLibrary.simpleMessage("Email"),
<<<<<<< HEAD
        "emailChangedTo": m29,
        "emailNoEnteAccount": m30,
=======
        "emailChangedTo": m28,
        "emailNoEnteAccount": m29,
>>>>>>> afad2c78
        "emailVerificationToggle":
            MessageLookupByLibrary.simpleMessage("Verifica Email"),
        "emailYourLogs": MessageLookupByLibrary.simpleMessage(
            "Invia una mail con i tuoi log"),
        "empty": MessageLookupByLibrary.simpleMessage("Svuota"),
        "emptyTrash":
            MessageLookupByLibrary.simpleMessage("Vuoi svuotare il cestino?"),
        "enable": MessageLookupByLibrary.simpleMessage("Abilita"),
        "enableMLIndexingDesc": MessageLookupByLibrary.simpleMessage(
            "Ente supporta l\'apprendimento automatico eseguito sul dispositivo per il riconoscimento dei volti, la ricerca magica e altre funzioni di ricerca avanzata"),
        "enableMaps": MessageLookupByLibrary.simpleMessage("Abilita le Mappe"),
        "enableMapsDesc": MessageLookupByLibrary.simpleMessage(
            "Questo mostrerà le tue foto su una mappa del mondo.\n\nQuesta mappa è ospitata da Open Street Map e le posizioni esatte delle tue foto non sono mai condivise.\n\nPuoi disabilitare questa funzionalità in qualsiasi momento, dalle Impostazioni."),
        "enabled": MessageLookupByLibrary.simpleMessage("Abilitato"),
        "encryptingBackup":
            MessageLookupByLibrary.simpleMessage("Crittografando il backup..."),
        "encryption": MessageLookupByLibrary.simpleMessage("Crittografia"),
        "encryptionKeys":
            MessageLookupByLibrary.simpleMessage("Chiavi di crittografia"),
        "endpointUpdatedMessage": MessageLookupByLibrary.simpleMessage(
            "Endpoint aggiornato con successo"),
        "endtoendEncryptedByDefault":
            MessageLookupByLibrary.simpleMessage("Crittografia end-to-end"),
        "enteCanEncryptAndPreserveFilesOnlyIfYouGrant":
            MessageLookupByLibrary.simpleMessage(
                "Ente può criptare e conservare i file solo se gliene concedi l\'accesso"),
        "entePhotosPerm": MessageLookupByLibrary.simpleMessage(
            "Ente <i>necessita del permesso per</i> preservare le tue foto"),
        "enteSubscriptionPitch": MessageLookupByLibrary.simpleMessage(
            "Ente conserva i tuoi ricordi in modo che siano sempre a disposizione, anche se perdi il tuo dispositivo."),
        "enteSubscriptionShareWithFamily": MessageLookupByLibrary.simpleMessage(
            "Aggiungi la tua famiglia al tuo piano."),
        "enterAlbumName": MessageLookupByLibrary.simpleMessage(
            "Inserisci il nome dell\'album"),
        "enterCode": MessageLookupByLibrary.simpleMessage("Inserisci codice"),
        "enterCodeDescription": MessageLookupByLibrary.simpleMessage(
            "Inserisci il codice fornito dal tuo amico per richiedere spazio gratuito per entrambi"),
        "enterDateOfBirth":
            MessageLookupByLibrary.simpleMessage("Compleanno (Opzionale)"),
        "enterEmail": MessageLookupByLibrary.simpleMessage("Inserisci email"),
        "enterFileName": MessageLookupByLibrary.simpleMessage(
            "Inserisci un nome per il file"),
        "enterName": MessageLookupByLibrary.simpleMessage("Aggiungi nome"),
        "enterNewPasswordToEncrypt": MessageLookupByLibrary.simpleMessage(
            "Inserisci una nuova password per criptare i tuoi dati"),
        "enterPassword":
            MessageLookupByLibrary.simpleMessage("Inserisci password"),
        "enterPasswordToEncrypt": MessageLookupByLibrary.simpleMessage(
            "Inserisci una password per criptare i tuoi dati"),
        "enterPersonName": MessageLookupByLibrary.simpleMessage(
            "Inserisci il nome della persona"),
        "enterPin": MessageLookupByLibrary.simpleMessage("Inserisci PIN"),
        "enterReferralCode": MessageLookupByLibrary.simpleMessage(
            "Inserisci il codice di invito"),
        "enterThe6digitCodeFromnyourAuthenticatorApp":
            MessageLookupByLibrary.simpleMessage(
                "Inserisci il codice di 6 cifre\ndalla tua app di autenticazione"),
        "enterValidEmail": MessageLookupByLibrary.simpleMessage(
            "Inserisci un indirizzo email valido."),
        "enterYourEmailAddress": MessageLookupByLibrary.simpleMessage(
            "Inserisci il tuo indirizzo email"),
        "enterYourPassword":
            MessageLookupByLibrary.simpleMessage("Inserisci la tua password"),
        "enterYourRecoveryKey": MessageLookupByLibrary.simpleMessage(
            "Inserisci la tua chiave di recupero"),
        "error": MessageLookupByLibrary.simpleMessage("Errore"),
        "everywhere": MessageLookupByLibrary.simpleMessage("ovunque"),
        "exif": MessageLookupByLibrary.simpleMessage("EXIF"),
        "existingUser": MessageLookupByLibrary.simpleMessage("Accedi"),
        "expiredLinkInfo": MessageLookupByLibrary.simpleMessage(
            "Questo link è scaduto. Si prega di selezionare un nuovo orario di scadenza o disabilitare la scadenza del link."),
        "exportLogs": MessageLookupByLibrary.simpleMessage("Esporta log"),
        "exportYourData": MessageLookupByLibrary.simpleMessage("Esporta dati"),
        "extraPhotosFound":
            MessageLookupByLibrary.simpleMessage("Trovate foto aggiuntive"),
<<<<<<< HEAD
        "extraPhotosFoundFor": m31,
        "faceNotClusteredYet": MessageLookupByLibrary.simpleMessage(
            "Face not clustered yet, please come back later"),
=======
        "extraPhotosFoundFor": m30,
>>>>>>> afad2c78
        "faceRecognition":
            MessageLookupByLibrary.simpleMessage("Riconoscimento facciale"),
        "faces": MessageLookupByLibrary.simpleMessage("Volti"),
        "failedToApplyCode": MessageLookupByLibrary.simpleMessage(
            "Impossibile applicare il codice"),
        "failedToCancel":
            MessageLookupByLibrary.simpleMessage("Impossibile annullare"),
        "failedToDownloadVideo": MessageLookupByLibrary.simpleMessage(
            "Download del video non riuscito"),
        "failedToFetchActiveSessions": MessageLookupByLibrary.simpleMessage(
            "Recupero delle sessioni attive non riuscito"),
        "failedToFetchOriginalForEdit": MessageLookupByLibrary.simpleMessage(
            "Impossibile recuperare l\'originale per la modifica"),
        "failedToFetchReferralDetails": MessageLookupByLibrary.simpleMessage(
            "Impossibile recuperare i dettagli. Per favore, riprova più tardi."),
        "failedToLoadAlbums": MessageLookupByLibrary.simpleMessage(
            "Impossibile caricare gli album"),
        "failedToPlayVideo": MessageLookupByLibrary.simpleMessage(
            "Impossibile riprodurre il video"),
        "failedToRefreshStripeSubscription":
            MessageLookupByLibrary.simpleMessage(
                "Impossibile aggiornare l\'abbonamento"),
        "failedToRenew":
            MessageLookupByLibrary.simpleMessage("Rinnovo fallito"),
        "failedToVerifyPaymentStatus": MessageLookupByLibrary.simpleMessage(
            "Impossibile verificare lo stato del pagamento"),
        "familyPlanOverview": MessageLookupByLibrary.simpleMessage(
            "Aggiungi 5 membri della famiglia al tuo piano esistente senza pagare extra.\n\nOgni membro ottiene il proprio spazio privato e non può vedere i file dell\'altro a meno che non siano condivisi.\n\nI piani familiari sono disponibili per i clienti che hanno un abbonamento Ente a pagamento.\n\nIscriviti ora per iniziare!"),
        "familyPlanPortalTitle":
            MessageLookupByLibrary.simpleMessage("Famiglia"),
        "familyPlans": MessageLookupByLibrary.simpleMessage("Piano famiglia"),
        "faq": MessageLookupByLibrary.simpleMessage("FAQ"),
        "faqs": MessageLookupByLibrary.simpleMessage("FAQ"),
        "favorite": MessageLookupByLibrary.simpleMessage("Preferito"),
        "feedback": MessageLookupByLibrary.simpleMessage("Suggerimenti"),
        "file": MessageLookupByLibrary.simpleMessage("File"),
        "fileFailedToSaveToGallery": MessageLookupByLibrary.simpleMessage(
            "Impossibile salvare il file nella galleria"),
        "fileInfoAddDescHint":
            MessageLookupByLibrary.simpleMessage("Aggiungi descrizione..."),
        "fileNotUploadedYet":
            MessageLookupByLibrary.simpleMessage("File non ancora caricato"),
        "fileSavedToGallery":
            MessageLookupByLibrary.simpleMessage("File salvato nella galleria"),
        "fileTypes": MessageLookupByLibrary.simpleMessage("Tipi di file"),
        "fileTypesAndNames":
            MessageLookupByLibrary.simpleMessage("Tipi e nomi di file"),
<<<<<<< HEAD
        "filesBackedUpFromDevice": m32,
        "filesBackedUpInAlbum": m33,
=======
        "filesBackedUpFromDevice": m31,
        "filesBackedUpInAlbum": m32,
>>>>>>> afad2c78
        "filesDeleted": MessageLookupByLibrary.simpleMessage("File eliminati"),
        "filesSavedToGallery":
            MessageLookupByLibrary.simpleMessage("File salvati nella galleria"),
        "findPeopleByName": MessageLookupByLibrary.simpleMessage(
            "Trova rapidamente le persone per nome"),
        "findThemQuickly":
            MessageLookupByLibrary.simpleMessage("Trovali rapidamente"),
        "flip": MessageLookupByLibrary.simpleMessage("Capovolgi"),
        "forYourMemories":
            MessageLookupByLibrary.simpleMessage("per i tuoi ricordi"),
        "forgotPassword":
            MessageLookupByLibrary.simpleMessage("Password dimenticata"),
        "foundFaces": MessageLookupByLibrary.simpleMessage("Volti trovati"),
        "freeStorageClaimed":
            MessageLookupByLibrary.simpleMessage("Spazio gratuito richiesto"),
<<<<<<< HEAD
        "freeStorageOnReferralSuccess": m34,
        "freeStorageUsable":
            MessageLookupByLibrary.simpleMessage("Spazio libero utilizzabile"),
        "freeTrial": MessageLookupByLibrary.simpleMessage("Prova gratuita"),
        "freeTrialValidTill": m35,
        "freeUpAccessPostDelete": m36,
        "freeUpAmount": m37,
=======
        "freeStorageOnReferralSuccess": m33,
        "freeStorageUsable":
            MessageLookupByLibrary.simpleMessage("Spazio libero utilizzabile"),
        "freeTrial": MessageLookupByLibrary.simpleMessage("Prova gratuita"),
        "freeTrialValidTill": m34,
        "freeUpAccessPostDelete": m35,
        "freeUpAmount": m36,
>>>>>>> afad2c78
        "freeUpDeviceSpace":
            MessageLookupByLibrary.simpleMessage("Libera spazio"),
        "freeUpDeviceSpaceDesc": MessageLookupByLibrary.simpleMessage(
            "Risparmia spazio sul tuo dispositivo cancellando i file che sono già stati salvati online."),
        "freeUpSpace": MessageLookupByLibrary.simpleMessage("Libera spazio"),
<<<<<<< HEAD
        "freeUpSpaceSaving": m38,
=======
        "freeUpSpaceSaving": m37,
>>>>>>> afad2c78
        "galleryMemoryLimitInfo": MessageLookupByLibrary.simpleMessage(
            "Fino a 1000 ricordi mostrati nella galleria"),
        "general": MessageLookupByLibrary.simpleMessage("Generali"),
        "generatingEncryptionKeys": MessageLookupByLibrary.simpleMessage(
            "Generazione delle chiavi di crittografia..."),
<<<<<<< HEAD
        "genericProgress": m39,
=======
        "genericProgress": m38,
>>>>>>> afad2c78
        "goToSettings":
            MessageLookupByLibrary.simpleMessage("Vai alle impostazioni"),
        "googlePlayId": MessageLookupByLibrary.simpleMessage("Google Play ID"),
        "grantFullAccessPrompt": MessageLookupByLibrary.simpleMessage(
            "Consenti l\'accesso a tutte le foto nelle Impostazioni"),
        "grantPermission":
            MessageLookupByLibrary.simpleMessage("Concedi il permesso"),
        "groupNearbyPhotos": MessageLookupByLibrary.simpleMessage(
            "Raggruppa foto nelle vicinanze"),
        "guestView": MessageLookupByLibrary.simpleMessage("Vista ospite"),
        "guestViewEnablePreSteps": MessageLookupByLibrary.simpleMessage(
            "Per abilitare la vista ospite, configura il codice di accesso del dispositivo o il blocco schermo nelle impostazioni di sistema."),
        "hearUsExplanation": MessageLookupByLibrary.simpleMessage(
            "Non teniamo traccia del numero di installazioni dell\'app. Sarebbe utile se ci dicesse dove ci ha trovato!"),
        "hearUsWhereTitle": MessageLookupByLibrary.simpleMessage(
            "Come hai sentito parlare di Ente? (opzionale)"),
        "help": MessageLookupByLibrary.simpleMessage("Aiuto"),
        "hidden": MessageLookupByLibrary.simpleMessage("Nascosti"),
        "hide": MessageLookupByLibrary.simpleMessage("Nascondi"),
        "hideContent":
            MessageLookupByLibrary.simpleMessage("Nascondi il contenuto"),
        "hideContentDescriptionAndroid": MessageLookupByLibrary.simpleMessage(
            "Nasconde il contenuto nel selettore delle app e disabilita gli screenshot"),
        "hideContentDescriptionIos": MessageLookupByLibrary.simpleMessage(
            "Nasconde il contenuto nel selettore delle app"),
        "hiding": MessageLookupByLibrary.simpleMessage("Nascondendo..."),
        "hostedAtOsmFrance":
            MessageLookupByLibrary.simpleMessage("Ospitato presso OSM France"),
        "howItWorks": MessageLookupByLibrary.simpleMessage("Come funziona"),
        "howToViewShareeVerificationID": MessageLookupByLibrary.simpleMessage(
            "Chiedi di premere a lungo il loro indirizzo email nella schermata delle impostazioni e verificare che gli ID su entrambi i dispositivi corrispondano."),
        "iOSGoToSettingsDescription": MessageLookupByLibrary.simpleMessage(
            "L\'autenticazione biometrica non è impostata sul tuo dispositivo. Abilita Touch ID o Face ID sul tuo telefono."),
        "iOSLockOut": MessageLookupByLibrary.simpleMessage(
            "L\'autenticazione biometrica è disabilitata. Blocca e sblocca lo schermo per abilitarla."),
        "iOSOkButton": MessageLookupByLibrary.simpleMessage("OK"),
        "ignoreUpdate": MessageLookupByLibrary.simpleMessage("Ignora"),
        "ignored": MessageLookupByLibrary.simpleMessage("ignorato"),
        "ignoredFolderUploadReason": MessageLookupByLibrary.simpleMessage(
            "Alcuni file in questo album vengono ignorati dal caricamento perché erano stati precedentemente eliminati da Ente."),
        "imageNotAnalyzed":
            MessageLookupByLibrary.simpleMessage("Immagine non analizzata"),
        "immediately": MessageLookupByLibrary.simpleMessage("Immediatamente"),
        "importing":
            MessageLookupByLibrary.simpleMessage("Importazione in corso...."),
        "incorrectCode":
            MessageLookupByLibrary.simpleMessage("Codice sbagliato"),
        "incorrectPasswordTitle":
            MessageLookupByLibrary.simpleMessage("Password sbagliata"),
        "incorrectRecoveryKey":
            MessageLookupByLibrary.simpleMessage("Chiave di recupero errata"),
        "incorrectRecoveryKeyBody": MessageLookupByLibrary.simpleMessage(
            "Il codice che hai inserito non è corretto"),
        "incorrectRecoveryKeyTitle":
            MessageLookupByLibrary.simpleMessage("Chiave di recupero errata"),
        "indexedItems":
            MessageLookupByLibrary.simpleMessage("Elementi indicizzati"),
        "indexingIsPaused": MessageLookupByLibrary.simpleMessage(
            "L\'indicizzazione è in pausa. Riprenderà automaticamente quando il dispositivo è pronto."),
        "info": MessageLookupByLibrary.simpleMessage("Info"),
        "insecureDevice":
            MessageLookupByLibrary.simpleMessage("Dispositivo non sicuro"),
        "installManually":
            MessageLookupByLibrary.simpleMessage("Installa manualmente"),
        "invalidEmailAddress":
            MessageLookupByLibrary.simpleMessage("Indirizzo email non valido"),
        "invalidEndpoint":
            MessageLookupByLibrary.simpleMessage("Endpoint invalido"),
        "invalidEndpointMessage": MessageLookupByLibrary.simpleMessage(
            "Spiacenti, l\'endpoint inserito non è valido. Inserisci un endpoint valido e riprova."),
        "invalidKey": MessageLookupByLibrary.simpleMessage("Chiave non valida"),
        "invalidRecoveryKey": MessageLookupByLibrary.simpleMessage(
            "La chiave di recupero che hai inserito non è valida. Assicurati che contenga 24 parole e controlla l\'ortografia di ciascuna parola.\n\nSe hai inserito un vecchio codice di recupero, assicurati che sia lungo 64 caratteri e controlla ciascuno di essi."),
        "invite": MessageLookupByLibrary.simpleMessage("Invita"),
        "inviteToEnte": MessageLookupByLibrary.simpleMessage("Invita su Ente"),
        "inviteYourFriends":
            MessageLookupByLibrary.simpleMessage("Invita i tuoi amici"),
        "inviteYourFriendsToEnte":
            MessageLookupByLibrary.simpleMessage("Invita i tuoi amici a Ente"),
        "itLooksLikeSomethingWentWrongPleaseRetryAfterSome":
            MessageLookupByLibrary.simpleMessage(
                "Sembra che qualcosa sia andato storto. Riprova tra un po\'. Se l\'errore persiste, contatta il nostro team di supporto."),
<<<<<<< HEAD
        "itemCount": m40,
=======
        "itemCount": m39,
>>>>>>> afad2c78
        "itemsShowTheNumberOfDaysRemainingBeforePermanentDeletion":
            MessageLookupByLibrary.simpleMessage(
                "Gli elementi mostrano il numero di giorni rimanenti prima della cancellazione permanente"),
        "itemsWillBeRemovedFromAlbum": MessageLookupByLibrary.simpleMessage(
            "Gli elementi selezionati saranno rimossi da questo album"),
        "joinDiscord":
            MessageLookupByLibrary.simpleMessage("Unisciti a Discord"),
        "keepPhotos": MessageLookupByLibrary.simpleMessage("Mantieni foto"),
        "kiloMeterUnit": MessageLookupByLibrary.simpleMessage("km"),
        "kindlyHelpUsWithThisInformation": MessageLookupByLibrary.simpleMessage(
            "Aiutaci con queste informazioni"),
        "language": MessageLookupByLibrary.simpleMessage("Lingua"),
        "lastUpdated":
            MessageLookupByLibrary.simpleMessage("Ultimo aggiornamento"),
        "leave": MessageLookupByLibrary.simpleMessage("Lascia"),
        "leaveAlbum":
            MessageLookupByLibrary.simpleMessage("Abbandona l\'album"),
        "leaveFamily":
            MessageLookupByLibrary.simpleMessage("Abbandona il piano famiglia"),
        "leaveSharedAlbum": MessageLookupByLibrary.simpleMessage(
            "Abbandonare l\'album condiviso?"),
        "left": MessageLookupByLibrary.simpleMessage("Sinistra"),
        "light": MessageLookupByLibrary.simpleMessage("Chiaro"),
        "lightTheme": MessageLookupByLibrary.simpleMessage("Chiaro"),
        "linkCopiedToClipboard":
            MessageLookupByLibrary.simpleMessage("Link copiato negli appunti"),
        "linkDeviceLimit":
            MessageLookupByLibrary.simpleMessage("Limite dei dispositivi"),
        "linkEnabled": MessageLookupByLibrary.simpleMessage("Attivato"),
        "linkExpired": MessageLookupByLibrary.simpleMessage("Scaduto"),
<<<<<<< HEAD
        "linkExpiresOn": m41,
=======
        "linkExpiresOn": m40,
>>>>>>> afad2c78
        "linkExpiry": MessageLookupByLibrary.simpleMessage("Scadenza del link"),
        "linkHasExpired":
            MessageLookupByLibrary.simpleMessage("Il link è scaduto"),
        "linkNeverExpires": MessageLookupByLibrary.simpleMessage("Mai"),
        "livePhotos": MessageLookupByLibrary.simpleMessage("Live Photo"),
        "loadMessage1": MessageLookupByLibrary.simpleMessage(
            "Puoi condividere il tuo abbonamento con la tua famiglia"),
        "loadMessage2": MessageLookupByLibrary.simpleMessage(
            "Fino ad oggi abbiamo conservato oltre 30 milioni di ricordi"),
        "loadMessage3": MessageLookupByLibrary.simpleMessage(
            "Teniamo 3 copie dei tuoi dati, uno in un rifugio sotterraneo antiatomico"),
        "loadMessage4": MessageLookupByLibrary.simpleMessage(
            "Tutte le nostre app sono open source"),
        "loadMessage5": MessageLookupByLibrary.simpleMessage(
            "Il nostro codice sorgente e la crittografia hanno ricevuto audit esterni"),
        "loadMessage6": MessageLookupByLibrary.simpleMessage(
            "Puoi condividere i link ai tuoi album con i tuoi cari"),
        "loadMessage7": MessageLookupByLibrary.simpleMessage(
            "Le nostre app per smartphone vengono eseguite in background per crittografare e eseguire il backup di qualsiasi nuova foto o video"),
        "loadMessage8": MessageLookupByLibrary.simpleMessage(
            "web.ente.io ha un uploader intuitivo"),
        "loadMessage9": MessageLookupByLibrary.simpleMessage(
            "Usiamo Xchacha20Poly1305 per crittografare in modo sicuro i tuoi dati"),
        "loadingExifData":
            MessageLookupByLibrary.simpleMessage("Caricamento dati EXIF..."),
        "loadingGallery":
            MessageLookupByLibrary.simpleMessage("Caricamento galleria..."),
        "loadingMessage":
            MessageLookupByLibrary.simpleMessage("Caricando le tue foto..."),
        "loadingModel":
            MessageLookupByLibrary.simpleMessage("Scaricamento modelli..."),
        "loadingYourPhotos":
            MessageLookupByLibrary.simpleMessage("Caricando le tue foto..."),
        "localGallery": MessageLookupByLibrary.simpleMessage("Galleria locale"),
        "localIndexing":
            MessageLookupByLibrary.simpleMessage("Indicizzazione locale"),
        "localSyncErrorMessage": MessageLookupByLibrary.simpleMessage(
            "Sembra che qualcosa sia andato storto dal momento che la sincronizzazione delle foto locali richiede più tempo del previsto. Si prega di contattare il nostro team di supporto"),
        "location": MessageLookupByLibrary.simpleMessage("Luogo"),
        "locationName":
            MessageLookupByLibrary.simpleMessage("Nome della località"),
        "locationTagFeatureDescription": MessageLookupByLibrary.simpleMessage(
            "Un tag di localizzazione raggruppa tutte le foto scattate entro il raggio di una foto"),
        "locations": MessageLookupByLibrary.simpleMessage("Luoghi"),
        "lockButtonLabel": MessageLookupByLibrary.simpleMessage("Blocca"),
        "lockscreen":
            MessageLookupByLibrary.simpleMessage("Schermata di blocco"),
        "logInLabel": MessageLookupByLibrary.simpleMessage("Accedi"),
        "loggingOut": MessageLookupByLibrary.simpleMessage("Disconnessione..."),
        "loginSessionExpired":
            MessageLookupByLibrary.simpleMessage("Sessione scaduta"),
        "loginSessionExpiredDetails": MessageLookupByLibrary.simpleMessage(
            "La sessione è scaduta. Si prega di accedere nuovamente."),
        "loginTerms": MessageLookupByLibrary.simpleMessage(
            "Cliccando sul pulsante Accedi, accetti i <u-terms>termini di servizio</u-terms> e la <u-policy>politica sulla privacy</u-policy>"),
        "logout": MessageLookupByLibrary.simpleMessage("Disconnetti"),
        "logsDialogBody": MessageLookupByLibrary.simpleMessage(
            "Invia i log per aiutarci a risolvere il tuo problema. Si prega di notare che i nomi dei file saranno inclusi per aiutare a tenere traccia di problemi con file specifici."),
        "longPressAnEmailToVerifyEndToEndEncryption":
            MessageLookupByLibrary.simpleMessage(
                "Premi a lungo un\'email per verificare la crittografia end to end."),
        "longpressOnAnItemToViewInFullscreen":
            MessageLookupByLibrary.simpleMessage(
                "Premi a lungo su un elemento per visualizzarlo a schermo intero"),
        "loopVideoOff":
            MessageLookupByLibrary.simpleMessage("Loop video disattivo"),
        "loopVideoOn":
            MessageLookupByLibrary.simpleMessage("Loop video attivo"),
        "lostDevice":
            MessageLookupByLibrary.simpleMessage("Dispositivo perso?"),
        "machineLearning": MessageLookupByLibrary.simpleMessage(
            "Apprendimento automatico (ML)"),
        "magicSearch": MessageLookupByLibrary.simpleMessage("Ricerca magica"),
        "magicSearchHint": MessageLookupByLibrary.simpleMessage(
            "La ricerca magica ti permette di cercare le foto in base al loro contenuto, ad esempio \'fiore\', \'auto rossa\', \'documenti d\'identità\'"),
        "manage": MessageLookupByLibrary.simpleMessage("Gestisci"),
        "manageDeviceStorage": MessageLookupByLibrary.simpleMessage(
            "Gestisci memoria dispositivo"),
        "manageFamily":
            MessageLookupByLibrary.simpleMessage("Gestisci Piano famiglia"),
        "manageLink": MessageLookupByLibrary.simpleMessage("Gestisci link"),
        "manageParticipants": MessageLookupByLibrary.simpleMessage("Gestisci"),
        "manageSubscription":
            MessageLookupByLibrary.simpleMessage("Gestisci abbonamento"),
        "manualPairDesc": MessageLookupByLibrary.simpleMessage(
            "L\'associazione con PIN funziona con qualsiasi schermo dove desideri visualizzare il tuo album."),
        "map": MessageLookupByLibrary.simpleMessage("Mappa"),
        "maps": MessageLookupByLibrary.simpleMessage("Mappe"),
        "mastodon": MessageLookupByLibrary.simpleMessage("Mastodon"),
        "matrix": MessageLookupByLibrary.simpleMessage("Matrix"),
        "memoryCount": m3,
        "merchandise": MessageLookupByLibrary.simpleMessage("Merchandise"),
        "mergeWithExisting":
            MessageLookupByLibrary.simpleMessage("Unisci con esistente"),
        "mlConsent": MessageLookupByLibrary.simpleMessage(
            "Abilita l\'apprendimento automatico"),
        "mlConsentConfirmation": MessageLookupByLibrary.simpleMessage(
            "Comprendo e desidero abilitare l\'apprendimento automatico"),
        "mlConsentDescription": MessageLookupByLibrary.simpleMessage(
            "Se abiliti il Machine Learning, Ente estrarrà informazioni come la geometria del volto dai file, inclusi quelli condivisi con te.\n\nQuesto accadrà sul tuo dispositivo, e qualsiasi informazione biometrica generata sarà crittografata end-to-end."),
        "mlConsentPrivacy": MessageLookupByLibrary.simpleMessage(
            "Clicca qui per maggiori dettagli su questa funzione nella nostra informativa sulla privacy"),
        "mlConsentTitle": MessageLookupByLibrary.simpleMessage(
            "Abilita l\'apprendimento automatico?"),
        "mlIndexingDescription": MessageLookupByLibrary.simpleMessage(
            "Si prega di notare che l\'attivazione dell\'apprendimento automatico si tradurrà in un maggior utilizzo della connessione e della batteria fino a quando tutti gli elementi non saranno indicizzati. Valuta di utilizzare l\'applicazione desktop per un\'indicizzazione più veloce, tutti i risultati verranno sincronizzati automaticamente."),
        "mobileWebDesktop":
            MessageLookupByLibrary.simpleMessage("Mobile, Web, Desktop"),
        "moderateStrength": MessageLookupByLibrary.simpleMessage("Mediocre"),
        "modifyYourQueryOrTrySearchingFor":
            MessageLookupByLibrary.simpleMessage(
                "Modifica la tua ricerca o prova con"),
        "moments": MessageLookupByLibrary.simpleMessage("Momenti"),
        "month": MessageLookupByLibrary.simpleMessage("mese"),
        "monthly": MessageLookupByLibrary.simpleMessage("Mensile"),
        "moreDetails": MessageLookupByLibrary.simpleMessage("Più dettagli"),
        "mostRecent": MessageLookupByLibrary.simpleMessage("Più recenti"),
        "mostRelevant": MessageLookupByLibrary.simpleMessage("Più rilevanti"),
<<<<<<< HEAD
        "moveItem": m42,
=======
        "moveItem": m41,
>>>>>>> afad2c78
        "moveToAlbum":
            MessageLookupByLibrary.simpleMessage("Sposta nell\'album"),
        "moveToHiddenAlbum":
            MessageLookupByLibrary.simpleMessage("Sposta in album nascosto"),
<<<<<<< HEAD
        "movedSuccessfullyTo": m43,
=======
        "movedSuccessfullyTo": m42,
>>>>>>> afad2c78
        "movedToTrash":
            MessageLookupByLibrary.simpleMessage("Spostato nel cestino"),
        "movingFilesToAlbum": MessageLookupByLibrary.simpleMessage(
            "Spostamento dei file nell\'album..."),
        "name": MessageLookupByLibrary.simpleMessage("Nome"),
        "nameTheAlbum":
            MessageLookupByLibrary.simpleMessage("Dai un nome all\'album"),
        "networkConnectionRefusedErr": MessageLookupByLibrary.simpleMessage(
            "Impossibile connettersi a Ente, riprova tra un po\' di tempo. Se l\'errore persiste, contatta l\'assistenza."),
        "networkHostLookUpErr": MessageLookupByLibrary.simpleMessage(
            "Impossibile connettersi a Ente, controlla le impostazioni di rete e contatta l\'assistenza se l\'errore persiste."),
        "never": MessageLookupByLibrary.simpleMessage("Mai"),
        "newAlbum": MessageLookupByLibrary.simpleMessage("Nuovo album"),
        "newLocation": MessageLookupByLibrary.simpleMessage("Nuova posizione"),
        "newPerson": MessageLookupByLibrary.simpleMessage("Nuova persona"),
        "newToEnte":
            MessageLookupByLibrary.simpleMessage("Prima volta con Ente"),
        "newest": MessageLookupByLibrary.simpleMessage("Più recenti"),
        "next": MessageLookupByLibrary.simpleMessage("Successivo"),
        "no": MessageLookupByLibrary.simpleMessage("No"),
        "noAlbumsSharedByYouYet": MessageLookupByLibrary.simpleMessage(
            "Ancora nessun album condiviso da te"),
        "noDeviceFound":
            MessageLookupByLibrary.simpleMessage("Nessun dispositivo trovato"),
        "noDeviceLimit": MessageLookupByLibrary.simpleMessage("Nessuno"),
        "noDeviceThatCanBeDeleted": MessageLookupByLibrary.simpleMessage(
            "Non hai file su questo dispositivo che possono essere eliminati"),
        "noDuplicates":
            MessageLookupByLibrary.simpleMessage("✨ Nessun doppione"),
        "noExifData": MessageLookupByLibrary.simpleMessage("Nessun dato EXIF"),
        "noFacesFound":
            MessageLookupByLibrary.simpleMessage("Nessun volto trovato"),
        "noHiddenPhotosOrVideos": MessageLookupByLibrary.simpleMessage(
            "Nessuna foto o video nascosti"),
        "noImagesWithLocation": MessageLookupByLibrary.simpleMessage(
            "Nessuna immagine con posizione"),
        "noInternetConnection": MessageLookupByLibrary.simpleMessage(
            "Nessuna connessione internet"),
        "noPhotosAreBeingBackedUpRightNow":
            MessageLookupByLibrary.simpleMessage(
                "Il backup delle foto attualmente non viene eseguito"),
        "noPhotosFoundHere":
            MessageLookupByLibrary.simpleMessage("Nessuna foto trovata"),
        "noQuickLinksSelected": MessageLookupByLibrary.simpleMessage(
            "Nessun link rapido selezionato"),
        "noRecoveryKey":
            MessageLookupByLibrary.simpleMessage("Nessuna chiave di recupero?"),
        "noRecoveryKeyNoDecryption": MessageLookupByLibrary.simpleMessage(
            "A causa della natura del nostro protocollo di crittografia end-to-end, i tuoi dati non possono essere decifrati senza password o chiave di ripristino"),
        "noResults": MessageLookupByLibrary.simpleMessage("Nessun risultato"),
        "noResultsFound":
            MessageLookupByLibrary.simpleMessage("Nessun risultato trovato"),
<<<<<<< HEAD
        "noSuggestionsForPerson": m44,
        "noSystemLockFound": MessageLookupByLibrary.simpleMessage(
            "Nessun blocco di sistema trovato"),
        "notPersonLabel": m45,
=======
        "noSuggestionsForPerson": m43,
        "noSystemLockFound": MessageLookupByLibrary.simpleMessage(
            "Nessun blocco di sistema trovato"),
        "notPersonLabel": m44,
>>>>>>> afad2c78
        "nothingSharedWithYouYet": MessageLookupByLibrary.simpleMessage(
            "Ancora nulla di condiviso con te"),
        "nothingToSeeHere":
            MessageLookupByLibrary.simpleMessage("Nulla da vedere qui! 👀"),
        "notifications": MessageLookupByLibrary.simpleMessage("Notifiche"),
        "ok": MessageLookupByLibrary.simpleMessage("Ok"),
        "onDevice": MessageLookupByLibrary.simpleMessage("Sul dispositivo"),
        "onEnte": MessageLookupByLibrary.simpleMessage(
            "Su <branding>ente</branding>"),
<<<<<<< HEAD
        "onlyFamilyAdminCanChangeCode": m46,
=======
        "onlyFamilyAdminCanChangeCode": m45,
>>>>>>> afad2c78
        "onlyThem": MessageLookupByLibrary.simpleMessage("Solo loro"),
        "oops": MessageLookupByLibrary.simpleMessage("Oops"),
        "oopsCouldNotSaveEdits": MessageLookupByLibrary.simpleMessage(
            "Ops, impossibile salvare le modifiche"),
        "oopsSomethingWentWrong": MessageLookupByLibrary.simpleMessage(
            "Oops! Qualcosa è andato storto"),
        "openSettings":
            MessageLookupByLibrary.simpleMessage("Apri Impostazioni"),
        "openTheItem":
            MessageLookupByLibrary.simpleMessage("• Apri la foto o il video"),
        "openstreetmapContributors": MessageLookupByLibrary.simpleMessage(
            "Collaboratori di OpenStreetMap"),
        "optionalAsShortAsYouLike": MessageLookupByLibrary.simpleMessage(
            "Facoltativo, breve quanto vuoi..."),
        "orPickAnExistingOne": MessageLookupByLibrary.simpleMessage(
            "Oppure scegline una esistente"),
        "pair": MessageLookupByLibrary.simpleMessage("Abbina"),
        "pairWithPin": MessageLookupByLibrary.simpleMessage("Associa con PIN"),
        "pairingComplete":
            MessageLookupByLibrary.simpleMessage("Associazione completata"),
        "panorama": MessageLookupByLibrary.simpleMessage("Panorama"),
        "passKeyPendingVerification": MessageLookupByLibrary.simpleMessage(
            "La verifica è ancora in corso"),
        "passkey": MessageLookupByLibrary.simpleMessage("Passkey"),
        "passkeyAuthTitle":
            MessageLookupByLibrary.simpleMessage("Verifica della passkey"),
        "password": MessageLookupByLibrary.simpleMessage("Password"),
        "passwordChangedSuccessfully": MessageLookupByLibrary.simpleMessage(
            "Password modificata con successo"),
        "passwordLock":
            MessageLookupByLibrary.simpleMessage("Blocco con password"),
        "passwordStrength": m0,
        "passwordStrengthInfo": MessageLookupByLibrary.simpleMessage(
            "La sicurezza della password viene calcolata considerando la lunghezza della password, i caratteri usati e se la password appare o meno nelle prime 10.000 password più usate"),
        "passwordWarning": MessageLookupByLibrary.simpleMessage(
            "Noi non memorizziamo la tua password, quindi se te la dimentichi, <underline>non possiamo decriptare i tuoi dati</underline>"),
        "paymentDetails":
            MessageLookupByLibrary.simpleMessage("Dettagli di Pagamento"),
        "paymentFailed":
            MessageLookupByLibrary.simpleMessage("Pagamento non riuscito"),
        "paymentFailedMessage": MessageLookupByLibrary.simpleMessage(
            "Purtroppo il tuo pagamento non è riuscito. Contatta l\'assistenza e ti aiuteremo!"),
<<<<<<< HEAD
        "paymentFailedTalkToProvider": m47,
=======
        "paymentFailedTalkToProvider": m46,
>>>>>>> afad2c78
        "pendingItems":
            MessageLookupByLibrary.simpleMessage("Elementi in sospeso"),
        "pendingSync":
            MessageLookupByLibrary.simpleMessage("Sincronizzazione in sospeso"),
        "people": MessageLookupByLibrary.simpleMessage("Persone"),
        "peopleUsingYourCode": MessageLookupByLibrary.simpleMessage(
            "Persone che hanno usato il tuo codice"),
        "permDeleteWarning": MessageLookupByLibrary.simpleMessage(
            "Tutti gli elementi nel cestino verranno eliminati definitivamente\n\nQuesta azione non può essere annullata"),
        "permanentlyDelete":
            MessageLookupByLibrary.simpleMessage("Elimina definitivamente"),
        "permanentlyDeleteFromDevice": MessageLookupByLibrary.simpleMessage(
            "Eliminare definitivamente dal dispositivo?"),
        "personName":
            MessageLookupByLibrary.simpleMessage("Nome della persona"),
        "photoDescriptions":
            MessageLookupByLibrary.simpleMessage("Descrizioni delle foto"),
        "photoGridSize":
            MessageLookupByLibrary.simpleMessage("Dimensione griglia foto"),
        "photoSmallCase": MessageLookupByLibrary.simpleMessage("foto"),
        "photos": MessageLookupByLibrary.simpleMessage("Foto"),
        "photosAddedByYouWillBeRemovedFromTheAlbum":
            MessageLookupByLibrary.simpleMessage(
                "Le foto aggiunte da te verranno rimosse dall\'album"),
        "pickCenterPoint": MessageLookupByLibrary.simpleMessage(
            "Selezionare il punto centrale"),
        "pinAlbum": MessageLookupByLibrary.simpleMessage("Fissa l\'album"),
        "pinLock": MessageLookupByLibrary.simpleMessage("Blocco con PIN"),
        "playOnTv":
            MessageLookupByLibrary.simpleMessage("Riproduci album sulla TV"),
<<<<<<< HEAD
        "playStoreFreeTrialValidTill": m49,
=======
        "playStoreFreeTrialValidTill": m47,
>>>>>>> afad2c78
        "playstoreSubscription":
            MessageLookupByLibrary.simpleMessage("Abbonamento su PlayStore"),
        "pleaseCheckYourInternetConnectionAndTryAgain":
            MessageLookupByLibrary.simpleMessage(
                "Si prega di verificare la propria connessione Internet e riprovare."),
        "pleaseContactSupportAndWeWillBeHappyToHelp":
            MessageLookupByLibrary.simpleMessage(
                "Contatta support@ente.io e saremo felici di aiutarti!"),
        "pleaseContactSupportIfTheProblemPersists":
            MessageLookupByLibrary.simpleMessage(
                "Riprova. Se il problema persiste, ti invitiamo a contattare l\'assistenza"),
<<<<<<< HEAD
        "pleaseEmailUsAt": m50,
=======
        "pleaseEmailUsAt": m48,
>>>>>>> afad2c78
        "pleaseGrantPermissions":
            MessageLookupByLibrary.simpleMessage("Concedi i permessi"),
        "pleaseLoginAgain": MessageLookupByLibrary.simpleMessage(
            "Effettua nuovamente l\'accesso"),
        "pleaseSelectQuickLinksToRemove": MessageLookupByLibrary.simpleMessage(
            "Si prega di selezionare i link rapidi da rimuovere"),
<<<<<<< HEAD
        "pleaseSendTheLogsTo": m51,
=======
        "pleaseSendTheLogsTo": m49,
>>>>>>> afad2c78
        "pleaseTryAgain": MessageLookupByLibrary.simpleMessage("Riprova"),
        "pleaseVerifyTheCodeYouHaveEntered":
            MessageLookupByLibrary.simpleMessage(
                "Verifica il codice che hai inserito"),
        "pleaseWait": MessageLookupByLibrary.simpleMessage("Attendere..."),
        "pleaseWaitDeletingAlbum": MessageLookupByLibrary.simpleMessage(
            "Attendere, sto eliminando l\'album"),
        "pleaseWaitForSometimeBeforeRetrying":
            MessageLookupByLibrary.simpleMessage("Riprova tra qualche minuto"),
        "preparingLogs":
            MessageLookupByLibrary.simpleMessage("Preparando i log..."),
        "preserveMore": MessageLookupByLibrary.simpleMessage("Salva più foto"),
        "pressAndHoldToPlayVideo": MessageLookupByLibrary.simpleMessage(
            "Tieni premuto per riprodurre il video"),
        "pressAndHoldToPlayVideoDetailed": MessageLookupByLibrary.simpleMessage(
            "Tieni premuto sull\'immagine per riprodurre il video"),
        "privacy": MessageLookupByLibrary.simpleMessage("Privacy"),
        "privacyPolicyTitle":
            MessageLookupByLibrary.simpleMessage("Privacy Policy"),
        "privateBackups":
            MessageLookupByLibrary.simpleMessage("Backup privato"),
        "privateSharing":
            MessageLookupByLibrary.simpleMessage("Condivisioni private"),
<<<<<<< HEAD
        "processingImport": m52,
=======
        "processingImport": m50,
>>>>>>> afad2c78
        "publicLinkCreated":
            MessageLookupByLibrary.simpleMessage("Link pubblico creato"),
        "publicLinkEnabled":
            MessageLookupByLibrary.simpleMessage("Link pubblico abilitato"),
        "quickLinks":
            MessageLookupByLibrary.simpleMessage("Collegamenti rapidi"),
        "radius": MessageLookupByLibrary.simpleMessage("Raggio"),
        "raiseTicket": MessageLookupByLibrary.simpleMessage("Invia ticket"),
        "rateTheApp": MessageLookupByLibrary.simpleMessage("Valuta l\'app"),
        "rateUs": MessageLookupByLibrary.simpleMessage("Lascia una recensione"),
<<<<<<< HEAD
        "rateUsOnStore": m53,
=======
        "rateUsOnStore": m51,
>>>>>>> afad2c78
        "recover": MessageLookupByLibrary.simpleMessage("Recupera"),
        "recoverAccount":
            MessageLookupByLibrary.simpleMessage("Recupera account"),
        "recoverButton": MessageLookupByLibrary.simpleMessage("Recupera"),
        "recoveryKey":
            MessageLookupByLibrary.simpleMessage("Chiave di recupero"),
        "recoveryKeyCopiedToClipboard": MessageLookupByLibrary.simpleMessage(
            "Chiave di recupero copiata negli appunti"),
        "recoveryKeyOnForgotPassword": MessageLookupByLibrary.simpleMessage(
            "Se dimentichi la password, questa chiave è l\'unico modo per recuperare i tuoi dati."),
        "recoveryKeySaveDescription": MessageLookupByLibrary.simpleMessage(
            "Noi non memorizziamo questa chiave, per favore salva queste 24 parole in un posto sicuro."),
        "recoveryKeySuccessBody": MessageLookupByLibrary.simpleMessage(
            "Ottimo! La tua chiave di recupero è valida. Grazie per averla verificata.\n\nRicordati di salvare la tua chiave di recupero in un posto sicuro."),
        "recoveryKeyVerified": MessageLookupByLibrary.simpleMessage(
            "Chiave di recupero verificata"),
        "recoveryKeyVerifyReason": MessageLookupByLibrary.simpleMessage(
            "Se hai dimenticato la password, la tua chiave di ripristino è l\'unico modo per recuperare le tue foto. La puoi trovare in Impostazioni > Account.\n\nInserisci la tua chiave di recupero per verificare di averla salvata correttamente."),
        "recoverySuccessful":
            MessageLookupByLibrary.simpleMessage("Recupero riuscito!"),
        "recreatePasswordBody": MessageLookupByLibrary.simpleMessage(
            "Il dispositivo attuale non è abbastanza potente per verificare la tua password, ma la possiamo rigenerare in un modo che funzioni su tutti i dispositivi.\n\nEffettua il login utilizzando la tua chiave di recupero e rigenera la tua password (puoi utilizzare nuovamente la stessa se vuoi)."),
        "recreatePasswordTitle":
            MessageLookupByLibrary.simpleMessage("Reimposta password"),
        "reddit": MessageLookupByLibrary.simpleMessage("Reddit"),
        "reenterPassword":
            MessageLookupByLibrary.simpleMessage("Reinserisci la password"),
        "reenterPin":
            MessageLookupByLibrary.simpleMessage("Reinserisci il PIN"),
        "referFriendsAnd2xYourPlan": MessageLookupByLibrary.simpleMessage(
            "Invita un amico e raddoppia il tuo spazio"),
        "referralStep1": MessageLookupByLibrary.simpleMessage(
            "1. Condividi questo codice con i tuoi amici"),
        "referralStep2": MessageLookupByLibrary.simpleMessage(
            "2. Si iscrivono per un piano a pagamento"),
<<<<<<< HEAD
        "referralStep3": m54,
=======
        "referralStep3": m52,
>>>>>>> afad2c78
        "referrals": MessageLookupByLibrary.simpleMessage("Invita un Amico"),
        "referralsAreCurrentlyPaused": MessageLookupByLibrary.simpleMessage(
            "I referral code sono attualmente in pausa"),
        "remindToEmptyDeviceTrash": MessageLookupByLibrary.simpleMessage(
            "Vuota anche \"Cancellati di recente\" da \"Impostazioni\" -> \"Storage\" per avere più spazio libero"),
        "remindToEmptyEnteTrash": MessageLookupByLibrary.simpleMessage(
            "Svuota anche il tuo \"Cestino\" per avere più spazio libero"),
        "remoteImages": MessageLookupByLibrary.simpleMessage("Immagini remote"),
        "remoteThumbnails":
            MessageLookupByLibrary.simpleMessage("Miniature remote"),
        "remoteVideos": MessageLookupByLibrary.simpleMessage("Video remoti"),
        "remove": MessageLookupByLibrary.simpleMessage("Rimuovi"),
        "removeDuplicates":
            MessageLookupByLibrary.simpleMessage("Rimuovi i doppioni"),
        "removeDuplicatesDesc": MessageLookupByLibrary.simpleMessage(
            "Verifica e rimuovi i file che sono esattamente duplicati."),
        "removeFromAlbum":
            MessageLookupByLibrary.simpleMessage("Rimuovi dall\'album"),
        "removeFromAlbumTitle":
            MessageLookupByLibrary.simpleMessage("Rimuovi dall\'album?"),
        "removeFromFavorite":
            MessageLookupByLibrary.simpleMessage("Rimuovi dai preferiti"),
        "removeLink": MessageLookupByLibrary.simpleMessage("Elimina link"),
        "removeParticipant":
            MessageLookupByLibrary.simpleMessage("Rimuovi partecipante"),
<<<<<<< HEAD
        "removeParticipantBody": m55,
=======
        "removeParticipantBody": m53,
>>>>>>> afad2c78
        "removePersonLabel":
            MessageLookupByLibrary.simpleMessage("Rimuovi etichetta persona"),
        "removePublicLink":
            MessageLookupByLibrary.simpleMessage("Rimuovi link pubblico"),
        "removePublicLinks":
            MessageLookupByLibrary.simpleMessage("Rimuovi i link pubblici"),
        "removeShareItemsWarning": MessageLookupByLibrary.simpleMessage(
            "Alcuni degli elementi che stai rimuovendo sono stati aggiunti da altre persone e ne perderai l\'accesso"),
        "removeWithQuestionMark":
            MessageLookupByLibrary.simpleMessage("Rimuovi?"),
        "removingFromFavorites":
            MessageLookupByLibrary.simpleMessage("Rimosso dai preferiti..."),
        "rename": MessageLookupByLibrary.simpleMessage("Rinomina"),
        "renameAlbum": MessageLookupByLibrary.simpleMessage("Rinomina album"),
        "renameFile": MessageLookupByLibrary.simpleMessage("Rinomina file"),
        "renewSubscription":
            MessageLookupByLibrary.simpleMessage("Rinnova abbonamento"),
<<<<<<< HEAD
        "renewsOn": m56,
=======
        "renewsOn": m54,
>>>>>>> afad2c78
        "reportABug": MessageLookupByLibrary.simpleMessage("Segnala un bug"),
        "reportBug": MessageLookupByLibrary.simpleMessage("Segnala un bug"),
        "resendEmail": MessageLookupByLibrary.simpleMessage("Rinvia email"),
        "resetIgnoredFiles":
            MessageLookupByLibrary.simpleMessage("Ripristina i file ignorati"),
        "resetPasswordTitle":
            MessageLookupByLibrary.simpleMessage("Reimposta password"),
        "resetPerson": MessageLookupByLibrary.simpleMessage("Rimuovi"),
        "resetToDefault":
            MessageLookupByLibrary.simpleMessage("Ripristina predefinita"),
        "restore": MessageLookupByLibrary.simpleMessage("Ripristina"),
        "restoreToAlbum":
            MessageLookupByLibrary.simpleMessage("Ripristina l\'album"),
        "restoringFiles":
            MessageLookupByLibrary.simpleMessage("Ripristinando file..."),
        "resumableUploads":
            MessageLookupByLibrary.simpleMessage("Caricamenti riattivabili"),
        "retry": MessageLookupByLibrary.simpleMessage("Riprova"),
        "reviewDeduplicateItems": MessageLookupByLibrary.simpleMessage(
            "Controlla ed elimina gli elementi che credi siano dei doppioni."),
        "reviewSuggestions":
            MessageLookupByLibrary.simpleMessage("Esamina i suggerimenti"),
        "right": MessageLookupByLibrary.simpleMessage("Destra"),
        "rotate": MessageLookupByLibrary.simpleMessage("Ruota"),
        "rotateLeft": MessageLookupByLibrary.simpleMessage("Ruota a sinistra"),
        "rotateRight": MessageLookupByLibrary.simpleMessage("Ruota a destra"),
        "safelyStored":
            MessageLookupByLibrary.simpleMessage("Salvati in sicurezza"),
        "save": MessageLookupByLibrary.simpleMessage("Salva"),
        "saveCollage": MessageLookupByLibrary.simpleMessage("Salva il collage"),
        "saveCopy": MessageLookupByLibrary.simpleMessage("Salva una copia"),
        "saveKey": MessageLookupByLibrary.simpleMessage("Salva chiave"),
        "saveYourRecoveryKeyIfYouHaventAlready":
            MessageLookupByLibrary.simpleMessage(
                "Salva la tua chiave di recupero se non l\'hai ancora fatto"),
        "saving": MessageLookupByLibrary.simpleMessage("Salvataggio..."),
        "savingEdits":
            MessageLookupByLibrary.simpleMessage("Salvataggio modifiche..."),
        "scanCode": MessageLookupByLibrary.simpleMessage("Scansiona codice"),
        "scanThisBarcodeWithnyourAuthenticatorApp":
            MessageLookupByLibrary.simpleMessage(
                "Scansione questo codice QR\ncon la tua app di autenticazione"),
        "search": MessageLookupByLibrary.simpleMessage("Cerca"),
        "searchAlbumsEmptySection":
            MessageLookupByLibrary.simpleMessage("Album"),
        "searchByAlbumNameHint":
            MessageLookupByLibrary.simpleMessage("Nome album"),
        "searchByExamples": MessageLookupByLibrary.simpleMessage(
            "• Nomi degli album (es. \"Camera\")\n• Tipi di file (es. \"Video\", \".gif\")\n• Anni e mesi (e.. \"2022\", \"gennaio\")\n• Vacanze (ad es. \"Natale\")\n• Descrizioni delle foto (ad es. “#mare”)"),
        "searchCaptionEmptySection": MessageLookupByLibrary.simpleMessage(
            "Aggiungi descrizioni come \"#viaggio\" nelle informazioni delle foto per trovarle rapidamente qui"),
        "searchDatesEmptySection": MessageLookupByLibrary.simpleMessage(
            "Ricerca per data, mese o anno"),
        "searchDiscoverEmptySection": MessageLookupByLibrary.simpleMessage(
            "Le immagini saranno mostrate qui una volta che l\'elaborazione sarà completata"),
        "searchFaceEmptySection": MessageLookupByLibrary.simpleMessage(
            "Le persone saranno mostrate qui una volta completata l\'indicizzazione"),
        "searchFileTypesAndNamesEmptySection":
            MessageLookupByLibrary.simpleMessage("Tipi e nomi di file"),
        "searchHint1": MessageLookupByLibrary.simpleMessage(
            "Ricerca rapida sul dispositivo"),
        "searchHint2": MessageLookupByLibrary.simpleMessage(
            "Date delle foto, descrizioni"),
        "searchHint3":
            MessageLookupByLibrary.simpleMessage("Album, nomi di file e tipi"),
        "searchHint4": MessageLookupByLibrary.simpleMessage("Luogo"),
        "searchHint5": MessageLookupByLibrary.simpleMessage(
            "In arrivo: Facce & ricerca magica ✨"),
        "searchLocationEmptySection": MessageLookupByLibrary.simpleMessage(
            "Raggruppa foto scattate entro un certo raggio da una foto"),
        "searchPeopleEmptySection": MessageLookupByLibrary.simpleMessage(
            "Invita persone e vedrai qui tutte le foto condivise da loro"),
<<<<<<< HEAD
        "searchResultCount": m57,
=======
        "searchResultCount": m55,
>>>>>>> afad2c78
        "security": MessageLookupByLibrary.simpleMessage("Sicurezza"),
        "selectALocation":
            MessageLookupByLibrary.simpleMessage("Seleziona un luogo"),
        "selectALocationFirst":
            MessageLookupByLibrary.simpleMessage("Scegli prima una posizione"),
        "selectAlbum": MessageLookupByLibrary.simpleMessage("Seleziona album"),
        "selectAll": MessageLookupByLibrary.simpleMessage("Seleziona tutto"),
        "selectCoverPhoto":
            MessageLookupByLibrary.simpleMessage("Seleziona foto di copertina"),
        "selectFoldersForBackup": MessageLookupByLibrary.simpleMessage(
            "Seleziona cartelle per il backup"),
        "selectItemsToAdd": MessageLookupByLibrary.simpleMessage(
            "Seleziona gli elementi da aggiungere"),
        "selectLanguage":
            MessageLookupByLibrary.simpleMessage("Seleziona una lingua"),
        "selectMorePhotos":
            MessageLookupByLibrary.simpleMessage("Seleziona più foto"),
        "selectReason":
            MessageLookupByLibrary.simpleMessage("Seleziona un motivo"),
        "selectYourPlan":
            MessageLookupByLibrary.simpleMessage("Seleziona un piano"),
        "selectedFilesAreNotOnEnte": MessageLookupByLibrary.simpleMessage(
            "I file selezionati non sono su Ente"),
        "selectedFoldersWillBeEncryptedAndBackedUp":
            MessageLookupByLibrary.simpleMessage(
                "Le cartelle selezionate verranno crittografate e salvate su ente"),
        "selectedItemsWillBeDeletedFromAllAlbumsAndMoved":
            MessageLookupByLibrary.simpleMessage(
                "Gli elementi selezionati verranno eliminati da tutti gli album e spostati nel cestino."),
        "selectedPhotos": m4,
<<<<<<< HEAD
        "selectedPhotosWithYours": m59,
=======
        "selectedPhotosWithYours": m57,
>>>>>>> afad2c78
        "send": MessageLookupByLibrary.simpleMessage("Invia"),
        "sendEmail": MessageLookupByLibrary.simpleMessage("Invia email"),
        "sendInvite": MessageLookupByLibrary.simpleMessage("Invita"),
        "sendLink": MessageLookupByLibrary.simpleMessage("Invia link"),
        "serverEndpoint":
            MessageLookupByLibrary.simpleMessage("Endpoint del server"),
        "sessionExpired":
            MessageLookupByLibrary.simpleMessage("Sessione scaduta"),
        "sessionIdMismatch": MessageLookupByLibrary.simpleMessage(
            "ID sessione non corrispondente"),
        "setAPassword":
            MessageLookupByLibrary.simpleMessage("Imposta una password"),
        "setAs": MessageLookupByLibrary.simpleMessage("Imposta come"),
        "setCover": MessageLookupByLibrary.simpleMessage("Imposta copertina"),
        "setLabel": MessageLookupByLibrary.simpleMessage("Imposta"),
        "setNewPassword":
            MessageLookupByLibrary.simpleMessage("Imposta una nuova password"),
        "setNewPin":
            MessageLookupByLibrary.simpleMessage("Imposta un nuovo PIN"),
        "setPasswordTitle":
            MessageLookupByLibrary.simpleMessage("Imposta password"),
        "setRadius": MessageLookupByLibrary.simpleMessage("Imposta raggio"),
        "setupComplete":
            MessageLookupByLibrary.simpleMessage("Configurazione completata"),
        "share": MessageLookupByLibrary.simpleMessage("Condividi"),
        "shareALink": MessageLookupByLibrary.simpleMessage("Condividi un link"),
        "shareAlbumHint": MessageLookupByLibrary.simpleMessage(
            "Apri un album e tocca il pulsante di condivisione in alto a destra per condividerlo."),
        "shareAnAlbumNow":
            MessageLookupByLibrary.simpleMessage("Condividi un album"),
        "shareLink": MessageLookupByLibrary.simpleMessage("Condividi link"),
<<<<<<< HEAD
        "shareMyVerificationID": m60,
=======
        "shareMyVerificationID": m58,
>>>>>>> afad2c78
        "shareOnlyWithThePeopleYouWant": MessageLookupByLibrary.simpleMessage(
            "Condividi solo con le persone che vuoi"),
        "shareTextConfirmOthersVerificationID": m5,
        "shareTextRecommendUsingEnte": MessageLookupByLibrary.simpleMessage(
            "Scarica Ente in modo da poter facilmente condividere foto e video in qualità originale\n\nhttps://ente.io"),
<<<<<<< HEAD
        "shareTextReferralCode": m61,
        "shareWithNonenteUsers": MessageLookupByLibrary.simpleMessage(
            "Condividi con utenti che non hanno un account Ente"),
        "shareWithPeopleSectionTitle": m62,
=======
        "shareTextReferralCode": m59,
        "shareWithNonenteUsers": MessageLookupByLibrary.simpleMessage(
            "Condividi con utenti che non hanno un account Ente"),
        "shareWithPeopleSectionTitle": m60,
>>>>>>> afad2c78
        "shareYourFirstAlbum": MessageLookupByLibrary.simpleMessage(
            "Condividi il tuo primo album"),
        "sharedAlbumSectionDescription": MessageLookupByLibrary.simpleMessage(
            "Crea album condivisi e collaborativi con altri utenti di Ente, inclusi gli utenti con piani gratuiti."),
        "sharedByMe": MessageLookupByLibrary.simpleMessage("Condiviso da me"),
        "sharedByYou": MessageLookupByLibrary.simpleMessage("Condivise da te"),
        "sharedPhotoNotifications":
            MessageLookupByLibrary.simpleMessage("Nuove foto condivise"),
        "sharedPhotoNotificationsExplanation": MessageLookupByLibrary.simpleMessage(
            "Ricevi notifiche quando qualcuno aggiunge una foto a un album condiviso, di cui fai parte"),
<<<<<<< HEAD
        "sharedWith": m63,
=======
        "sharedWith": m61,
>>>>>>> afad2c78
        "sharedWithMe":
            MessageLookupByLibrary.simpleMessage("Condivisi con me"),
        "sharedWithYou":
            MessageLookupByLibrary.simpleMessage("Condivise con te"),
        "sharing":
            MessageLookupByLibrary.simpleMessage("Condivisione in corso..."),
        "showMemories": MessageLookupByLibrary.simpleMessage("Mostra ricordi"),
        "showPerson": MessageLookupByLibrary.simpleMessage("Mostra persona"),
        "signOutFromOtherDevices": MessageLookupByLibrary.simpleMessage(
            "Esci dagli altri dispositivi"),
        "signOutOtherBody": MessageLookupByLibrary.simpleMessage(
            "Se pensi che qualcuno possa conoscere la tua password, puoi forzare tutti gli altri dispositivi che usano il tuo account ad uscire."),
        "signOutOtherDevices": MessageLookupByLibrary.simpleMessage(
            "Esci dagli altri dispositivi"),
        "signUpTerms": MessageLookupByLibrary.simpleMessage(
            "Accetto i <u-terms>termini di servizio</u-terms> e la <u-policy>politica sulla privacy</u-policy>"),
<<<<<<< HEAD
        "singleFileDeleteFromDevice": m64,
        "singleFileDeleteHighlight": MessageLookupByLibrary.simpleMessage(
            "Verrà eliminato da tutti gli album."),
        "singleFileInBothLocalAndRemote": m65,
        "singleFileInRemoteOnly": m66,
=======
        "singleFileDeleteFromDevice": m62,
        "singleFileDeleteHighlight": MessageLookupByLibrary.simpleMessage(
            "Verrà eliminato da tutti gli album."),
        "singleFileInBothLocalAndRemote": m63,
        "singleFileInRemoteOnly": m64,
>>>>>>> afad2c78
        "skip": MessageLookupByLibrary.simpleMessage("Salta"),
        "social": MessageLookupByLibrary.simpleMessage("Social"),
        "someItemsAreInBothEnteAndYourDevice":
            MessageLookupByLibrary.simpleMessage(
                "Alcuni elementi sono sia su Ente che sul tuo dispositivo."),
        "someOfTheFilesYouAreTryingToDeleteAre":
            MessageLookupByLibrary.simpleMessage(
                "Alcuni dei file che si sta tentando di eliminare sono disponibili solo sul dispositivo e non possono essere recuperati se cancellati"),
        "someoneSharingAlbumsWithYouShouldSeeTheSameId":
            MessageLookupByLibrary.simpleMessage(
                "Chi condivide gli album con te deve vedere lo stesso ID sul proprio dispositivo."),
        "somethingWentWrong":
            MessageLookupByLibrary.simpleMessage("Qualcosa è andato storto"),
        "somethingWentWrongPleaseTryAgain":
            MessageLookupByLibrary.simpleMessage(
                "Qualcosa è andato storto, per favore riprova"),
        "sorry": MessageLookupByLibrary.simpleMessage("Siamo spiacenti"),
        "sorryCouldNotAddToFavorites": MessageLookupByLibrary.simpleMessage(
            "Spiacenti, non è stato possibile aggiungere ai preferiti!"),
        "sorryCouldNotRemoveFromFavorites": MessageLookupByLibrary.simpleMessage(
            "Siamo spiacenti, non è stato possibile rimuovere dai preferiti!"),
        "sorryTheCodeYouveEnteredIsIncorrect":
            MessageLookupByLibrary.simpleMessage(
                "Il codice immesso non è corretto"),
        "sorryWeCouldNotGenerateSecureKeysOnThisDevicennplease":
            MessageLookupByLibrary.simpleMessage(
                "Siamo spiacenti, non possiamo generare le chiavi sicure su questo dispositivo.\n\nPer favore, accedi da un altro dispositivo."),
        "sort": MessageLookupByLibrary.simpleMessage("Ordina"),
        "sortAlbumsBy": MessageLookupByLibrary.simpleMessage("Ordina per"),
        "sortNewestFirst":
            MessageLookupByLibrary.simpleMessage("Prima le più nuove"),
        "sortOldestFirst":
            MessageLookupByLibrary.simpleMessage("Prima le più vecchie"),
        "sparkleSuccess":
            MessageLookupByLibrary.simpleMessage("✨ Operazione riuscita"),
        "startBackup": MessageLookupByLibrary.simpleMessage("Avvia backup"),
        "status": MessageLookupByLibrary.simpleMessage("Stato"),
        "stopCastingBody": MessageLookupByLibrary.simpleMessage(
            "Vuoi interrompere la trasmissione?"),
        "stopCastingTitle":
            MessageLookupByLibrary.simpleMessage("Interrompi la trasmissione"),
        "storage":
            MessageLookupByLibrary.simpleMessage("Spazio di archiviazione"),
        "storageBreakupFamily":
            MessageLookupByLibrary.simpleMessage("Famiglia"),
        "storageBreakupYou": MessageLookupByLibrary.simpleMessage("Tu"),
        "storageInGB": m1,
        "storageLimitExceeded": MessageLookupByLibrary.simpleMessage(
            "Limite d\'archiviazione superato"),
<<<<<<< HEAD
        "storageUsageInfo": m67,
        "strongStrength": MessageLookupByLibrary.simpleMessage("Forte"),
        "subAlreadyLinkedErrMessage": m68,
        "subWillBeCancelledOn": m69,
=======
        "storageUsageInfo": m65,
        "strongStrength": MessageLookupByLibrary.simpleMessage("Forte"),
        "subAlreadyLinkedErrMessage": m66,
        "subWillBeCancelledOn": m67,
>>>>>>> afad2c78
        "subscribe": MessageLookupByLibrary.simpleMessage("Iscriviti"),
        "subscribeToEnableSharing": MessageLookupByLibrary.simpleMessage(
            "È necessario un abbonamento a pagamento attivo per abilitare la condivisione."),
        "subscription": MessageLookupByLibrary.simpleMessage("Abbonamento"),
        "success": MessageLookupByLibrary.simpleMessage("Operazione riuscita"),
        "successfullyArchived":
            MessageLookupByLibrary.simpleMessage("Archiviato correttamente"),
        "successfullyHid":
            MessageLookupByLibrary.simpleMessage("Nascosta con successo"),
        "successfullyUnarchived": MessageLookupByLibrary.simpleMessage(
            "Rimosso dall\'archivio correttamente"),
        "successfullyUnhid": MessageLookupByLibrary.simpleMessage(
            "Rimossa dal nascondiglio con successo"),
        "suggestFeatures":
            MessageLookupByLibrary.simpleMessage("Suggerisci una funzionalità"),
        "support": MessageLookupByLibrary.simpleMessage("Assistenza"),
<<<<<<< HEAD
        "syncProgress": m70,
=======
        "syncProgress": m68,
>>>>>>> afad2c78
        "syncStopped":
            MessageLookupByLibrary.simpleMessage("Sincronizzazione interrotta"),
        "syncing": MessageLookupByLibrary.simpleMessage(
            "Sincronizzazione in corso..."),
        "systemTheme": MessageLookupByLibrary.simpleMessage("Sistema"),
        "tapToCopy": MessageLookupByLibrary.simpleMessage("tocca per copiare"),
        "tapToEnterCode": MessageLookupByLibrary.simpleMessage(
            "Tocca per inserire il codice"),
        "tapToUnlock":
            MessageLookupByLibrary.simpleMessage("Tocca per sbloccare"),
        "tapToUpload":
            MessageLookupByLibrary.simpleMessage("Premi per caricare"),
        "tempErrorContactSupportIfPersists": MessageLookupByLibrary.simpleMessage(
            "Sembra che qualcosa sia andato storto. Riprova tra un po\'. Se l\'errore persiste, contatta il nostro team di supporto."),
        "terminate": MessageLookupByLibrary.simpleMessage("Terminata"),
        "terminateSession":
            MessageLookupByLibrary.simpleMessage("Termina sessione?"),
        "terms": MessageLookupByLibrary.simpleMessage("Termini d\'uso"),
        "termsOfServicesTitle":
            MessageLookupByLibrary.simpleMessage("Termini d\'uso"),
        "thankYou": MessageLookupByLibrary.simpleMessage("Grazie"),
        "thankYouForSubscribing": MessageLookupByLibrary.simpleMessage(
            "Grazie per esserti iscritto!"),
        "theDownloadCouldNotBeCompleted": MessageLookupByLibrary.simpleMessage(
            "Il download non può essere completato"),
        "theRecoveryKeyYouEnteredIsIncorrect":
            MessageLookupByLibrary.simpleMessage(
                "La chiave di recupero inserita non è corretta"),
        "theme": MessageLookupByLibrary.simpleMessage("Tema"),
        "theseItemsWillBeDeletedFromYourDevice":
            MessageLookupByLibrary.simpleMessage(
                "Questi file verranno eliminati dal tuo dispositivo."),
<<<<<<< HEAD
        "theyAlsoGetXGb": m72,
=======
        "theyAlsoGetXGb": m70,
>>>>>>> afad2c78
        "theyWillBeDeletedFromAllAlbums": MessageLookupByLibrary.simpleMessage(
            "Verranno eliminati da tutti gli album."),
        "thisActionCannotBeUndone": MessageLookupByLibrary.simpleMessage(
            "Questa azione non può essere annullata"),
        "thisAlbumAlreadyHDACollaborativeLink":
            MessageLookupByLibrary.simpleMessage(
                "Questo album ha già un link collaborativo"),
        "thisCanBeUsedToRecoverYourAccountIfYou":
            MessageLookupByLibrary.simpleMessage(
                "Può essere utilizzata per recuperare il tuo account in caso tu non possa usare l\'autenticazione a due fattori"),
        "thisDevice":
            MessageLookupByLibrary.simpleMessage("Questo dispositivo"),
        "thisEmailIsAlreadyInUse": MessageLookupByLibrary.simpleMessage(
            "Questo indirizzo email è già registrato"),
        "thisImageHasNoExifData": MessageLookupByLibrary.simpleMessage(
            "Questa immagine non ha dati EXIF"),
<<<<<<< HEAD
        "thisIsPersonVerificationId": m73,
=======
        "thisIsPersonVerificationId": m71,
>>>>>>> afad2c78
        "thisIsYourVerificationId": MessageLookupByLibrary.simpleMessage(
            "Questo è il tuo ID di verifica"),
        "thisWillLogYouOutOfTheFollowingDevice":
            MessageLookupByLibrary.simpleMessage(
                "Verrai disconnesso dai seguenti dispositivi:"),
        "thisWillLogYouOutOfThisDevice": MessageLookupByLibrary.simpleMessage(
            "Verrai disconnesso dal tuo dispositivo!"),
        "thisWillRemovePublicLinksOfAllSelectedQuickLinks":
            MessageLookupByLibrary.simpleMessage(
                "Questo rimuoverà i link pubblici di tutti i link rapidi selezionati."),
        "toEnableAppLockPleaseSetupDevicePasscodeOrScreen":
            MessageLookupByLibrary.simpleMessage(
                "Per abilitare il blocco dell\'app, configura il codice di accesso del dispositivo o il blocco schermo nelle impostazioni di sistema."),
        "toHideAPhotoOrVideo": MessageLookupByLibrary.simpleMessage(
            "Per nascondere una foto o un video"),
        "toResetVerifyEmail": MessageLookupByLibrary.simpleMessage(
            "Per reimpostare la tua password, verifica prima la tua email."),
        "todaysLogs": MessageLookupByLibrary.simpleMessage("Log di oggi"),
        "tooManyIncorrectAttempts":
            MessageLookupByLibrary.simpleMessage("Troppi tentativi errati"),
        "total": MessageLookupByLibrary.simpleMessage("totale"),
        "totalSize": MessageLookupByLibrary.simpleMessage("Dimensioni totali"),
        "trash": MessageLookupByLibrary.simpleMessage("Cestino"),
<<<<<<< HEAD
        "trashDaysLeft": m74,
=======
>>>>>>> afad2c78
        "trim": MessageLookupByLibrary.simpleMessage("Taglia"),
        "tryAgain": MessageLookupByLibrary.simpleMessage("Riprova"),
        "turnOnBackupForAutoUpload": MessageLookupByLibrary.simpleMessage(
            "Attiva il backup per caricare automaticamente i file aggiunti a questa cartella del dispositivo su Ente."),
        "twitter": MessageLookupByLibrary.simpleMessage("Twitter"),
        "twoMonthsFreeOnYearlyPlans": MessageLookupByLibrary.simpleMessage(
            "2 mesi gratis sui piani annuali"),
        "twofactor": MessageLookupByLibrary.simpleMessage("Due fattori"),
        "twofactorAuthenticationHasBeenDisabled":
            MessageLookupByLibrary.simpleMessage(
                "L\'autenticazione a due fattori è stata disabilitata"),
        "twofactorAuthenticationPageTitle":
            MessageLookupByLibrary.simpleMessage(
                "Autenticazione a due fattori"),
        "twofactorAuthenticationSuccessfullyReset":
            MessageLookupByLibrary.simpleMessage(
                "Autenticazione a due fattori resettata con successo"),
        "twofactorSetup": MessageLookupByLibrary.simpleMessage(
            "Configura autenticazione a due fattori"),
        "unarchive":
            MessageLookupByLibrary.simpleMessage("Rimuovi dall\'archivio"),
        "unarchiveAlbum": MessageLookupByLibrary.simpleMessage(
            "Rimuovi album dall\'archivio"),
        "unarchiving":
            MessageLookupByLibrary.simpleMessage("Togliendo dall\'archivio..."),
        "unavailableReferralCode": MessageLookupByLibrary.simpleMessage(
            "Siamo spiacenti, questo codice non è disponibile."),
        "uncategorized":
            MessageLookupByLibrary.simpleMessage("Senza categoria"),
        "unhide": MessageLookupByLibrary.simpleMessage("Mostra"),
        "unhideToAlbum":
            MessageLookupByLibrary.simpleMessage("Non nascondere l\'album"),
        "unhiding": MessageLookupByLibrary.simpleMessage("Rivelando..."),
        "unhidingFilesToAlbum":
            MessageLookupByLibrary.simpleMessage("Mostra i file nell\'album"),
        "unlock": MessageLookupByLibrary.simpleMessage("Sblocca"),
        "unpinAlbum": MessageLookupByLibrary.simpleMessage("Non fissare album"),
        "unselectAll":
            MessageLookupByLibrary.simpleMessage("Deseleziona tutto"),
        "update": MessageLookupByLibrary.simpleMessage("Aggiorna"),
        "updateAvailable":
            MessageLookupByLibrary.simpleMessage("Aggiornamento disponibile"),
        "updatingFolderSelection": MessageLookupByLibrary.simpleMessage(
            "Aggiornamento della selezione delle cartelle..."),
        "upgrade":
            MessageLookupByLibrary.simpleMessage("Acquista altro spazio"),
        "uploadingFilesToAlbum": MessageLookupByLibrary.simpleMessage(
            "Caricamento dei file nell\'album..."),
<<<<<<< HEAD
        "uploadingMultipleMemories": m77,
=======
        "uploadingMultipleMemories": m75,
>>>>>>> afad2c78
        "uploadingSingleMemory":
            MessageLookupByLibrary.simpleMessage("Conservando 1 ricordo..."),
        "upto50OffUntil4thDec": MessageLookupByLibrary.simpleMessage(
            "Sconto del 50%, fino al 4 dicembre."),
        "usableReferralStorageInfo": MessageLookupByLibrary.simpleMessage(
            "Lo spazio disponibile è limitato dal tuo piano corrente. L\'archiviazione in eccesso diventerà automaticamente utilizzabile quando aggiornerai il tuo piano."),
        "useAsCover":
            MessageLookupByLibrary.simpleMessage("Usa come copertina"),
        "usePublicLinksForPeopleNotOnEnte":
            MessageLookupByLibrary.simpleMessage(
                "Usa link pubblici per persone non registrate su Ente"),
        "useRecoveryKey": MessageLookupByLibrary.simpleMessage(
            "Utilizza un codice di recupero"),
        "useSelectedPhoto":
            MessageLookupByLibrary.simpleMessage("Usa la foto selezionata"),
        "usedSpace": MessageLookupByLibrary.simpleMessage("Spazio utilizzato"),
<<<<<<< HEAD
        "validTill": m78,
=======
        "validTill": m76,
>>>>>>> afad2c78
        "verificationFailedPleaseTryAgain":
            MessageLookupByLibrary.simpleMessage(
                "Verifica fallita, per favore prova di nuovo"),
        "verificationId":
            MessageLookupByLibrary.simpleMessage("ID di verifica"),
        "verify": MessageLookupByLibrary.simpleMessage("Verifica"),
        "verifyEmail": MessageLookupByLibrary.simpleMessage("Verifica email"),
<<<<<<< HEAD
        "verifyEmailID": m79,
=======
        "verifyEmailID": m77,
>>>>>>> afad2c78
        "verifyIDLabel": MessageLookupByLibrary.simpleMessage("Verifica"),
        "verifyPasskey":
            MessageLookupByLibrary.simpleMessage("Verifica passkey"),
        "verifyPassword":
            MessageLookupByLibrary.simpleMessage("Verifica password"),
        "verifying":
            MessageLookupByLibrary.simpleMessage("Verifica in corso..."),
        "verifyingRecoveryKey": MessageLookupByLibrary.simpleMessage(
            "Verifica della chiave di recupero..."),
        "videoInfo": MessageLookupByLibrary.simpleMessage("Informazioni video"),
        "videoSmallCase": MessageLookupByLibrary.simpleMessage("video"),
        "videos": MessageLookupByLibrary.simpleMessage("Video"),
        "viewActiveSessions":
            MessageLookupByLibrary.simpleMessage("Visualizza sessioni attive"),
        "viewAddOnButton": MessageLookupByLibrary.simpleMessage(
            "Visualizza componenti aggiuntivi"),
        "viewAll": MessageLookupByLibrary.simpleMessage("Visualizza tutte"),
        "viewAllExifData":
            MessageLookupByLibrary.simpleMessage("Mostra tutti i dati EXIF"),
        "viewLargeFiles":
            MessageLookupByLibrary.simpleMessage("File di grandi dimensioni"),
        "viewLargeFilesDesc": MessageLookupByLibrary.simpleMessage(
            "Visualizza i file che stanno occupando la maggior parte dello spazio di archiviazione."),
        "viewLogs": MessageLookupByLibrary.simpleMessage("Visualizza i log"),
        "viewRecoveryKey": MessageLookupByLibrary.simpleMessage(
            "Visualizza chiave di recupero"),
        "viewer": MessageLookupByLibrary.simpleMessage("Sola lettura"),
        "visitWebToManage": MessageLookupByLibrary.simpleMessage(
            "Visita web.ente.io per gestire il tuo abbonamento"),
        "waitingForVerification":
            MessageLookupByLibrary.simpleMessage("In attesa di verifica..."),
        "waitingForWifi":
            MessageLookupByLibrary.simpleMessage("In attesa del WiFi..."),
        "weAreOpenSource":
            MessageLookupByLibrary.simpleMessage("Siamo open source!"),
        "weDontSupportEditingPhotosAndAlbumsThatYouDont":
            MessageLookupByLibrary.simpleMessage(
                "Non puoi modificare foto e album che non possiedi"),
        "weHaveSendEmailTo": m2,
        "weakStrength": MessageLookupByLibrary.simpleMessage("Debole"),
        "welcomeBack": MessageLookupByLibrary.simpleMessage("Bentornato/a!"),
        "whatsNew": MessageLookupByLibrary.simpleMessage("Novità"),
        "yearShort": MessageLookupByLibrary.simpleMessage("anno"),
        "yearly": MessageLookupByLibrary.simpleMessage("Annuale"),
        "yearsAgo": m81,
        "yes": MessageLookupByLibrary.simpleMessage("Si"),
        "yesCancel": MessageLookupByLibrary.simpleMessage("Sì, cancella"),
        "yesConvertToViewer": MessageLookupByLibrary.simpleMessage(
            "Sì, converti in sola lettura"),
        "yesDelete": MessageLookupByLibrary.simpleMessage("Sì, elimina"),
        "yesDiscardChanges":
            MessageLookupByLibrary.simpleMessage("Sì, ignora le mie modifiche"),
        "yesLogout": MessageLookupByLibrary.simpleMessage("Sì, disconnetti"),
        "yesRemove": MessageLookupByLibrary.simpleMessage("Sì, rimuovi"),
        "yesRenew": MessageLookupByLibrary.simpleMessage("Sì, Rinnova"),
        "yesResetPerson":
            MessageLookupByLibrary.simpleMessage("Sì, resetta persona"),
        "you": MessageLookupByLibrary.simpleMessage("Tu"),
        "youAreOnAFamilyPlan": MessageLookupByLibrary.simpleMessage(
            "Sei un utente con piano famiglia!"),
        "youAreOnTheLatestVersion": MessageLookupByLibrary.simpleMessage(
            "Stai utilizzando l\'ultima versione"),
        "youCanAtMaxDoubleYourStorage": MessageLookupByLibrary.simpleMessage(
            "* Puoi al massimo raddoppiare il tuo spazio"),
        "youCanManageYourLinksInTheShareTab":
            MessageLookupByLibrary.simpleMessage(
                "Puoi gestire i tuoi link nella scheda condivisione."),
        "youCanTrySearchingForADifferentQuery":
            MessageLookupByLibrary.simpleMessage(
                "Prova con una ricerca differente."),
        "youCannotDowngradeToThisPlan": MessageLookupByLibrary.simpleMessage(
            "Non puoi effettuare il downgrade su questo piano"),
        "youCannotShareWithYourself": MessageLookupByLibrary.simpleMessage(
            "Non puoi condividere con te stesso"),
        "youDontHaveAnyArchivedItems": MessageLookupByLibrary.simpleMessage(
            "Non hai nulla di archiviato."),
        "youHaveSuccessfullyFreedUp": m82,
        "yourAccountHasBeenDeleted": MessageLookupByLibrary.simpleMessage(
            "Il tuo account è stato eliminato"),
        "yourMap": MessageLookupByLibrary.simpleMessage("La tua mappa"),
        "yourPlanWasSuccessfullyDowngraded":
            MessageLookupByLibrary.simpleMessage(
                "Il tuo piano è stato aggiornato con successo"),
        "yourPlanWasSuccessfullyUpgraded": MessageLookupByLibrary.simpleMessage(
            "Il tuo piano è stato aggiornato con successo"),
        "yourPurchaseWasSuccessful":
            MessageLookupByLibrary.simpleMessage("Acquisto andato a buon fine"),
        "yourStorageDetailsCouldNotBeFetched":
            MessageLookupByLibrary.simpleMessage(
                "Impossibile recuperare i dettagli di archiviazione"),
        "yourSubscriptionHasExpired": MessageLookupByLibrary.simpleMessage(
            "Il tuo abbonamento è scaduto"),
        "yourSubscriptionWasUpdatedSuccessfully":
            MessageLookupByLibrary.simpleMessage(
                "Il tuo abbonamento è stato modificato correttamente"),
        "yourVerificationCodeHasExpired": MessageLookupByLibrary.simpleMessage(
            "Il tuo codice di verifica è scaduto"),
        "youveNoDuplicateFilesThatCanBeCleared":
            MessageLookupByLibrary.simpleMessage(
                "Non hai file duplicati che possono essere cancellati"),
        "youveNoFilesInThisAlbumThatCanBeDeleted":
            MessageLookupByLibrary.simpleMessage(
                "Non hai file in questo album che possono essere eliminati"),
        "zoomOutToSeePhotos": MessageLookupByLibrary.simpleMessage(
            "Zoom indietro per visualizzare le foto")
      };
}<|MERGE_RESOLUTION|>--- conflicted
+++ resolved
@@ -60,106 +60,45 @@
 
   static String m18(albumName) => "Link collaborativo creato per ${albumName}";
 
-<<<<<<< HEAD
-  static String m20(familyAdminEmail) =>
+  static String m19(familyAdminEmail) =>
       "Contatta <green>${familyAdminEmail}</green> per gestire il tuo abbonamento";
 
-  static String m21(provider) =>
+  static String m20(provider) =>
       "Scrivi all\'indirizzo support@ente.io per gestire il tuo abbonamento ${provider}.";
 
-  static String m22(endpoint) => "Connesso a ${endpoint}";
-
-  static String m23(count) =>
+  static String m21(endpoint) => "Connesso a ${endpoint}";
+
+  static String m22(count) =>
       "${Intl.plural(count, one: 'Elimina ${count} elemento', other: 'Elimina ${count} elementi')}";
 
-  static String m24(currentlyDeleting, totalCount) =>
+  static String m23(currentlyDeleting, totalCount) =>
       "Eliminazione di ${currentlyDeleting} / ${totalCount}";
 
-  static String m25(albumName) =>
+  static String m24(albumName) =>
       "Questo rimuoverà il link pubblico per accedere a \"${albumName}\".";
 
-  static String m26(supportEmail) =>
+  static String m25(supportEmail) =>
       "Per favore invia un\'email a ${supportEmail} dall\'indirizzo email con cui ti sei registrato";
 
-  static String m27(count, storageSaved) =>
+  static String m26(count, storageSaved) =>
       "Hai ripulito ${Intl.plural(count, one: '${count} doppione', other: '${count} doppioni')}, salvando (${storageSaved}!)";
 
-  static String m28(count, formattedSize) =>
+  static String m27(count, formattedSize) =>
       "${count} file, ${formattedSize} l\'uno";
 
-  static String m29(newEmail) => "Email cambiata in ${newEmail}";
-
-  static String m30(email) =>
+  static String m28(newEmail) => "Email cambiata in ${newEmail}";
+
+  static String m29(email) =>
       "${email} non ha un account Ente.\n\nInvia un invito per condividere foto.";
 
-  static String m31(text) => "Trovate foto aggiuntive per ${text}";
+  static String m30(text) => "Trovate foto aggiuntive per ${text}";
+
+  static String m31(count, formattedNumber) =>
+      "${Intl.plural(count, one: '1 file', other: '${formattedNumber} file')} di quest\'album sono stati salvati in modo sicuro";
 
   static String m32(count, formattedNumber) =>
       "${Intl.plural(count, one: '1 file', other: '${formattedNumber} file')} di quest\'album sono stati salvati in modo sicuro";
 
-  static String m33(count, formattedNumber) =>
-      "${Intl.plural(count, one: '1 file', other: '${formattedNumber} file')} di quest\'album sono stati salvati in modo sicuro";
-
-  static String m34(storageAmountInGB) =>
-      "${storageAmountInGB} GB ogni volta che qualcuno si iscrive a un piano a pagamento e applica il tuo codice";
-
-  static String m35(endDate) => "La prova gratuita termina il ${endDate}";
-
-  static String m36(count) =>
-      "Puoi ancora accedere a ${Intl.plural(count, one: '', other: 'loro')} su ente finché hai un abbonamento attivo";
-
-  static String m37(sizeInMBorGB) => "Libera ${sizeInMBorGB}";
-
-  static String m38(count, formattedSize) =>
-      "${Intl.plural(count, one: 'Può essere cancellata per liberare ${formattedSize}', other: 'Possono essere cancellati per liberare ${formattedSize}')}";
-
-  static String m39(currentlyProcessing, totalCount) =>
-      "Elaborazione ${currentlyProcessing} / ${totalCount}";
-
-  static String m40(count) =>
-      "${Intl.plural(count, one: '${count} elemento', other: '${count} elementi')}";
-
-  static String m41(expiryTime) => "Il link scadrà il ${expiryTime}";
-=======
-  static String m19(familyAdminEmail) =>
-      "Contatta <green>${familyAdminEmail}</green> per gestire il tuo abbonamento";
-
-  static String m20(provider) =>
-      "Scrivi all\'indirizzo support@ente.io per gestire il tuo abbonamento ${provider}.";
-
-  static String m21(endpoint) => "Connesso a ${endpoint}";
-
-  static String m22(count) =>
-      "${Intl.plural(count, one: 'Elimina ${count} elemento', other: 'Elimina ${count} elementi')}";
-
-  static String m23(currentlyDeleting, totalCount) =>
-      "Eliminazione di ${currentlyDeleting} / ${totalCount}";
-
-  static String m24(albumName) =>
-      "Questo rimuoverà il link pubblico per accedere a \"${albumName}\".";
-
-  static String m25(supportEmail) =>
-      "Per favore invia un\'email a ${supportEmail} dall\'indirizzo email con cui ti sei registrato";
-
-  static String m26(count, storageSaved) =>
-      "Hai ripulito ${Intl.plural(count, one: '${count} doppione', other: '${count} doppioni')}, salvando (${storageSaved}!)";
-
-  static String m27(count, formattedSize) =>
-      "${count} file, ${formattedSize} l\'uno";
-
-  static String m28(newEmail) => "Email cambiata in ${newEmail}";
-
-  static String m29(email) =>
-      "${email} non ha un account Ente.\n\nInvia un invito per condividere foto.";
-
-  static String m30(text) => "Trovate foto aggiuntive per ${text}";
-
-  static String m31(count, formattedNumber) =>
-      "${Intl.plural(count, one: '1 file', other: '${formattedNumber} file')} di quest\'album sono stati salvati in modo sicuro";
-
-  static String m32(count, formattedNumber) =>
-      "${Intl.plural(count, one: '1 file', other: '${formattedNumber} file')} di quest\'album sono stati salvati in modo sicuro";
-
   static String m33(storageAmountInGB) =>
       "${storageAmountInGB} GB ogni volta che qualcuno si iscrive a un piano a pagamento e applica il tuo codice";
 
@@ -180,23 +119,10 @@
       "${Intl.plural(count, one: '${count} elemento', other: '${count} elementi')}";
 
   static String m40(expiryTime) => "Il link scadrà il ${expiryTime}";
->>>>>>> afad2c78
 
   static String m3(count, formattedCount) =>
       "${Intl.plural(count, one: '${formattedCount} ricordo', other: '${formattedCount} ricordi')}";
 
-<<<<<<< HEAD
-  static String m42(count) =>
-      "${Intl.plural(count, one: 'Sposta elemento', other: 'Sposta elementi')}";
-
-  static String m43(albumName) => "Spostato con successo su ${albumName}";
-
-  static String m44(personName) => "Nessun suggerimento per ${personName}";
-
-  static String m45(name) => "Non è ${name}?";
-
-  static String m46(familyAdminEmail) =>
-=======
   static String m41(count) =>
       "${Intl.plural(count, one: 'Sposta elemento', other: 'Sposta elementi')}";
 
@@ -207,37 +133,11 @@
   static String m44(name) => "Non è ${name}?";
 
   static String m45(familyAdminEmail) =>
->>>>>>> afad2c78
       "Per favore contatta ${familyAdminEmail} per cambiare il tuo codice.";
 
   static String m0(passwordStrengthValue) =>
       "Sicurezza password: ${passwordStrengthValue}";
 
-<<<<<<< HEAD
-  static String m47(providerName) =>
-      "Si prega di parlare con il supporto di ${providerName} se ti è stato addebitato qualcosa";
-
-  static String m49(endDate) =>
-      "Prova gratuita valida fino al ${endDate}.\nIn seguito potrai scegliere un piano a pagamento.";
-
-  static String m50(toEmail) => "Per favore invia un\'email a ${toEmail}";
-
-  static String m51(toEmail) => "Invia i log a \n${toEmail}";
-
-  static String m52(folderName) => "Elaborando ${folderName}...";
-
-  static String m53(storeName) => "Valutaci su ${storeName}";
-
-  static String m54(storageInGB) =>
-      "3. Ottenete entrambi ${storageInGB} GB* gratis";
-
-  static String m55(userEmail) =>
-      "${userEmail} verrà rimosso da questo album condiviso\n\nQualsiasi foto aggiunta dall\'utente verrà rimossa dall\'album";
-
-  static String m56(endDate) => "Si rinnova il ${endDate}";
-
-  static String m57(count) =>
-=======
   static String m46(providerName) =>
       "Si prega di parlare con il supporto di ${providerName} se ti è stato addebitato qualcosa";
 
@@ -261,72 +161,19 @@
   static String m54(endDate) => "Si rinnova il ${endDate}";
 
   static String m55(count) =>
->>>>>>> afad2c78
       "${Intl.plural(count, one: '${count} risultato trovato', other: '${count} risultati trovati')}";
 
   static String m4(count) => "${count} selezionati";
 
-<<<<<<< HEAD
-  static String m59(count, yourCount) =>
-      "${count} selezionato (${yourCount} tuoi)";
-
-  static String m60(verificationID) =>
-=======
   static String m57(count, yourCount) =>
       "${count} selezionato (${yourCount} tuoi)";
 
   static String m58(verificationID) =>
->>>>>>> afad2c78
       "Ecco il mio ID di verifica: ${verificationID} per ente.io.";
 
   static String m5(verificationID) =>
       "Hey, puoi confermare che questo è il tuo ID di verifica: ${verificationID} su ente.io";
 
-<<<<<<< HEAD
-  static String m61(referralCode, referralStorageInGB) =>
-      "Codice invito Ente: ${referralCode} \n\nInseriscilo in Impostazioni → Generali → Inviti per ottenere ${referralStorageInGB} GB gratis dopo la sottoscrizione a un piano a pagamento\n\nhttps://ente.io";
-
-  static String m62(numberOfPeople) =>
-      "${Intl.plural(numberOfPeople, zero: 'Condividi con persone specifiche', one: 'Condividi con una persona', other: 'Condividi con ${numberOfPeople} persone')}";
-
-  static String m63(emailIDs) => "Condiviso con ${emailIDs}";
-
-  static String m64(fileType) =>
-      "Questo ${fileType} verrà eliminato dal tuo dispositivo.";
-
-  static String m65(fileType) =>
-      "Questo ${fileType} è sia su Ente che sul tuo dispositivo.";
-
-  static String m66(fileType) => "Questo ${fileType} verrà eliminato da Ente.";
-
-  static String m1(storageAmountInGB) => "${storageAmountInGB} GB";
-
-  static String m67(
-          usedAmount, usedStorageUnit, totalAmount, totalStorageUnit) =>
-      "${usedAmount} ${usedStorageUnit} di ${totalAmount} ${totalStorageUnit} utilizzati";
-
-  static String m68(id) =>
-      "Il tuo ${id} è già collegato a un altro account Ente.\nSe desideri utilizzare il tuo ${id} con questo account, per favore contatta il nostro supporto\'\'";
-
-  static String m69(endDate) => "L\'abbonamento verrà cancellato il ${endDate}";
-
-  static String m70(completed, total) =>
-      "${completed}/${total} ricordi conservati";
-
-  static String m72(storageAmountInGB) =>
-      "Anche loro riceveranno ${storageAmountInGB} GB";
-
-  static String m73(email) => "Questo è l\'ID di verifica di ${email}";
-
-  static String m74(count) =>
-      "${Intl.plural(count, zero: '', one: '1 giorno', other: '${count} giorni')}";
-
-  static String m77(count) => "Conservando ${count} ricordi...";
-
-  static String m78(endDate) => "Valido fino al ${endDate}";
-
-  static String m79(email) => "Verifica ${email}";
-=======
   static String m59(referralCode, referralStorageInGB) =>
       "Codice invito Ente: ${referralCode} \n\nInseriscilo in Impostazioni → Generali → Inviti per ottenere ${referralStorageInGB} GB gratis dopo la sottoscrizione a un piano a pagamento\n\nhttps://ente.io";
 
@@ -367,7 +214,6 @@
   static String m76(endDate) => "Valido fino al ${endDate}";
 
   static String m77(email) => "Verifica ${email}";
->>>>>>> afad2c78
 
   static String m2(email) =>
       "Abbiamo inviato una mail a <green>${email}</green>";
@@ -699,17 +545,10 @@
             "Conferma la tua chiave di recupero"),
         "connectToDevice":
             MessageLookupByLibrary.simpleMessage("Connetti al dispositivo"),
-<<<<<<< HEAD
-        "contactFamilyAdmin": m20,
-        "contactSupport":
-            MessageLookupByLibrary.simpleMessage("Contatta il supporto"),
-        "contactToManageSubscription": m21,
-=======
         "contactFamilyAdmin": m19,
         "contactSupport":
             MessageLookupByLibrary.simpleMessage("Contatta il supporto"),
         "contactToManageSubscription": m20,
->>>>>>> afad2c78
         "contacts": MessageLookupByLibrary.simpleMessage("Contatti"),
         "contents": MessageLookupByLibrary.simpleMessage("Contenuti"),
         "continueLabel": MessageLookupByLibrary.simpleMessage("Continua"),
@@ -756,11 +595,7 @@
         "currentlyRunning":
             MessageLookupByLibrary.simpleMessage("attualmente in esecuzione"),
         "custom": MessageLookupByLibrary.simpleMessage("Personalizza"),
-<<<<<<< HEAD
-        "customEndpoint": m22,
-=======
         "customEndpoint": m21,
->>>>>>> afad2c78
         "darkTheme": MessageLookupByLibrary.simpleMessage("Scuro"),
         "dayToday": MessageLookupByLibrary.simpleMessage("Oggi"),
         "dayYesterday": MessageLookupByLibrary.simpleMessage("Ieri"),
@@ -796,19 +631,11 @@
             MessageLookupByLibrary.simpleMessage("Elimina dal dispositivo"),
         "deleteFromEnte":
             MessageLookupByLibrary.simpleMessage("Elimina da Ente"),
-<<<<<<< HEAD
-        "deleteItemCount": m23,
-        "deleteLocation":
-            MessageLookupByLibrary.simpleMessage("Elimina posizione"),
-        "deletePhotos": MessageLookupByLibrary.simpleMessage("Elimina foto"),
-        "deleteProgress": m24,
-=======
         "deleteItemCount": m22,
         "deleteLocation":
             MessageLookupByLibrary.simpleMessage("Elimina posizione"),
         "deletePhotos": MessageLookupByLibrary.simpleMessage("Elimina foto"),
         "deleteProgress": m23,
->>>>>>> afad2c78
         "deleteReason1": MessageLookupByLibrary.simpleMessage(
             "Manca una caratteristica chiave di cui ho bisogno"),
         "deleteReason2": MessageLookupByLibrary.simpleMessage(
@@ -850,11 +677,7 @@
             "I visualizzatori possono scattare screenshot o salvare una copia delle foto utilizzando strumenti esterni"),
         "disableDownloadWarningTitle":
             MessageLookupByLibrary.simpleMessage("Nota bene"),
-<<<<<<< HEAD
-        "disableLinkMessage": m25,
-=======
         "disableLinkMessage": m24,
->>>>>>> afad2c78
         "disableTwofactor": MessageLookupByLibrary.simpleMessage(
             "Disabilita autenticazione a due fattori"),
         "disablingTwofactorAuthentication":
@@ -897,15 +720,9 @@
             MessageLookupByLibrary.simpleMessage("Scaricamento fallito"),
         "downloading":
             MessageLookupByLibrary.simpleMessage("Scaricamento in corso..."),
-<<<<<<< HEAD
-        "dropSupportEmail": m26,
-        "duplicateFileCountWithStorageSaved": m27,
-        "duplicateItemsGroup": m28,
-=======
         "dropSupportEmail": m25,
         "duplicateFileCountWithStorageSaved": m26,
         "duplicateItemsGroup": m27,
->>>>>>> afad2c78
         "edit": MessageLookupByLibrary.simpleMessage("Modifica"),
         "editLocation": MessageLookupByLibrary.simpleMessage("Modifica luogo"),
         "editLocationTagTitle":
@@ -916,13 +733,8 @@
                 "Le modifiche alla posizione saranno visibili solo all\'interno di Ente"),
         "eligible": MessageLookupByLibrary.simpleMessage("idoneo"),
         "email": MessageLookupByLibrary.simpleMessage("Email"),
-<<<<<<< HEAD
-        "emailChangedTo": m29,
-        "emailNoEnteAccount": m30,
-=======
         "emailChangedTo": m28,
         "emailNoEnteAccount": m29,
->>>>>>> afad2c78
         "emailVerificationToggle":
             MessageLookupByLibrary.simpleMessage("Verifica Email"),
         "emailYourLogs": MessageLookupByLibrary.simpleMessage(
@@ -998,13 +810,7 @@
         "exportYourData": MessageLookupByLibrary.simpleMessage("Esporta dati"),
         "extraPhotosFound":
             MessageLookupByLibrary.simpleMessage("Trovate foto aggiuntive"),
-<<<<<<< HEAD
-        "extraPhotosFoundFor": m31,
-        "faceNotClusteredYet": MessageLookupByLibrary.simpleMessage(
-            "Face not clustered yet, please come back later"),
-=======
         "extraPhotosFoundFor": m30,
->>>>>>> afad2c78
         "faceRecognition":
             MessageLookupByLibrary.simpleMessage("Riconoscimento facciale"),
         "faces": MessageLookupByLibrary.simpleMessage("Volti"),
@@ -1052,13 +858,8 @@
         "fileTypes": MessageLookupByLibrary.simpleMessage("Tipi di file"),
         "fileTypesAndNames":
             MessageLookupByLibrary.simpleMessage("Tipi e nomi di file"),
-<<<<<<< HEAD
-        "filesBackedUpFromDevice": m32,
-        "filesBackedUpInAlbum": m33,
-=======
         "filesBackedUpFromDevice": m31,
         "filesBackedUpInAlbum": m32,
->>>>>>> afad2c78
         "filesDeleted": MessageLookupByLibrary.simpleMessage("File eliminati"),
         "filesSavedToGallery":
             MessageLookupByLibrary.simpleMessage("File salvati nella galleria"),
@@ -1074,15 +875,6 @@
         "foundFaces": MessageLookupByLibrary.simpleMessage("Volti trovati"),
         "freeStorageClaimed":
             MessageLookupByLibrary.simpleMessage("Spazio gratuito richiesto"),
-<<<<<<< HEAD
-        "freeStorageOnReferralSuccess": m34,
-        "freeStorageUsable":
-            MessageLookupByLibrary.simpleMessage("Spazio libero utilizzabile"),
-        "freeTrial": MessageLookupByLibrary.simpleMessage("Prova gratuita"),
-        "freeTrialValidTill": m35,
-        "freeUpAccessPostDelete": m36,
-        "freeUpAmount": m37,
-=======
         "freeStorageOnReferralSuccess": m33,
         "freeStorageUsable":
             MessageLookupByLibrary.simpleMessage("Spazio libero utilizzabile"),
@@ -1090,27 +882,18 @@
         "freeTrialValidTill": m34,
         "freeUpAccessPostDelete": m35,
         "freeUpAmount": m36,
->>>>>>> afad2c78
         "freeUpDeviceSpace":
             MessageLookupByLibrary.simpleMessage("Libera spazio"),
         "freeUpDeviceSpaceDesc": MessageLookupByLibrary.simpleMessage(
             "Risparmia spazio sul tuo dispositivo cancellando i file che sono già stati salvati online."),
         "freeUpSpace": MessageLookupByLibrary.simpleMessage("Libera spazio"),
-<<<<<<< HEAD
-        "freeUpSpaceSaving": m38,
-=======
         "freeUpSpaceSaving": m37,
->>>>>>> afad2c78
         "galleryMemoryLimitInfo": MessageLookupByLibrary.simpleMessage(
             "Fino a 1000 ricordi mostrati nella galleria"),
         "general": MessageLookupByLibrary.simpleMessage("Generali"),
         "generatingEncryptionKeys": MessageLookupByLibrary.simpleMessage(
             "Generazione delle chiavi di crittografia..."),
-<<<<<<< HEAD
-        "genericProgress": m39,
-=======
         "genericProgress": m38,
->>>>>>> afad2c78
         "goToSettings":
             MessageLookupByLibrary.simpleMessage("Vai alle impostazioni"),
         "googlePlayId": MessageLookupByLibrary.simpleMessage("Google Play ID"),
@@ -1193,11 +976,7 @@
         "itLooksLikeSomethingWentWrongPleaseRetryAfterSome":
             MessageLookupByLibrary.simpleMessage(
                 "Sembra che qualcosa sia andato storto. Riprova tra un po\'. Se l\'errore persiste, contatta il nostro team di supporto."),
-<<<<<<< HEAD
-        "itemCount": m40,
-=======
         "itemCount": m39,
->>>>>>> afad2c78
         "itemsShowTheNumberOfDaysRemainingBeforePermanentDeletion":
             MessageLookupByLibrary.simpleMessage(
                 "Gli elementi mostrano il numero di giorni rimanenti prima della cancellazione permanente"),
@@ -1228,11 +1007,7 @@
             MessageLookupByLibrary.simpleMessage("Limite dei dispositivi"),
         "linkEnabled": MessageLookupByLibrary.simpleMessage("Attivato"),
         "linkExpired": MessageLookupByLibrary.simpleMessage("Scaduto"),
-<<<<<<< HEAD
-        "linkExpiresOn": m41,
-=======
         "linkExpiresOn": m40,
->>>>>>> afad2c78
         "linkExpiry": MessageLookupByLibrary.simpleMessage("Scadenza del link"),
         "linkHasExpired":
             MessageLookupByLibrary.simpleMessage("Il link è scaduto"),
@@ -1351,20 +1126,12 @@
         "moreDetails": MessageLookupByLibrary.simpleMessage("Più dettagli"),
         "mostRecent": MessageLookupByLibrary.simpleMessage("Più recenti"),
         "mostRelevant": MessageLookupByLibrary.simpleMessage("Più rilevanti"),
-<<<<<<< HEAD
-        "moveItem": m42,
-=======
         "moveItem": m41,
->>>>>>> afad2c78
         "moveToAlbum":
             MessageLookupByLibrary.simpleMessage("Sposta nell\'album"),
         "moveToHiddenAlbum":
             MessageLookupByLibrary.simpleMessage("Sposta in album nascosto"),
-<<<<<<< HEAD
-        "movedSuccessfullyTo": m43,
-=======
         "movedSuccessfullyTo": m42,
->>>>>>> afad2c78
         "movedToTrash":
             MessageLookupByLibrary.simpleMessage("Spostato nel cestino"),
         "movingFilesToAlbum": MessageLookupByLibrary.simpleMessage(
@@ -1417,17 +1184,10 @@
         "noResults": MessageLookupByLibrary.simpleMessage("Nessun risultato"),
         "noResultsFound":
             MessageLookupByLibrary.simpleMessage("Nessun risultato trovato"),
-<<<<<<< HEAD
-        "noSuggestionsForPerson": m44,
-        "noSystemLockFound": MessageLookupByLibrary.simpleMessage(
-            "Nessun blocco di sistema trovato"),
-        "notPersonLabel": m45,
-=======
         "noSuggestionsForPerson": m43,
         "noSystemLockFound": MessageLookupByLibrary.simpleMessage(
             "Nessun blocco di sistema trovato"),
         "notPersonLabel": m44,
->>>>>>> afad2c78
         "nothingSharedWithYouYet": MessageLookupByLibrary.simpleMessage(
             "Ancora nulla di condiviso con te"),
         "nothingToSeeHere":
@@ -1437,11 +1197,7 @@
         "onDevice": MessageLookupByLibrary.simpleMessage("Sul dispositivo"),
         "onEnte": MessageLookupByLibrary.simpleMessage(
             "Su <branding>ente</branding>"),
-<<<<<<< HEAD
-        "onlyFamilyAdminCanChangeCode": m46,
-=======
         "onlyFamilyAdminCanChangeCode": m45,
->>>>>>> afad2c78
         "onlyThem": MessageLookupByLibrary.simpleMessage("Solo loro"),
         "oops": MessageLookupByLibrary.simpleMessage("Oops"),
         "oopsCouldNotSaveEdits": MessageLookupByLibrary.simpleMessage(
@@ -1484,11 +1240,7 @@
             MessageLookupByLibrary.simpleMessage("Pagamento non riuscito"),
         "paymentFailedMessage": MessageLookupByLibrary.simpleMessage(
             "Purtroppo il tuo pagamento non è riuscito. Contatta l\'assistenza e ti aiuteremo!"),
-<<<<<<< HEAD
-        "paymentFailedTalkToProvider": m47,
-=======
         "paymentFailedTalkToProvider": m46,
->>>>>>> afad2c78
         "pendingItems":
             MessageLookupByLibrary.simpleMessage("Elementi in sospeso"),
         "pendingSync":
@@ -1519,11 +1271,7 @@
         "pinLock": MessageLookupByLibrary.simpleMessage("Blocco con PIN"),
         "playOnTv":
             MessageLookupByLibrary.simpleMessage("Riproduci album sulla TV"),
-<<<<<<< HEAD
-        "playStoreFreeTrialValidTill": m49,
-=======
         "playStoreFreeTrialValidTill": m47,
->>>>>>> afad2c78
         "playstoreSubscription":
             MessageLookupByLibrary.simpleMessage("Abbonamento su PlayStore"),
         "pleaseCheckYourInternetConnectionAndTryAgain":
@@ -1535,22 +1283,14 @@
         "pleaseContactSupportIfTheProblemPersists":
             MessageLookupByLibrary.simpleMessage(
                 "Riprova. Se il problema persiste, ti invitiamo a contattare l\'assistenza"),
-<<<<<<< HEAD
-        "pleaseEmailUsAt": m50,
-=======
         "pleaseEmailUsAt": m48,
->>>>>>> afad2c78
         "pleaseGrantPermissions":
             MessageLookupByLibrary.simpleMessage("Concedi i permessi"),
         "pleaseLoginAgain": MessageLookupByLibrary.simpleMessage(
             "Effettua nuovamente l\'accesso"),
         "pleaseSelectQuickLinksToRemove": MessageLookupByLibrary.simpleMessage(
             "Si prega di selezionare i link rapidi da rimuovere"),
-<<<<<<< HEAD
-        "pleaseSendTheLogsTo": m51,
-=======
         "pleaseSendTheLogsTo": m49,
->>>>>>> afad2c78
         "pleaseTryAgain": MessageLookupByLibrary.simpleMessage("Riprova"),
         "pleaseVerifyTheCodeYouHaveEntered":
             MessageLookupByLibrary.simpleMessage(
@@ -1574,11 +1314,7 @@
             MessageLookupByLibrary.simpleMessage("Backup privato"),
         "privateSharing":
             MessageLookupByLibrary.simpleMessage("Condivisioni private"),
-<<<<<<< HEAD
-        "processingImport": m52,
-=======
         "processingImport": m50,
->>>>>>> afad2c78
         "publicLinkCreated":
             MessageLookupByLibrary.simpleMessage("Link pubblico creato"),
         "publicLinkEnabled":
@@ -1589,11 +1325,7 @@
         "raiseTicket": MessageLookupByLibrary.simpleMessage("Invia ticket"),
         "rateTheApp": MessageLookupByLibrary.simpleMessage("Valuta l\'app"),
         "rateUs": MessageLookupByLibrary.simpleMessage("Lascia una recensione"),
-<<<<<<< HEAD
-        "rateUsOnStore": m53,
-=======
         "rateUsOnStore": m51,
->>>>>>> afad2c78
         "recover": MessageLookupByLibrary.simpleMessage("Recupera"),
         "recoverAccount":
             MessageLookupByLibrary.simpleMessage("Recupera account"),
@@ -1629,11 +1361,7 @@
             "1. Condividi questo codice con i tuoi amici"),
         "referralStep2": MessageLookupByLibrary.simpleMessage(
             "2. Si iscrivono per un piano a pagamento"),
-<<<<<<< HEAD
-        "referralStep3": m54,
-=======
         "referralStep3": m52,
->>>>>>> afad2c78
         "referrals": MessageLookupByLibrary.simpleMessage("Invita un Amico"),
         "referralsAreCurrentlyPaused": MessageLookupByLibrary.simpleMessage(
             "I referral code sono attualmente in pausa"),
@@ -1659,11 +1387,7 @@
         "removeLink": MessageLookupByLibrary.simpleMessage("Elimina link"),
         "removeParticipant":
             MessageLookupByLibrary.simpleMessage("Rimuovi partecipante"),
-<<<<<<< HEAD
-        "removeParticipantBody": m55,
-=======
         "removeParticipantBody": m53,
->>>>>>> afad2c78
         "removePersonLabel":
             MessageLookupByLibrary.simpleMessage("Rimuovi etichetta persona"),
         "removePublicLink":
@@ -1681,11 +1405,7 @@
         "renameFile": MessageLookupByLibrary.simpleMessage("Rinomina file"),
         "renewSubscription":
             MessageLookupByLibrary.simpleMessage("Rinnova abbonamento"),
-<<<<<<< HEAD
-        "renewsOn": m56,
-=======
         "renewsOn": m54,
->>>>>>> afad2c78
         "reportABug": MessageLookupByLibrary.simpleMessage("Segnala un bug"),
         "reportBug": MessageLookupByLibrary.simpleMessage("Segnala un bug"),
         "resendEmail": MessageLookupByLibrary.simpleMessage("Rinvia email"),
@@ -1758,11 +1478,7 @@
             "Raggruppa foto scattate entro un certo raggio da una foto"),
         "searchPeopleEmptySection": MessageLookupByLibrary.simpleMessage(
             "Invita persone e vedrai qui tutte le foto condivise da loro"),
-<<<<<<< HEAD
-        "searchResultCount": m57,
-=======
         "searchResultCount": m55,
->>>>>>> afad2c78
         "security": MessageLookupByLibrary.simpleMessage("Sicurezza"),
         "selectALocation":
             MessageLookupByLibrary.simpleMessage("Seleziona un luogo"),
@@ -1793,11 +1509,7 @@
             MessageLookupByLibrary.simpleMessage(
                 "Gli elementi selezionati verranno eliminati da tutti gli album e spostati nel cestino."),
         "selectedPhotos": m4,
-<<<<<<< HEAD
-        "selectedPhotosWithYours": m59,
-=======
         "selectedPhotosWithYours": m57,
->>>>>>> afad2c78
         "send": MessageLookupByLibrary.simpleMessage("Invia"),
         "sendEmail": MessageLookupByLibrary.simpleMessage("Invia email"),
         "sendInvite": MessageLookupByLibrary.simpleMessage("Invita"),
@@ -1829,27 +1541,16 @@
         "shareAnAlbumNow":
             MessageLookupByLibrary.simpleMessage("Condividi un album"),
         "shareLink": MessageLookupByLibrary.simpleMessage("Condividi link"),
-<<<<<<< HEAD
-        "shareMyVerificationID": m60,
-=======
         "shareMyVerificationID": m58,
->>>>>>> afad2c78
         "shareOnlyWithThePeopleYouWant": MessageLookupByLibrary.simpleMessage(
             "Condividi solo con le persone che vuoi"),
         "shareTextConfirmOthersVerificationID": m5,
         "shareTextRecommendUsingEnte": MessageLookupByLibrary.simpleMessage(
             "Scarica Ente in modo da poter facilmente condividere foto e video in qualità originale\n\nhttps://ente.io"),
-<<<<<<< HEAD
-        "shareTextReferralCode": m61,
-        "shareWithNonenteUsers": MessageLookupByLibrary.simpleMessage(
-            "Condividi con utenti che non hanno un account Ente"),
-        "shareWithPeopleSectionTitle": m62,
-=======
         "shareTextReferralCode": m59,
         "shareWithNonenteUsers": MessageLookupByLibrary.simpleMessage(
             "Condividi con utenti che non hanno un account Ente"),
         "shareWithPeopleSectionTitle": m60,
->>>>>>> afad2c78
         "shareYourFirstAlbum": MessageLookupByLibrary.simpleMessage(
             "Condividi il tuo primo album"),
         "sharedAlbumSectionDescription": MessageLookupByLibrary.simpleMessage(
@@ -1860,11 +1561,7 @@
             MessageLookupByLibrary.simpleMessage("Nuove foto condivise"),
         "sharedPhotoNotificationsExplanation": MessageLookupByLibrary.simpleMessage(
             "Ricevi notifiche quando qualcuno aggiunge una foto a un album condiviso, di cui fai parte"),
-<<<<<<< HEAD
-        "sharedWith": m63,
-=======
         "sharedWith": m61,
->>>>>>> afad2c78
         "sharedWithMe":
             MessageLookupByLibrary.simpleMessage("Condivisi con me"),
         "sharedWithYou":
@@ -1881,19 +1578,11 @@
             "Esci dagli altri dispositivi"),
         "signUpTerms": MessageLookupByLibrary.simpleMessage(
             "Accetto i <u-terms>termini di servizio</u-terms> e la <u-policy>politica sulla privacy</u-policy>"),
-<<<<<<< HEAD
-        "singleFileDeleteFromDevice": m64,
-        "singleFileDeleteHighlight": MessageLookupByLibrary.simpleMessage(
-            "Verrà eliminato da tutti gli album."),
-        "singleFileInBothLocalAndRemote": m65,
-        "singleFileInRemoteOnly": m66,
-=======
         "singleFileDeleteFromDevice": m62,
         "singleFileDeleteHighlight": MessageLookupByLibrary.simpleMessage(
             "Verrà eliminato da tutti gli album."),
         "singleFileInBothLocalAndRemote": m63,
         "singleFileInRemoteOnly": m64,
->>>>>>> afad2c78
         "skip": MessageLookupByLibrary.simpleMessage("Salta"),
         "social": MessageLookupByLibrary.simpleMessage("Social"),
         "someItemsAreInBothEnteAndYourDevice":
@@ -1943,17 +1632,10 @@
         "storageInGB": m1,
         "storageLimitExceeded": MessageLookupByLibrary.simpleMessage(
             "Limite d\'archiviazione superato"),
-<<<<<<< HEAD
-        "storageUsageInfo": m67,
-        "strongStrength": MessageLookupByLibrary.simpleMessage("Forte"),
-        "subAlreadyLinkedErrMessage": m68,
-        "subWillBeCancelledOn": m69,
-=======
         "storageUsageInfo": m65,
         "strongStrength": MessageLookupByLibrary.simpleMessage("Forte"),
         "subAlreadyLinkedErrMessage": m66,
         "subWillBeCancelledOn": m67,
->>>>>>> afad2c78
         "subscribe": MessageLookupByLibrary.simpleMessage("Iscriviti"),
         "subscribeToEnableSharing": MessageLookupByLibrary.simpleMessage(
             "È necessario un abbonamento a pagamento attivo per abilitare la condivisione."),
@@ -1970,11 +1652,7 @@
         "suggestFeatures":
             MessageLookupByLibrary.simpleMessage("Suggerisci una funzionalità"),
         "support": MessageLookupByLibrary.simpleMessage("Assistenza"),
-<<<<<<< HEAD
-        "syncProgress": m70,
-=======
         "syncProgress": m68,
->>>>>>> afad2c78
         "syncStopped":
             MessageLookupByLibrary.simpleMessage("Sincronizzazione interrotta"),
         "syncing": MessageLookupByLibrary.simpleMessage(
@@ -2007,11 +1685,7 @@
         "theseItemsWillBeDeletedFromYourDevice":
             MessageLookupByLibrary.simpleMessage(
                 "Questi file verranno eliminati dal tuo dispositivo."),
-<<<<<<< HEAD
-        "theyAlsoGetXGb": m72,
-=======
         "theyAlsoGetXGb": m70,
->>>>>>> afad2c78
         "theyWillBeDeletedFromAllAlbums": MessageLookupByLibrary.simpleMessage(
             "Verranno eliminati da tutti gli album."),
         "thisActionCannotBeUndone": MessageLookupByLibrary.simpleMessage(
@@ -2028,11 +1702,7 @@
             "Questo indirizzo email è già registrato"),
         "thisImageHasNoExifData": MessageLookupByLibrary.simpleMessage(
             "Questa immagine non ha dati EXIF"),
-<<<<<<< HEAD
-        "thisIsPersonVerificationId": m73,
-=======
         "thisIsPersonVerificationId": m71,
->>>>>>> afad2c78
         "thisIsYourVerificationId": MessageLookupByLibrary.simpleMessage(
             "Questo è il tuo ID di verifica"),
         "thisWillLogYouOutOfTheFollowingDevice":
@@ -2056,10 +1726,6 @@
         "total": MessageLookupByLibrary.simpleMessage("totale"),
         "totalSize": MessageLookupByLibrary.simpleMessage("Dimensioni totali"),
         "trash": MessageLookupByLibrary.simpleMessage("Cestino"),
-<<<<<<< HEAD
-        "trashDaysLeft": m74,
-=======
->>>>>>> afad2c78
         "trim": MessageLookupByLibrary.simpleMessage("Taglia"),
         "tryAgain": MessageLookupByLibrary.simpleMessage("Riprova"),
         "turnOnBackupForAutoUpload": MessageLookupByLibrary.simpleMessage(
@@ -2108,11 +1774,7 @@
             MessageLookupByLibrary.simpleMessage("Acquista altro spazio"),
         "uploadingFilesToAlbum": MessageLookupByLibrary.simpleMessage(
             "Caricamento dei file nell\'album..."),
-<<<<<<< HEAD
-        "uploadingMultipleMemories": m77,
-=======
         "uploadingMultipleMemories": m75,
->>>>>>> afad2c78
         "uploadingSingleMemory":
             MessageLookupByLibrary.simpleMessage("Conservando 1 ricordo..."),
         "upto50OffUntil4thDec": MessageLookupByLibrary.simpleMessage(
@@ -2129,11 +1791,7 @@
         "useSelectedPhoto":
             MessageLookupByLibrary.simpleMessage("Usa la foto selezionata"),
         "usedSpace": MessageLookupByLibrary.simpleMessage("Spazio utilizzato"),
-<<<<<<< HEAD
-        "validTill": m78,
-=======
         "validTill": m76,
->>>>>>> afad2c78
         "verificationFailedPleaseTryAgain":
             MessageLookupByLibrary.simpleMessage(
                 "Verifica fallita, per favore prova di nuovo"),
@@ -2141,11 +1799,7 @@
             MessageLookupByLibrary.simpleMessage("ID di verifica"),
         "verify": MessageLookupByLibrary.simpleMessage("Verifica"),
         "verifyEmail": MessageLookupByLibrary.simpleMessage("Verifica email"),
-<<<<<<< HEAD
-        "verifyEmailID": m79,
-=======
         "verifyEmailID": m77,
->>>>>>> afad2c78
         "verifyIDLabel": MessageLookupByLibrary.simpleMessage("Verifica"),
         "verifyPasskey":
             MessageLookupByLibrary.simpleMessage("Verifica passkey"),
