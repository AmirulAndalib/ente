--- conflicted
+++ resolved
@@ -75,11 +75,7 @@
       "Vă rugăm să trimiteți un e-mail la ${supportEmail} de pe adresa de e-mail înregistrată";
 
   static String m26(count, storageSaved) =>
-<<<<<<< HEAD
-      "Ați curățat ${Intl.plural(count, one: '${count} dublură', few: '${count} dubluri', other: '${count} de dubluri')}, economisind (${storageSaved}!)";
-=======
       "Ați curățat ${Intl.plural(count, one: '${count} dublură', other: '${count} de dubluri')}, economisind (${storageSaved}!)";
->>>>>>> 76bff25d
 
   static String m27(count, formattedSize) =>
       "${count} fișiere, ${formattedSize} fiecare";
@@ -90,21 +86,12 @@
       "${email} nu are un cont Ente.\n\nTrimiteți-le o invitație pentru a distribui fotografii.";
 
   static String m33(text) => "S-au găsit fotografii extra pentru ${text}";
-<<<<<<< HEAD
-
-  static String m35(count, formattedNumber) =>
-      "${Intl.plural(count, one: 'Un fișier de pe acest dispozitiv a fost deja salvat în siguranță', few: '${formattedNumber} fișiere de pe acest dispozitiv au fost deja salvate în siguranță', other: '${formattedNumber} de fișiere de pe acest dispozitiv fost deja salvate în siguranță')}";
-
-  static String m36(count, formattedNumber) =>
-      "${Intl.plural(count, one: 'Un fișier din acest album a fost deja salvat în siguranță', few: '${formattedNumber} fișiere din acest album au fost deja salvate în siguranță', other: '${formattedNumber} de fișiere din acest album au fost deja salvate în siguranță')}";
-=======
 
   static String m35(count, formattedNumber) =>
       "${Intl.plural(count, one: 'Un fișier de pe acest dispozitiv a fost deja salvat în siguranță', other: '${formattedNumber} de fișiere de pe acest dispozitiv fost deja salvate în siguranță')}";
 
   static String m36(count, formattedNumber) =>
       "${Intl.plural(count, one: 'Un fișier din acest album a fost deja salvat în siguranță', other: '${formattedNumber} de fișiere din acest album au fost deja salvate în siguranță')}";
->>>>>>> 76bff25d
 
   static String m37(storageAmountInGB) =>
       "${storageAmountInGB} GB de fiecare dată când cineva se înscrie pentru un plan plătit și aplică codul dvs.";
@@ -117,138 +104,6 @@
   static String m42(currentlyProcessing, totalCount) =>
       "Se procesează ${currentlyProcessing} / ${totalCount}";
 
-<<<<<<< HEAD
-  static String m45(count) =>
-      "${Intl.plural(count, one: '${count} articol', few: '${count} articole', other: '${count} de articole')}";
-
-  static String m47(email) =>
-      "${email} v-a invitat să fiți un contact de încredere";
-
-  static String m48(expiryTime) => "Linkul va expira pe ${expiryTime}";
-
-  static String m53(albumName) => "S-au mutat cu succes în ${albumName}";
-
-  static String m54(personName) => "Nicio sugestie pentru ${personName}";
-
-  static String m55(name) => "Nu este ${name}?";
-
-  static String m56(familyAdminEmail) =>
-      "Vă rugăm să contactați ${familyAdminEmail} pentru a vă schimba codul.";
-
-  static String m58(passwordStrengthValue) =>
-      "Complexitatea parolei: ${passwordStrengthValue}";
-
-  static String m59(providerName) =>
-      "Vă rugăm să vorbiți cu asistența ${providerName} dacă ați fost taxat";
-
-  static String m64(endDate) =>
-      "Perioada de încercare gratuită valabilă până pe ${endDate}.\nUlterior, puteți opta pentru un plan plătit.";
-
-  static String m65(toEmail) =>
-      "Vă rugăm să ne trimiteți un e-mail la ${toEmail}";
-
-  static String m66(toEmail) =>
-      "Vă rugăm să trimiteți jurnalele la \n${toEmail}";
-
-  static String m68(folderName) => "Se procesează ${folderName}...";
-
-  static String m69(storeName) => "Evaluați-ne pe ${storeName}";
-
-  static String m71(days, email) =>
-      "Puteți accesa contul după ${days} zile. O notificare va fi trimisă la ${email}.";
-
-  static String m72(email) =>
-      "Acum puteți recupera contul ${email} setând o nouă parolă.";
-
-  static String m73(email) => "${email} încearcă să vă recupereze contul.";
-
-  static String m74(storageInGB) =>
-      "3. Amândoi primiți ${storageInGB} GB* gratuit";
-
-  static String m75(userEmail) =>
-      "${userEmail} va fi eliminat din acest album distribuit\n\nOrice fotografii adăugate de acesta vor fi, de asemenea, eliminate din album";
-
-  static String m76(endDate) => "Abonamentul se reînnoiește pe ${endDate}";
-
-  static String m78(count) =>
-      "${Intl.plural(count, one: '${count} rezultat găsit', few: '${count} rezultate găsite', other: '${count} de rezultate găsite')}";
-
-  static String m79(snapshotLength, searchLength) =>
-      "Lungimea secțiunilor nu se potrivesc: ${snapshotLength} != ${searchLength}";
-
-  static String m81(count) => "${count} selectate";
-
-  static String m82(count, yourCount) =>
-      "${count} selectate (${yourCount} ale dvs.)";
-
-  static String m84(verificationID) =>
-      "Acesta este ID-ul meu de verificare: ${verificationID} pentru ente.io.";
-
-  static String m85(verificationID) =>
-      "Poți confirma că acesta este ID-ul tău de verificare ente.io: ${verificationID}";
-
-  static String m86(referralCode, referralStorageInGB) =>
-      "Codul de recomandare Ente: ${referralCode}\n\nAplică-l în Setări → General → Recomandări pentru a obține ${referralStorageInGB} GB gratuit după ce te înscrii pentru un plan plătit\n\nhttps://ente.io";
-
-  static String m87(numberOfPeople) =>
-      "${Intl.plural(numberOfPeople, zero: 'Distribuiți cu anumite persoane', one: 'Distribuit cu o persoană', other: 'Distribuit cu ${numberOfPeople} de persoane')}";
-
-  static String m88(emailIDs) => "Distribuit cu ${emailIDs}";
-
-  static String m89(fileType) =>
-      "Fișierul de tip ${fileType} va fi șters din dispozitivul dvs.";
-
-  static String m90(fileType) =>
-      "Fișierul de tip ${fileType} este atât în Ente, cât și în dispozitivul dvs.";
-
-  static String m91(fileType) =>
-      "Fișierul de tip ${fileType} va fi șters din Ente.";
-
-  static String m94(storageAmountInGB) => "${storageAmountInGB} GB";
-
-  static String m95(
-          usedAmount, usedStorageUnit, totalAmount, totalStorageUnit) =>
-      "${usedAmount} ${usedStorageUnit} din ${totalAmount} ${totalStorageUnit} utilizat";
-
-  static String m96(id) =>
-      "${id} este deja legat la un alt cont Ente.\nDacă doriți să folosiți ${id} cu acest cont, vă rugăm să contactați asistența noastră";
-
-  static String m97(endDate) => "Abonamentul dvs. va fi anulat pe ${endDate}";
-
-  static String m98(completed, total) =>
-      "${completed}/${total} amintiri salvate";
-
-  static String m99(ignoreReason) =>
-      "Atingeți pentru a încărca, încărcarea este ignorată în prezent datorită ${ignoreReason}";
-
-  static String m100(storageAmountInGB) =>
-      "De asemenea, va primii ${storageAmountInGB} GB";
-
-  static String m101(email) => "Acesta este ID-ul de verificare al ${email}";
-
-  static String m104(count) =>
-      "${Intl.plural(count, zero: 'Curând', one: 'O zi', other: '${count} de zile')}";
-
-  static String m107(email) =>
-      "Ați fost învitat să fiți un contact de moștenire de către ${email}.";
-
-  static String m108(galleryType) =>
-      "Tipul de galerie ${galleryType} nu este acceptat pentru redenumire";
-
-  static String m109(ignoreReason) =>
-      "Încărcare ignorată din motivul ${ignoreReason}";
-
-  static String m110(count) => "Se salvează ${count} amintiri...";
-
-  static String m111(endDate) => "Valabil până pe ${endDate}";
-
-  static String m112(email) => "Verificare ${email}";
-
-  static String m115(email) => "Am trimis un e-mail la <green>${email}</green>";
-
-  static String m116(count) =>
-      "${Intl.plural(count, one: 'acum ${count} an', few: 'acum ${count} ani', other: 'acum ${count} de ani')}";
-=======
   static String m44(count) =>
       "${Intl.plural(count, one: '${count} articol', other: '${count} de articole')}";
 
@@ -381,7 +236,6 @@
 
   static String m116(count) =>
       "${Intl.plural(count, one: 'acum ${count} an', other: 'acum ${count} de ani')}";
->>>>>>> 76bff25d
 
   static String m118(storageSaved) => "Ați eliberat cu succes ${storageSaved}!";
 
@@ -509,10 +363,6 @@
         "archive": MessageLookupByLibrary.simpleMessage("Arhivă"),
         "archiveAlbum": MessageLookupByLibrary.simpleMessage("Arhivare album"),
         "archiving": MessageLookupByLibrary.simpleMessage("Se arhivează..."),
-        "areThey": MessageLookupByLibrary.simpleMessage("Are they "),
-        "areYouSureRemoveThisFaceFromPerson":
-            MessageLookupByLibrary.simpleMessage(
-                "Are you sure you want to remove this face from this person?"),
         "areYouSureThatYouWantToLeaveTheFamily":
             MessageLookupByLibrary.simpleMessage(
                 "Sunteți sigur că doriți să părăsiți planul de familie?"),
@@ -1180,11 +1030,7 @@
         "itLooksLikeSomethingWentWrongPleaseRetryAfterSome":
             MessageLookupByLibrary.simpleMessage(
                 "Se pare că ceva nu a mers bine. Vă rugăm să încercați din nou după ceva timp. Dacă eroarea persistă, vă rugăm să contactați echipa noastră de asistență."),
-<<<<<<< HEAD
-        "itemCount": m45,
-=======
         "itemCount": m44,
->>>>>>> 76bff25d
         "itemsShowTheNumberOfDaysRemainingBeforePermanentDeletion":
             MessageLookupByLibrary.simpleMessage(
                 "Articolele afișează numărul de zile rămase până la ștergerea definitivă"),
@@ -1216,11 +1062,7 @@
         "legacy": MessageLookupByLibrary.simpleMessage("Moștenire"),
         "legacyAccounts":
             MessageLookupByLibrary.simpleMessage("Conturi de moștenire"),
-<<<<<<< HEAD
-        "legacyInvite": m47,
-=======
         "legacyInvite": m46,
->>>>>>> 76bff25d
         "legacyPageDesc": MessageLookupByLibrary.simpleMessage(
             "Moștenirea permite contactelor de încredere să vă acceseze contul în absența dvs."),
         "legacyPageDesc2": MessageLookupByLibrary.simpleMessage(
@@ -1233,11 +1075,7 @@
             MessageLookupByLibrary.simpleMessage("Limită de dispozitive"),
         "linkEnabled": MessageLookupByLibrary.simpleMessage("Activat"),
         "linkExpired": MessageLookupByLibrary.simpleMessage("Expirat"),
-<<<<<<< HEAD
-        "linkExpiresOn": m48,
-=======
         "linkExpiresOn": m47,
->>>>>>> 76bff25d
         "linkExpiry":
             MessageLookupByLibrary.simpleMessage("Expirarea linkului"),
         "linkHasExpired":
@@ -1365,11 +1203,7 @@
         "moveToAlbum": MessageLookupByLibrary.simpleMessage("Mutare în album"),
         "moveToHiddenAlbum":
             MessageLookupByLibrary.simpleMessage("Mutați în albumul ascuns"),
-<<<<<<< HEAD
-        "movedSuccessfullyTo": m53,
-=======
         "movedSuccessfullyTo": m52,
->>>>>>> 76bff25d
         "movedToTrash":
             MessageLookupByLibrary.simpleMessage("S-a mutat în coșul de gunoi"),
         "movingFilesToAlbum": MessageLookupByLibrary.simpleMessage(
@@ -1421,17 +1255,10 @@
         "noResults": MessageLookupByLibrary.simpleMessage("Niciun rezultat"),
         "noResultsFound":
             MessageLookupByLibrary.simpleMessage("Nu s-au găsit rezultate"),
-<<<<<<< HEAD
-        "noSuggestionsForPerson": m54,
-        "noSystemLockFound": MessageLookupByLibrary.simpleMessage(
-            "Nu s-a găsit nicio blocare de sistem"),
-        "notPersonLabel": m55,
-=======
         "noSuggestionsForPerson": m53,
         "noSystemLockFound": MessageLookupByLibrary.simpleMessage(
             "Nu s-a găsit nicio blocare de sistem"),
         "notPersonLabel": m54,
->>>>>>> 76bff25d
         "nothingSharedWithYouYet": MessageLookupByLibrary.simpleMessage(
             "Nimic distribuit cu dvs. încă"),
         "nothingToSeeHere":
@@ -1441,11 +1268,7 @@
         "onDevice": MessageLookupByLibrary.simpleMessage("Pe dispozitiv"),
         "onEnte": MessageLookupByLibrary.simpleMessage(
             "Pe <branding>ente</branding>"),
-<<<<<<< HEAD
-        "onlyFamilyAdminCanChangeCode": m56,
-=======
         "onlyFamilyAdminCanChangeCode": m55,
->>>>>>> 76bff25d
         "onlyThem": MessageLookupByLibrary.simpleMessage("Numai el/ea"),
         "oops": MessageLookupByLibrary.simpleMessage("Ups"),
         "oopsCouldNotSaveEdits": MessageLookupByLibrary.simpleMessage(
@@ -1469,8 +1292,6 @@
             "Sau îmbinați cu cele existente"),
         "orPickAnExistingOne":
             MessageLookupByLibrary.simpleMessage("Sau alegeți unul existent"),
-        "otherDetectedFaces":
-            MessageLookupByLibrary.simpleMessage("Other detected faces"),
         "pair": MessageLookupByLibrary.simpleMessage("Asociere"),
         "pairWithPin": MessageLookupByLibrary.simpleMessage("Asociere cu PIN"),
         "pairingComplete":
@@ -1486,11 +1307,7 @@
             "Parola a fost schimbată cu succes"),
         "passwordLock":
             MessageLookupByLibrary.simpleMessage("Blocare cu parolă"),
-<<<<<<< HEAD
-        "passwordStrength": m58,
-=======
         "passwordStrength": m57,
->>>>>>> 76bff25d
         "passwordStrengthInfo": MessageLookupByLibrary.simpleMessage(
             "Puterea parolei este calculată luând în considerare lungimea parolei, caracterele utilizate și dacă parola apare sau nu în top 10.000 cele mai utilizate parole"),
         "passwordWarning": MessageLookupByLibrary.simpleMessage(
@@ -1501,11 +1318,7 @@
             MessageLookupByLibrary.simpleMessage("Plata nu a reușit"),
         "paymentFailedMessage": MessageLookupByLibrary.simpleMessage(
             "Din păcate, plata dvs. nu a reușit. Vă rugăm să contactați asistență și vom fi bucuroși să vă ajutăm!"),
-<<<<<<< HEAD
-        "paymentFailedTalkToProvider": m59,
-=======
         "paymentFailedTalkToProvider": m58,
->>>>>>> 76bff25d
         "pendingItems":
             MessageLookupByLibrary.simpleMessage("Elemente în așteptare"),
         "pendingSync":
@@ -1534,11 +1347,7 @@
         "pinAlbum": MessageLookupByLibrary.simpleMessage("Fixați albumul"),
         "pinLock": MessageLookupByLibrary.simpleMessage("Blocare PIN"),
         "playOnTv": MessageLookupByLibrary.simpleMessage("Redare album pe TV"),
-<<<<<<< HEAD
-        "playStoreFreeTrialValidTill": m64,
-=======
         "playStoreFreeTrialValidTill": m63,
->>>>>>> 76bff25d
         "playstoreSubscription":
             MessageLookupByLibrary.simpleMessage("Abonament PlayStore"),
         "pleaseCheckYourInternetConnectionAndTryAgain":
@@ -1550,22 +1359,14 @@
         "pleaseContactSupportIfTheProblemPersists":
             MessageLookupByLibrary.simpleMessage(
                 "Vă rugăm să contactați asistența dacă problema persistă"),
-<<<<<<< HEAD
-        "pleaseEmailUsAt": m65,
-=======
         "pleaseEmailUsAt": m64,
->>>>>>> 76bff25d
         "pleaseGrantPermissions": MessageLookupByLibrary.simpleMessage(
             "Vă rugăm să acordați permisiuni"),
         "pleaseLoginAgain": MessageLookupByLibrary.simpleMessage(
             "Vă rugăm, autentificați-vă din nou"),
         "pleaseSelectQuickLinksToRemove": MessageLookupByLibrary.simpleMessage(
             "Vă rugăm să selectați linkurile rapide de eliminat"),
-<<<<<<< HEAD
-        "pleaseSendTheLogsTo": m66,
-=======
         "pleaseSendTheLogsTo": m65,
->>>>>>> 76bff25d
         "pleaseTryAgain": MessageLookupByLibrary.simpleMessage(
             "Vă rugăm să încercați din nou"),
         "pleaseVerifyTheCodeYouHaveEntered":
@@ -1595,16 +1396,11 @@
             MessageLookupByLibrary.simpleMessage("Distribuire privată"),
         "proceed": MessageLookupByLibrary.simpleMessage("Continuați"),
         "processed": MessageLookupByLibrary.simpleMessage("Procesate"),
-<<<<<<< HEAD
-        "processingImport": m68,
-=======
         "processingImport": m67,
->>>>>>> 76bff25d
         "publicLinkCreated":
             MessageLookupByLibrary.simpleMessage("Link public creat"),
         "publicLinkEnabled":
             MessageLookupByLibrary.simpleMessage("Link public activat"),
-        "questionmark": MessageLookupByLibrary.simpleMessage("?"),
         "quickLinks": MessageLookupByLibrary.simpleMessage("Link-uri rapide"),
         "radius": MessageLookupByLibrary.simpleMessage("Rază"),
         "raiseTicket":
@@ -1612,11 +1408,7 @@
         "rateTheApp":
             MessageLookupByLibrary.simpleMessage("Evaluați aplicația"),
         "rateUs": MessageLookupByLibrary.simpleMessage("Evaluați-ne"),
-<<<<<<< HEAD
-        "rateUsOnStore": m69,
-=======
         "rateUsOnStore": m68,
->>>>>>> 76bff25d
         "recover": MessageLookupByLibrary.simpleMessage("Recuperare"),
         "recoverAccount":
             MessageLookupByLibrary.simpleMessage("Recuperare cont"),
@@ -1625,11 +1417,7 @@
             MessageLookupByLibrary.simpleMessage("Recuperare cont"),
         "recoveryInitiated":
             MessageLookupByLibrary.simpleMessage("Recuperare inițiată"),
-<<<<<<< HEAD
-        "recoveryInitiatedDesc": m71,
-=======
         "recoveryInitiatedDesc": m70,
->>>>>>> 76bff25d
         "recoveryKey":
             MessageLookupByLibrary.simpleMessage("Cheie de recuperare"),
         "recoveryKeyCopiedToClipboard": MessageLookupByLibrary.simpleMessage(
@@ -1644,20 +1432,12 @@
             "Cheie de recuperare verificată"),
         "recoveryKeyVerifyReason": MessageLookupByLibrary.simpleMessage(
             "Cheia dvs. de recuperare este singura modalitate de a vă recupera fotografiile dacă uitați parola. Puteți găsi cheia dvs. de recuperare în Setări > Cont.\n\nVă rugăm să introduceți aici cheia de recuperare pentru a verifica dacă ați salvat-o corect."),
-<<<<<<< HEAD
-        "recoveryReady": m72,
-=======
         "recoveryReady": m71,
->>>>>>> 76bff25d
         "recoverySuccessful":
             MessageLookupByLibrary.simpleMessage("Recuperare reușită!"),
         "recoveryWarning": MessageLookupByLibrary.simpleMessage(
             "Un contact de încredere încearcă să vă acceseze contul"),
-<<<<<<< HEAD
-        "recoveryWarningBody": m73,
-=======
         "recoveryWarningBody": m72,
->>>>>>> 76bff25d
         "recreatePasswordBody": MessageLookupByLibrary.simpleMessage(
             "Dispozitivul actual nu este suficient de puternic pentru a vă verifica parola, dar o putem regenera într-un mod care să funcționeze cu toate dispozitivele.\n\nVă rugăm să vă conectați utilizând cheia de recuperare și să vă regenerați parola (dacă doriți, o puteți utiliza din nou pe aceeași)."),
         "recreatePasswordTitle":
@@ -1673,11 +1453,7 @@
             "1. Dați acest cod prietenilor"),
         "referralStep2": MessageLookupByLibrary.simpleMessage(
             "2. Aceștia se înscriu la un plan cu plată"),
-<<<<<<< HEAD
-        "referralStep3": m74,
-=======
         "referralStep3": m73,
->>>>>>> 76bff25d
         "referrals": MessageLookupByLibrary.simpleMessage("Recomandări"),
         "referralsAreCurrentlyPaused": MessageLookupByLibrary.simpleMessage(
             "Recomandările sunt momentan întrerupte"),
@@ -1709,11 +1485,7 @@
         "removeLink": MessageLookupByLibrary.simpleMessage("Eliminați linkul"),
         "removeParticipant":
             MessageLookupByLibrary.simpleMessage("Eliminați participantul"),
-<<<<<<< HEAD
-        "removeParticipantBody": m75,
-=======
         "removeParticipantBody": m74,
->>>>>>> 76bff25d
         "removePersonLabel": MessageLookupByLibrary.simpleMessage(
             "Eliminați eticheta persoanei"),
         "removePublicLink":
@@ -1734,11 +1506,7 @@
             MessageLookupByLibrary.simpleMessage("Redenumiți fișierul"),
         "renewSubscription":
             MessageLookupByLibrary.simpleMessage("Reînnoire abonament"),
-<<<<<<< HEAD
-        "renewsOn": m76,
-=======
         "renewsOn": m75,
->>>>>>> 76bff25d
         "reportABug":
             MessageLookupByLibrary.simpleMessage("Raportați o eroare"),
         "reportBug": MessageLookupByLibrary.simpleMessage("Raportare eroare"),
@@ -1772,8 +1540,6 @@
         "safelyStored":
             MessageLookupByLibrary.simpleMessage("Stocare în siguranță"),
         "save": MessageLookupByLibrary.simpleMessage("Salvare"),
-        "saveAsAnotherPerson":
-            MessageLookupByLibrary.simpleMessage("Save as another person"),
         "saveCollage": MessageLookupByLibrary.simpleMessage("Salvați colajul"),
         "saveCopy": MessageLookupByLibrary.simpleMessage("Salvare copie"),
         "saveKey": MessageLookupByLibrary.simpleMessage("Salvați cheia"),
@@ -1821,13 +1587,8 @@
             "Invitați persoane și veți vedea aici toate fotografiile distribuite de acestea"),
         "searchPersonsEmptySection": MessageLookupByLibrary.simpleMessage(
             "Persoanele vor fi afișate aici odată ce procesarea și sincronizarea este completă"),
-<<<<<<< HEAD
-        "searchResultCount": m78,
-        "searchSectionsLengthMismatch": m79,
-=======
         "searchResultCount": m77,
         "searchSectionsLengthMismatch": m78,
->>>>>>> 76bff25d
         "security": MessageLookupByLibrary.simpleMessage("Securitate"),
         "seePublicAlbumLinksInApp": MessageLookupByLibrary.simpleMessage(
             "Vedeți linkurile albumelor publice în aplicație"),
@@ -1862,13 +1623,8 @@
         "selectedItemsWillBeDeletedFromAllAlbumsAndMoved":
             MessageLookupByLibrary.simpleMessage(
                 "Articolele selectate vor fi șterse din toate albumele și mutate în coșul de gunoi."),
-<<<<<<< HEAD
-        "selectedPhotos": m81,
-        "selectedPhotosWithYours": m82,
-=======
         "selectedPhotos": m80,
         "selectedPhotosWithYours": m81,
->>>>>>> 76bff25d
         "send": MessageLookupByLibrary.simpleMessage("Trimitere"),
         "sendEmail": MessageLookupByLibrary.simpleMessage("Trimiteți e-mail"),
         "sendInvite":
@@ -1901,18 +1657,6 @@
         "shareAnAlbumNow":
             MessageLookupByLibrary.simpleMessage("Distribuiți un album acum"),
         "shareLink": MessageLookupByLibrary.simpleMessage("Distribuiți linkul"),
-<<<<<<< HEAD
-        "shareMyVerificationID": m84,
-        "shareOnlyWithThePeopleYouWant": MessageLookupByLibrary.simpleMessage(
-            "Distribuiți numai cu persoanele pe care le doriți"),
-        "shareTextConfirmOthersVerificationID": m85,
-        "shareTextRecommendUsingEnte": MessageLookupByLibrary.simpleMessage(
-            "Descarcă Ente pentru a putea distribui cu ușurință fotografii și videoclipuri în calitate originală\n\nhttps://ente.io"),
-        "shareTextReferralCode": m86,
-        "shareWithNonenteUsers": MessageLookupByLibrary.simpleMessage(
-            "Distribuiți cu utilizatori din afara Ente"),
-        "shareWithPeopleSectionTitle": m87,
-=======
         "shareMyVerificationID": m83,
         "shareOnlyWithThePeopleYouWant": MessageLookupByLibrary.simpleMessage(
             "Distribuiți numai cu persoanele pe care le doriți"),
@@ -1923,7 +1667,6 @@
         "shareWithNonenteUsers": MessageLookupByLibrary.simpleMessage(
             "Distribuiți cu utilizatori din afara Ente"),
         "shareWithPeopleSectionTitle": m86,
->>>>>>> 76bff25d
         "shareYourFirstAlbum":
             MessageLookupByLibrary.simpleMessage("Distribuiți primul album"),
         "sharedAlbumSectionDescription": MessageLookupByLibrary.simpleMessage(
@@ -1936,21 +1679,13 @@
             MessageLookupByLibrary.simpleMessage("Fotografii partajate noi"),
         "sharedPhotoNotificationsExplanation": MessageLookupByLibrary.simpleMessage(
             "Primiți notificări atunci când cineva adaugă o fotografie la un album distribuit din care faceți parte"),
-<<<<<<< HEAD
-        "sharedWith": m88,
-=======
         "sharedWith": m87,
->>>>>>> 76bff25d
         "sharedWithMe": MessageLookupByLibrary.simpleMessage("Distribuit mie"),
         "sharedWithYou":
             MessageLookupByLibrary.simpleMessage("Distribuite cu dvs."),
         "sharing": MessageLookupByLibrary.simpleMessage("Se distribuie..."),
-        "showLessFaces":
-            MessageLookupByLibrary.simpleMessage("Show less faces"),
         "showMemories":
             MessageLookupByLibrary.simpleMessage("Afișare amintiri"),
-        "showMoreFaces":
-            MessageLookupByLibrary.simpleMessage("Show more faces"),
         "showPerson": MessageLookupByLibrary.simpleMessage("Afișare persoană"),
         "signOutFromOtherDevices": MessageLookupByLibrary.simpleMessage(
             "Deconectare de pe alte dispozitive"),
@@ -1960,19 +1695,11 @@
             "Deconectați alte dispozitive"),
         "signUpTerms": MessageLookupByLibrary.simpleMessage(
             "Sunt de acord cu <u-terms>termenii de prestare ai serviciului</u-terms> și <u-policy>politica de confidențialitate</u-policy>"),
-<<<<<<< HEAD
-        "singleFileDeleteFromDevice": m89,
-        "singleFileDeleteHighlight": MessageLookupByLibrary.simpleMessage(
-            "Acesta va fi șters din toate albumele."),
-        "singleFileInBothLocalAndRemote": m90,
-        "singleFileInRemoteOnly": m91,
-=======
         "singleFileDeleteFromDevice": m88,
         "singleFileDeleteHighlight": MessageLookupByLibrary.simpleMessage(
             "Acesta va fi șters din toate albumele."),
         "singleFileInBothLocalAndRemote": m89,
         "singleFileInRemoteOnly": m90,
->>>>>>> 76bff25d
         "skip": MessageLookupByLibrary.simpleMessage("Omiteți"),
         "social": MessageLookupByLibrary.simpleMessage("Rețele socializare"),
         "someItemsAreInBothEnteAndYourDevice":
@@ -2020,15 +1747,6 @@
         "storage": MessageLookupByLibrary.simpleMessage("Spațiu"),
         "storageBreakupFamily": MessageLookupByLibrary.simpleMessage("Familie"),
         "storageBreakupYou": MessageLookupByLibrary.simpleMessage("Dvs."),
-<<<<<<< HEAD
-        "storageInGB": m94,
-        "storageLimitExceeded":
-            MessageLookupByLibrary.simpleMessage("Limita de spațiu depășită"),
-        "storageUsageInfo": m95,
-        "strongStrength": MessageLookupByLibrary.simpleMessage("Puternică"),
-        "subAlreadyLinkedErrMessage": m96,
-        "subWillBeCancelledOn": m97,
-=======
         "storageInGB": m93,
         "storageLimitExceeded":
             MessageLookupByLibrary.simpleMessage("Limita de spațiu depășită"),
@@ -2036,7 +1754,6 @@
         "strongStrength": MessageLookupByLibrary.simpleMessage("Puternică"),
         "subAlreadyLinkedErrMessage": m95,
         "subWillBeCancelledOn": m96,
->>>>>>> 76bff25d
         "subscribe": MessageLookupByLibrary.simpleMessage("Abonare"),
         "subscribeToEnableSharing": MessageLookupByLibrary.simpleMessage(
             "Aveți nevoie de un abonament plătit activ pentru a activa distribuirea."),
@@ -2053,11 +1770,7 @@
         "suggestFeatures":
             MessageLookupByLibrary.simpleMessage("Sugerați funcționalități"),
         "support": MessageLookupByLibrary.simpleMessage("Asistență"),
-<<<<<<< HEAD
-        "syncProgress": m98,
-=======
         "syncProgress": m97,
->>>>>>> 76bff25d
         "syncStopped":
             MessageLookupByLibrary.simpleMessage("Sincronizare oprită"),
         "syncing": MessageLookupByLibrary.simpleMessage("Sincronizare..."),
@@ -2070,11 +1783,7 @@
             MessageLookupByLibrary.simpleMessage("Atingeți pentru a debloca"),
         "tapToUpload":
             MessageLookupByLibrary.simpleMessage("Atingeți pentru a încărca"),
-<<<<<<< HEAD
-        "tapToUploadIsIgnoredDue": m99,
-=======
         "tapToUploadIsIgnoredDue": m98,
->>>>>>> 76bff25d
         "tempErrorContactSupportIfPersists": MessageLookupByLibrary.simpleMessage(
             "Se pare că ceva nu a mers bine. Vă rugăm să încercați din nou după ceva timp. Dacă eroarea persistă, vă rugăm să contactați echipa noastră de asistență."),
         "terminate": MessageLookupByLibrary.simpleMessage("Terminare"),
@@ -2097,11 +1806,7 @@
         "theseItemsWillBeDeletedFromYourDevice":
             MessageLookupByLibrary.simpleMessage(
                 "Aceste articole vor fi șterse din dispozitivul dvs."),
-<<<<<<< HEAD
-        "theyAlsoGetXGb": m100,
-=======
         "theyAlsoGetXGb": m99,
->>>>>>> 76bff25d
         "theyWillBeDeletedFromAllAlbums": MessageLookupByLibrary.simpleMessage(
             "Acestea vor fi șterse din toate albumele."),
         "thisActionCannotBeUndone": MessageLookupByLibrary.simpleMessage(
@@ -2117,11 +1822,7 @@
             "Această adresă de e-mail este deja folosită"),
         "thisImageHasNoExifData": MessageLookupByLibrary.simpleMessage(
             "Această imagine nu are date exif"),
-<<<<<<< HEAD
-        "thisIsPersonVerificationId": m101,
-=======
         "thisIsPersonVerificationId": m100,
->>>>>>> 76bff25d
         "thisIsYourVerificationId": MessageLookupByLibrary.simpleMessage(
             "Acesta este ID-ul dvs. de verificare"),
         "thisWillLogYouOutOfTheFollowingDevice":
@@ -2146,19 +1847,11 @@
         "total": MessageLookupByLibrary.simpleMessage("total"),
         "totalSize": MessageLookupByLibrary.simpleMessage("Dimensiune totală"),
         "trash": MessageLookupByLibrary.simpleMessage("Coș de gunoi"),
-<<<<<<< HEAD
-        "trashDaysLeft": m104,
-        "trim": MessageLookupByLibrary.simpleMessage("Decupare"),
-        "trustedContacts":
-            MessageLookupByLibrary.simpleMessage("Contacte de încredere"),
-        "trustedInviteBody": m107,
-=======
         "trashDaysLeft": m103,
         "trim": MessageLookupByLibrary.simpleMessage("Decupare"),
         "trustedContacts":
             MessageLookupByLibrary.simpleMessage("Contacte de încredere"),
         "trustedInviteBody": m106,
->>>>>>> 76bff25d
         "tryAgain": MessageLookupByLibrary.simpleMessage("Încercați din nou"),
         "turnOnBackupForAutoUpload": MessageLookupByLibrary.simpleMessage(
             "Activați copia de rezervă pentru a încărca automat fișierele adăugate la acest dosar de pe dispozitiv în Ente."),
@@ -2177,11 +1870,7 @@
                 "Autentificarea cu doi factori a fost resetată cu succes"),
         "twofactorSetup":
             MessageLookupByLibrary.simpleMessage("Configurare doi factori"),
-<<<<<<< HEAD
-        "typeOfGallerGallerytypeIsNotSupportedForRename": m108,
-=======
         "typeOfGallerGallerytypeIsNotSupportedForRename": m107,
->>>>>>> 76bff25d
         "unarchive": MessageLookupByLibrary.simpleMessage("Dezarhivare"),
         "unarchiveAlbum":
             MessageLookupByLibrary.simpleMessage("Dezarhivare album"),
@@ -2207,17 +1896,10 @@
         "updatingFolderSelection": MessageLookupByLibrary.simpleMessage(
             "Se actualizează selecția dosarelor..."),
         "upgrade": MessageLookupByLibrary.simpleMessage("Îmbunătățire"),
-<<<<<<< HEAD
-        "uploadIsIgnoredDueToIgnorereason": m109,
-        "uploadingFilesToAlbum": MessageLookupByLibrary.simpleMessage(
-            "Se încarcă fișiere în album..."),
-        "uploadingMultipleMemories": m110,
-=======
         "uploadIsIgnoredDueToIgnorereason": m108,
         "uploadingFilesToAlbum": MessageLookupByLibrary.simpleMessage(
             "Se încarcă fișiere în album..."),
         "uploadingMultipleMemories": m109,
->>>>>>> 76bff25d
         "uploadingSingleMemory":
             MessageLookupByLibrary.simpleMessage("Se salvează o amintire..."),
         "upto50OffUntil4thDec": MessageLookupByLibrary.simpleMessage(
@@ -2235,11 +1917,7 @@
         "useSelectedPhoto": MessageLookupByLibrary.simpleMessage(
             "Folosiți fotografia selectată"),
         "usedSpace": MessageLookupByLibrary.simpleMessage("Spațiu utilizat"),
-<<<<<<< HEAD
-        "validTill": m111,
-=======
         "validTill": m110,
->>>>>>> 76bff25d
         "verificationFailedPleaseTryAgain":
             MessageLookupByLibrary.simpleMessage(
                 "Verificare eșuată, încercați din nou"),
@@ -2248,11 +1926,7 @@
         "verify": MessageLookupByLibrary.simpleMessage("Verificare"),
         "verifyEmail":
             MessageLookupByLibrary.simpleMessage("Verificare e-mail"),
-<<<<<<< HEAD
-        "verifyEmailID": m112,
-=======
         "verifyEmailID": m111,
->>>>>>> 76bff25d
         "verifyIDLabel": MessageLookupByLibrary.simpleMessage("Verificare"),
         "verifyPasskey":
             MessageLookupByLibrary.simpleMessage("Verificați cheia de acces"),
@@ -2290,11 +1964,7 @@
         "weDontSupportEditingPhotosAndAlbumsThatYouDont":
             MessageLookupByLibrary.simpleMessage(
                 "Nu se acceptă editarea fotografiilor sau albumelor pe care nu le dețineți încă"),
-<<<<<<< HEAD
-        "weHaveSendEmailTo": m115,
-=======
         "weHaveSendEmailTo": m114,
->>>>>>> 76bff25d
         "weakStrength": MessageLookupByLibrary.simpleMessage("Slabă"),
         "welcomeBack":
             MessageLookupByLibrary.simpleMessage("Bine ați revenit!"),
