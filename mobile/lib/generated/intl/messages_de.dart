// DO NOT EDIT. This is code generated via package:intl/generate_localized.dart
// This is a library that provides messages for a de locale. All the
// messages from the main program should be duplicated here with the same
// function name.

// Ignore issues from commonly used lints in this file.
// ignore_for_file:unnecessary_brace_in_string_interps, unnecessary_new
// ignore_for_file:prefer_single_quotes,comment_references, directives_ordering
// ignore_for_file:annotate_overrides,prefer_generic_function_type_aliases
// ignore_for_file:unused_import, file_names, avoid_escaping_inner_quotes
// ignore_for_file:unnecessary_string_interpolations, unnecessary_string_escapes

import 'package:intl/intl.dart';
import 'package:intl/message_lookup_by_library.dart';

final messages = new MessageLookup();

typedef String MessageIfAbsent(String messageStr, List<dynamic> args);

class MessageLookup extends MessageLookupByLibrary {
  String get localeName => 'de';

  static String m12(count) =>
      "${Intl.plural(count, one: 'Teilnehmer', other: 'Teilnehmer')} hinzufügen";

  static String m13(count) =>
      "${Intl.plural(count, one: 'Element hinzufügen', other: 'Elemente hinzufügen')}";

  static String m14(storageAmount, endDate) =>
      "Dein ${storageAmount} Add-on ist gültig bis ${endDate}";

  static String m15(count) =>
      "${Intl.plural(count, one: 'Betrachter', other: 'Betrachter')} hinzufügen";

  static String m16(emailOrName) => "Von ${emailOrName} hinzugefügt";

  static String m17(albumName) => "Erfolgreich zu  ${albumName} hinzugefügt";

  static String m18(count) =>
      "${Intl.plural(count, zero: 'Keine Teilnehmer', one: '1 Teilnehmer', other: '${count} Teilnehmer')}";

  static String m19(versionValue) => "Version: ${versionValue}";

  static String m20(freeAmount, storageUnit) =>
      "${freeAmount} ${storageUnit} frei";

  static String m21(paymentProvider) =>
      "Bitte kündige dein aktuelles Abo über ${paymentProvider} zuerst";

  static String m22(user) =>
      "Der Nutzer \"${user}\" wird keine weiteren Fotos zum Album hinzufügen können.\n\nJedoch kann er weiterhin vorhandene Bilder, welche durch ihn hinzugefügt worden sind, wieder entfernen";

  static String m23(isFamilyMember, storageAmountInGb) =>
      "${Intl.select(isFamilyMember, {
            'true':
                'Deine Familiengruppe hat bereits ${storageAmountInGb} GB erhalten',
            'false': 'Du hast bereits ${storageAmountInGb} GB erhalten',
            'other': 'Du hast bereits ${storageAmountInGb} GB erhalten!',
          })}";

  static String m24(albumName) =>
      "Kollaborativer Link für ${albumName} erstellt";

  static String m25(familyAdminEmail) =>
      "Bitte kontaktiere <green>${familyAdminEmail}</green> um dein Abo zu verwalten";

  static String m26(provider) =>
      "Bitte kontaktiere uns über support@ente.io, um dein ${provider} Abo zu verwalten.";

  static String m27(endpoint) => "Verbunden mit ${endpoint}";

  static String m28(count) =>
      "${Intl.plural(count, one: 'Lösche ${count} Element', other: 'Lösche ${count} Elemente')}";

  static String m29(currentlyDeleting, totalCount) =>
      "Lösche ${currentlyDeleting} / ${totalCount}";

  static String m30(albumName) =>
      "Der öffentliche Link zum Zugriff auf \"${albumName}\" wird entfernt.";

  static String m31(supportEmail) =>
      "Bitte sende eine E-Mail an ${supportEmail} von deiner registrierten E-Mail-Adresse";

  static String m32(count, storageSaved) =>
      "Du hast ${Intl.plural(count, one: '${count} duplizierte Datei', other: '${count} dupliziere Dateien')} gelöscht und (${storageSaved}!) freigegeben";

  static String m33(count, formattedSize) =>
      "${count} Dateien, ${formattedSize} jede";

  static String m34(newEmail) => "E-Mail-Adresse geändert zu ${newEmail}";

  static String m35(email) =>
      "${email} hat kein Ente-Konto.\n\nSende eine Einladung, um Fotos zu teilen.";

  static String m36(text) => "Zusätzliche Fotos gefunden für ${text}";

  static String m37(count, formattedNumber) =>
      "${Intl.plural(count, one: '1 Datei', other: '${formattedNumber} Dateien')} auf diesem Gerät wurde(n) sicher gespeichert";

  static String m38(count, formattedNumber) =>
      "${Intl.plural(count, one: '1 Datei', other: '${formattedNumber} Dateien')} in diesem Album wurde(n) sicher gespeichert";

  static String m39(storageAmountInGB) =>
      "${storageAmountInGB} GB jedes Mal, wenn sich jemand mit deinem Code für einen bezahlten Tarif anmeldet";

  static String m40(endDate) => "Kostenlose Demo verfügbar bis zum ${endDate}";

  static String m41(count) =>
      "Du kannst immernoch über Ente ${Intl.plural(count, one: 'darauf', other: 'auf sie')} zugreifen, solange du ein aktives Abo hast";

  static String m42(sizeInMBorGB) => "${sizeInMBorGB} freigeben";

  static String m43(count, formattedSize) =>
      "${Intl.plural(count, one: 'Es kann vom Gerät gelöscht werden, um ${formattedSize} freizugeben', other: 'Sie können vom Gerät gelöscht werden, um ${formattedSize} freizugeben')}";

  static String m44(currentlyProcessing, totalCount) =>
      "Verarbeite ${currentlyProcessing} / ${totalCount}";

  static String m45(count) =>
      "${Intl.plural(count, one: '${count} Objekt', other: '${count} Objekte')}";

  static String m46(expiryTime) => "Link läuft am ${expiryTime} ab";

  static String m9(count, formattedCount) =>
      "${Intl.plural(count, zero: 'keine Erinnerungsstücke', one: '${formattedCount} Erinnerung', other: '${formattedCount} Erinnerungsstücke')}";

  static String m47(count) =>
      "${Intl.plural(count, one: 'Element verschieben', other: 'Elemente verschieben')}";

  static String m48(albumName) => "Erfolgreich zu ${albumName} hinzugefügt";

  static String m0(personName) => "No suggestions for ${personName}";

  static String m49(name) => "Nicht ${name}?";

  static String m50(familyAdminEmail) =>
      "Bitte wende Dich an ${familyAdminEmail}, um den Code zu ändern.";

  static String m6(passwordStrengthValue) =>
      "Passwortstärke: ${passwordStrengthValue}";

  static String m51(providerName) =>
      "Bitte kontaktiere den Support von ${providerName}, falls etwas abgebucht wurde";

  static String m1(count) => "${count} photos";

  static String m52(endDate) =>
      "Kostenlose Testversion gültig bis ${endDate}.\nDu kannst anschließend ein bezahltes Paket auswählen.";

  static String m53(toEmail) => "Bitte sende uns eine E-Mail an ${toEmail}";

  static String m54(toEmail) => "Bitte sende die Protokolle an ${toEmail}";

  static String m55(folderName) => "Verarbeite ${folderName}...";

  static String m56(storeName) => "Bewerte uns auf ${storeName}";

  static String m57(storageInGB) =>
      "3. Ihr beide erhaltet ${storageInGB} GB* kostenlos";

  static String m58(userEmail) =>
      "${userEmail} wird aus diesem geteilten Album entfernt\n\nAlle von ihnen hinzugefügte Fotos werden ebenfalls aus dem Album entfernt";

  static String m59(endDate) => "Erneuert am ${endDate}";

  static String m60(count) =>
      "${Intl.plural(count, one: '${count} Ergebnis gefunden', other: '${count} Ergebnisse gefunden')}";

  static String m2(snapshotLenght, searchLenght) =>
      "Sections length mismatch: ${snapshotLenght} != ${searchLenght}";

  static String m10(count) => "${count} ausgewählt";

  static String m61(count, yourCount) =>
      "${count} ausgewählt (${yourCount} von Ihnen)";

  static String m62(verificationID) =>
      "Hier ist meine Verifizierungs-ID: ${verificationID} für ente.io.";

  static String m11(verificationID) =>
      "Hey, kannst du bestätigen, dass dies deine ente.io Verifizierungs-ID ist: ${verificationID}";

  static String m63(referralCode, referralStorageInGB) =>
      "Ente Weiterempfehlungs-Code: ${referralCode} \n\nEinlösen unter Einstellungen → Allgemein → Weiterempfehlungen, um ${referralStorageInGB} GB kostenlos zu erhalten, sobald Sie einen kostenpflichtigen Tarif abgeschlossen haben\n\nhttps://ente.io";

  static String m64(numberOfPeople) =>
      "${Intl.plural(numberOfPeople, zero: 'Teile mit bestimmten Personen', one: 'Teilen mit 1 Person', other: 'Teilen mit ${numberOfPeople} Personen')}";

  static String m65(emailIDs) => "Geteilt mit ${emailIDs}";

  static String m66(fileType) =>
      "Dieses ${fileType} wird von deinem Gerät gelöscht.";

  static String m67(fileType) =>
      "Diese Datei ist sowohl in Ente als auch auf deinem Gerät.";

  static String m68(fileType) => "Diese Datei wird von Ente gelöscht.";

  static String m7(storageAmountInGB) => "${storageAmountInGB} GB";

  static String m69(
          usedAmount, usedStorageUnit, totalAmount, totalStorageUnit) =>
      "${usedAmount} ${usedStorageUnit} von ${totalAmount} ${totalStorageUnit} verwendet";

  static String m70(id) =>
      "Dein ${id} ist bereits mit einem anderen Ente-Konto verknüpft.\nWenn du deine ${id} mit diesem Konto verwenden möchtest, kontaktiere bitte unseren Support";

  static String m71(endDate) => "Dein Abo endet am ${endDate}";

  static String m72(completed, total) =>
      "${completed}/${total} Erinnerungsstücke gesichert";

  static String m3(ignoreReason) =>
      "Tap to upload, upload is currently ignored due to ${ignoreReason}";

  static String m73(storageAmountInGB) =>
      "Diese erhalten auch ${storageAmountInGB} GB";

  static String m74(email) => "Dies ist ${email}s Verifizierungs-ID";

  static String m75(count) =>
      "${Intl.plural(count, zero: '', one: '1 Tag', other: '${count} Tage')}";

  static String m4(galleryType) =>
      "Type of gallery ${galleryType} is not supported for rename";

  static String m5(ignoreReason) => "Upload is ignored due to ${ignoreReason}";

  static String m76(count) => "Sichere ${count} Erinnerungsstücke...";

  static String m77(endDate) => "Gültig bis ${endDate}";

  static String m78(email) => "Verifiziere ${email}";

  static String m8(email) =>
      "Wir haben eine E-Mail an <green>${email}</green> gesendet";

  static String m79(count) =>
      "${Intl.plural(count, one: 'vor einem Jahr', other: 'vor ${count} Jahren')}";

  static String m80(storageSaved) =>
      "Du hast ${storageSaved} erfolgreich freigegeben!";

  final messages = _notInlinedMessages(_notInlinedMessages);
  static Map<String, Function> _notInlinedMessages(_) => <String, Function>{
        "aNewVersionOfEnteIsAvailable": MessageLookupByLibrary.simpleMessage(
            "Eine neue Version von Ente ist verfügbar."),
        "about":
            MessageLookupByLibrary.simpleMessage("Allgemeine Informationen"),
        "account": MessageLookupByLibrary.simpleMessage("Konto"),
        "accountIsAlreadyConfigured": MessageLookupByLibrary.simpleMessage(
            "Account is already configured."),
        "accountWelcomeBack":
            MessageLookupByLibrary.simpleMessage("Willkommen zurück!"),
        "ackPasswordLostWarning": MessageLookupByLibrary.simpleMessage(
            "Ich verstehe, dass ich meine Daten verlieren kann, wenn ich mein Passwort vergesse, da meine Daten <underline>Ende-zu-Ende-verschlüsselt</underline> sind."),
        "activeSessions":
            MessageLookupByLibrary.simpleMessage("Aktive Sitzungen"),
        "add": MessageLookupByLibrary.simpleMessage("Hinzufügen"),
        "addAName":
            MessageLookupByLibrary.simpleMessage("Füge einen Namen hinzu"),
        "addANewEmail": MessageLookupByLibrary.simpleMessage(
            "Neue E-Mail-Adresse hinzufügen"),
        "addCollaborator":
            MessageLookupByLibrary.simpleMessage("Bearbeiter hinzufügen"),
        "addCollaborators": m12,
        "addFiles": MessageLookupByLibrary.simpleMessage("Add Files"),
        "addFromDevice":
            MessageLookupByLibrary.simpleMessage("Vom Gerät hinzufügen"),
        "addItem": m13,
        "addLocation": MessageLookupByLibrary.simpleMessage("Ort hinzufügen"),
        "addLocationButton": MessageLookupByLibrary.simpleMessage("Hinzufügen"),
        "addMore": MessageLookupByLibrary.simpleMessage("Mehr hinzufügen"),
        "addName": MessageLookupByLibrary.simpleMessage("Name hinzufügen"),
        "addNameOrMerge": MessageLookupByLibrary.simpleMessage(
            "Name hinzufügen oder zusammenführen"),
        "addNew": MessageLookupByLibrary.simpleMessage("Hinzufügen"),
        "addNewPerson":
            MessageLookupByLibrary.simpleMessage("Neue Person hinzufügen"),
        "addOnPageSubtitle":
            MessageLookupByLibrary.simpleMessage("Details der Add-ons"),
        "addOnValidTill": m14,
        "addOns": MessageLookupByLibrary.simpleMessage("Add-ons"),
        "addPhotos": MessageLookupByLibrary.simpleMessage("Fotos hinzufügen"),
        "addSelected":
            MessageLookupByLibrary.simpleMessage("Auswahl hinzufügen"),
        "addToAlbum":
            MessageLookupByLibrary.simpleMessage("Zum Album hinzufügen"),
        "addToEnte": MessageLookupByLibrary.simpleMessage("Zu Ente hinzufügen"),
        "addToHiddenAlbum": MessageLookupByLibrary.simpleMessage(
            "Zum versteckten Album hinzufügen"),
        "addViewer": MessageLookupByLibrary.simpleMessage("Album teilen"),
        "addViewers": m15,
        "addYourPhotosNow":
            MessageLookupByLibrary.simpleMessage("Füge deine Foto jetzt hinzu"),
        "addedAs": MessageLookupByLibrary.simpleMessage("Hinzugefügt als"),
        "addedBy": m16,
        "addedSuccessfullyTo": m17,
        "addingToFavorites": MessageLookupByLibrary.simpleMessage(
            "Wird zu Favoriten hinzugefügt..."),
        "advanced": MessageLookupByLibrary.simpleMessage("Erweitert"),
        "advancedSettings": MessageLookupByLibrary.simpleMessage("Erweitert"),
        "after1Day": MessageLookupByLibrary.simpleMessage("Nach einem Tag"),
        "after1Hour": MessageLookupByLibrary.simpleMessage("Nach 1 Stunde"),
        "after1Month": MessageLookupByLibrary.simpleMessage("Nach 1 Monat"),
        "after1Week": MessageLookupByLibrary.simpleMessage("Nach 1 Woche"),
        "after1Year": MessageLookupByLibrary.simpleMessage("Nach 1 Jahr"),
        "albumOwner": MessageLookupByLibrary.simpleMessage("Besitzer"),
        "albumParticipantsCount": m18,
        "albumTitle": MessageLookupByLibrary.simpleMessage("Albumtitel"),
        "albumUpdated":
            MessageLookupByLibrary.simpleMessage("Album aktualisiert"),
        "albums": MessageLookupByLibrary.simpleMessage("Alben"),
        "allClear": MessageLookupByLibrary.simpleMessage("✨ Alles klar"),
        "allMemoriesPreserved": MessageLookupByLibrary.simpleMessage(
            "Alle Erinnerungsstücke gesichert"),
        "allPersonGroupingWillReset": MessageLookupByLibrary.simpleMessage(
            "Alle Gruppierungen für diese Person werden zurückgesetzt und du wirst alle Vorschläge für diese Person verlieren"),
        "allowAddPhotosDescription": MessageLookupByLibrary.simpleMessage(
            "Erlaube Nutzern, mit diesem Link ebenfalls Fotos zu diesem geteilten Album hinzuzufügen."),
        "allowAddingPhotos": MessageLookupByLibrary.simpleMessage(
            "Hinzufügen von Fotos erlauben"),
        "allowDownloads":
            MessageLookupByLibrary.simpleMessage("Downloads erlauben"),
        "allowPeopleToAddPhotos": MessageLookupByLibrary.simpleMessage(
            "Erlaube anderen das Hinzufügen von Fotos"),
        "androidBiometricHint":
            MessageLookupByLibrary.simpleMessage("Identität verifizieren"),
        "androidBiometricNotRecognized": MessageLookupByLibrary.simpleMessage(
            "Nicht erkannt. Versuchen Sie es erneut."),
        "androidBiometricRequiredTitle":
            MessageLookupByLibrary.simpleMessage("Biometrie erforderlich"),
        "androidBiometricSuccess":
            MessageLookupByLibrary.simpleMessage("Erfolgreich"),
        "androidCancelButton":
            MessageLookupByLibrary.simpleMessage("Abbrechen"),
        "androidDeviceCredentialsRequiredTitle":
            MessageLookupByLibrary.simpleMessage(
                "Geräteanmeldeinformationen erforderlich"),
        "androidDeviceCredentialsSetupDescription":
            MessageLookupByLibrary.simpleMessage(
                "Geräteanmeldeinformationen erforderlich"),
        "androidGoToSettingsDescription": MessageLookupByLibrary.simpleMessage(
            "Auf Ihrem Gerät ist keine biometrische Authentifizierung eingerichtet. Gehen Sie „Einstellungen“ > „Sicherheit“, um die biometrische Authentifizierung hinzuzufügen."),
        "androidIosWebDesktop":
            MessageLookupByLibrary.simpleMessage("Android, iOS, Web, Desktop"),
        "androidSignInTitle": MessageLookupByLibrary.simpleMessage(
            "Authentifizierung erforderlich"),
        "appLock": MessageLookupByLibrary.simpleMessage("App-Sperre"),
        "appLockDescriptions": MessageLookupByLibrary.simpleMessage(
            "Wähle zwischen dem Standard-Sperrbildschirm deines Gerätes und einem eigenen Sperrbildschirm mit PIN oder Passwort."),
        "appVersion": m19,
        "appleId": MessageLookupByLibrary.simpleMessage("Apple ID"),
        "apply": MessageLookupByLibrary.simpleMessage("Anwenden"),
        "applyCodeTitle": MessageLookupByLibrary.simpleMessage("Code nutzen"),
        "appstoreSubscription":
            MessageLookupByLibrary.simpleMessage("AppStore Abo"),
        "archive": MessageLookupByLibrary.simpleMessage("Archiv"),
        "archiveAlbum":
            MessageLookupByLibrary.simpleMessage("Album archivieren"),
        "archiving": MessageLookupByLibrary.simpleMessage("Archiviere …"),
        "areYouSureThatYouWantToLeaveTheFamily":
            MessageLookupByLibrary.simpleMessage(
                "Bist du sicher, dass du den Familien-Tarif verlassen möchtest?"),
        "areYouSureYouWantToCancel": MessageLookupByLibrary.simpleMessage(
            "Bist du sicher, dass du kündigen willst?"),
        "areYouSureYouWantToChangeYourPlan":
            MessageLookupByLibrary.simpleMessage(
                "Bist du sicher, dass du deinen Tarif ändern möchtest?"),
        "areYouSureYouWantToExit": MessageLookupByLibrary.simpleMessage(
            "Möchtest du Vorgang wirklich abbrechen?"),
        "areYouSureYouWantToLogout": MessageLookupByLibrary.simpleMessage(
            "Bist Du sicher, dass du dich abmelden möchtest?"),
        "areYouSureYouWantToRenew": MessageLookupByLibrary.simpleMessage(
            "Bist du sicher, dass du verlängern möchtest?"),
        "areYouSureYouWantToResetThisPerson":
            MessageLookupByLibrary.simpleMessage(
                "Bist du sicher, dass du diese Person zurücksetzen möchtest?"),
        "askCancelReason": MessageLookupByLibrary.simpleMessage(
            "Dein Abonnement wurde gekündigt. Möchtest du uns den Grund mitteilen?"),
        "askDeleteReason": MessageLookupByLibrary.simpleMessage(
            "Was ist der Hauptgrund für die Löschung deines Kontos?"),
        "askYourLovedOnesToShare": MessageLookupByLibrary.simpleMessage(
            "Bitte deine Liebsten ums Teilen"),
        "atAFalloutShelter": MessageLookupByLibrary.simpleMessage(
            "in einem ehemaligen Luftschutzbunker"),
        "authToChangeEmailVerificationSetting":
            MessageLookupByLibrary.simpleMessage(
                "Bitte authentifizieren, um die E-Mail-Bestätigung zu ändern"),
        "authToChangeLockscreenSetting": MessageLookupByLibrary.simpleMessage(
            "Bitte authentifizieren, um die Sperrbildschirm-Einstellung zu ändern"),
        "authToChangeYourEmail": MessageLookupByLibrary.simpleMessage(
            "Bitte authentifizieren, um deine E-Mail-Adresse zu ändern"),
        "authToChangeYourPassword": MessageLookupByLibrary.simpleMessage(
            "Bitte authentifizieren, um das Passwort zu ändern"),
        "authToConfigureTwofactorAuthentication":
            MessageLookupByLibrary.simpleMessage(
                "Bitte authentifizieren, um Zwei-Faktor-Authentifizierung zu konfigurieren"),
        "authToInitiateAccountDeletion": MessageLookupByLibrary.simpleMessage(
            "Bitte authentifizieren, um die Löschung des Kontos einzuleiten"),
        "authToViewPasskey": MessageLookupByLibrary.simpleMessage(
            "Bitte authentifizieren, um deinen Passkey zu sehen"),
        "authToViewYourActiveSessions": MessageLookupByLibrary.simpleMessage(
            "Bitte authentifizieren, um die aktiven Sitzungen anzusehen"),
        "authToViewYourHiddenFiles": MessageLookupByLibrary.simpleMessage(
            "Bitte authentifizieren, um die versteckten Dateien anzusehen"),
        "authToViewYourMemories": MessageLookupByLibrary.simpleMessage(
            "Bitte authentifizieren, um deine Erinnerungsstücke anzusehen"),
        "authToViewYourRecoveryKey": MessageLookupByLibrary.simpleMessage(
            "Bitte authentifizieren, um deinen Wiederherstellungs-Schlüssel anzusehen"),
        "authenticating":
            MessageLookupByLibrary.simpleMessage("Authentifiziere …"),
        "authenticationFailedPleaseTryAgain": MessageLookupByLibrary.simpleMessage(
            "Authentifizierung fehlgeschlagen, versuchen Sie es bitte erneut"),
        "authenticationSuccessful": MessageLookupByLibrary.simpleMessage(
            "Authentifizierung erfogreich!"),
        "autoCastDialogBody": MessageLookupByLibrary.simpleMessage(
            "Verfügbare Cast-Geräte werden hier angezeigt."),
        "autoCastiOSPermission": MessageLookupByLibrary.simpleMessage(
            "Stelle sicher, dass die Ente-App auf das lokale Netzwerk zugreifen darf. Das kannst du in den Einstellungen unter \"Datenschutz\"."),
        "autoLock":
            MessageLookupByLibrary.simpleMessage("Automatisches Sperren"),
        "autoLockFeatureDescription": MessageLookupByLibrary.simpleMessage(
            "Zeit, nach der die App gesperrt wird, nachdem sie in den Hintergrund verschoben wurde"),
        "autoLogoutMessage": MessageLookupByLibrary.simpleMessage(
            "Du wurdest aufgrund technischer Störungen abgemeldet. Wir entschuldigen uns für die Unannehmlichkeiten."),
        "autoPair":
            MessageLookupByLibrary.simpleMessage("Automatisch verbinden"),
        "autoPairDesc": MessageLookupByLibrary.simpleMessage(
            "Automatisches Verbinden funktioniert nur mit Geräten, die Chromecast unterstützen."),
        "available": MessageLookupByLibrary.simpleMessage("Verfügbar"),
        "availableStorageSpace": m20,
        "backedUpFolders":
            MessageLookupByLibrary.simpleMessage("Gesicherte Ordner"),
        "backup": MessageLookupByLibrary.simpleMessage("Backup"),
        "backupFailed":
            MessageLookupByLibrary.simpleMessage("Sicherung fehlgeschlagen"),
        "backupOverMobileData":
            MessageLookupByLibrary.simpleMessage("Über mobile Daten sichern"),
        "backupSettings":
            MessageLookupByLibrary.simpleMessage("Backup-Einstellungen"),
        "backupStatus":
            MessageLookupByLibrary.simpleMessage("Sicherungsstatus"),
        "backupStatusDescription": MessageLookupByLibrary.simpleMessage(
            "Gesicherte Elemente werden hier angezeigt"),
        "backupVideos": MessageLookupByLibrary.simpleMessage("Videos sichern"),
        "blackFridaySale":
            MessageLookupByLibrary.simpleMessage("Black-Friday-Aktion"),
        "blog": MessageLookupByLibrary.simpleMessage("Blog"),
        "cachedData": MessageLookupByLibrary.simpleMessage("Daten im Cache"),
        "calculating":
            MessageLookupByLibrary.simpleMessage("Wird berechnet..."),
        "canNotUploadToAlbumsOwnedByOthers":
            MessageLookupByLibrary.simpleMessage(
                "Kann nicht auf Alben anderer Personen hochladen"),
        "canOnlyCreateLinkForFilesOwnedByYou":
            MessageLookupByLibrary.simpleMessage(
                "Sie können nur Links für Dateien erstellen, die Ihnen gehören"),
        "canOnlyRemoveFilesOwnedByYou": MessageLookupByLibrary.simpleMessage(
            "Du kannst nur Dateien entfernen, die dir gehören"),
        "cancel": MessageLookupByLibrary.simpleMessage("Abbrechen"),
        "cancelOtherSubscription": m21,
        "cancelSubscription":
            MessageLookupByLibrary.simpleMessage("Abonnement kündigen"),
        "cannotAddMorePhotosAfterBecomingViewer": m22,
        "cannotDeleteSharedFiles": MessageLookupByLibrary.simpleMessage(
            "Konnte geteilte Dateien nicht löschen"),
        "castAlbum": MessageLookupByLibrary.simpleMessage("Cast album"),
        "castIPMismatchBody": MessageLookupByLibrary.simpleMessage(
            "Stelle sicher, dass du im selben Netzwerk bist wie der Fernseher."),
        "castIPMismatchTitle": MessageLookupByLibrary.simpleMessage(
            "Album konnte nicht auf den Bildschirm übertragen werden"),
        "castInstruction": MessageLookupByLibrary.simpleMessage(
            "Besuche cast.ente.io auf dem Gerät, das du verbinden möchtest.\n\nGib den unten angegebenen Code ein, um das Album auf deinem Fernseher abzuspielen."),
        "centerPoint": MessageLookupByLibrary.simpleMessage("Mittelpunkt"),
        "change": MessageLookupByLibrary.simpleMessage("Ändern"),
        "changeEmail":
            MessageLookupByLibrary.simpleMessage("E-Mail-Adresse ändern"),
        "changeLocationOfSelectedItems": MessageLookupByLibrary.simpleMessage(
            "Standort der gewählten Elemente ändern?"),
        "changeLogBackupStatusContent": MessageLookupByLibrary.simpleMessage(
            "We\\\'ve added a log of all the files that have been uploaded to Ente, including failures and queued."),
        "changeLogBackupStatusTitle":
            MessageLookupByLibrary.simpleMessage("Backup Status"),
        "changeLogDiscoverContent": MessageLookupByLibrary.simpleMessage(
            "Looking for photos of your id cards, notes, or even memes? Go to the search tab and check out Discover. Based on our semantic search, it\\\'s a place to find photos that might be important for you.\\n\\nOnly available if you have enabled Machine Learning."),
        "changeLogDiscoverTitle":
            MessageLookupByLibrary.simpleMessage("Discover"),
        "changeLogMagicSearchImprovementContent":
            MessageLookupByLibrary.simpleMessage(
                "We have improved magic search to become much faster, so you don\\\'t have to wait to find what you\\\'re looking for."),
        "changeLogMagicSearchImprovementTitle":
            MessageLookupByLibrary.simpleMessage("Magic Search Improvement"),
        "changePassword":
            MessageLookupByLibrary.simpleMessage("Passwort ändern"),
        "changePasswordTitle":
            MessageLookupByLibrary.simpleMessage("Passwort ändern"),
        "changePermissions":
            MessageLookupByLibrary.simpleMessage("Berechtigungen ändern?"),
        "changeYourReferralCode":
            MessageLookupByLibrary.simpleMessage("Empfehlungscode ändern"),
        "checkForUpdates": MessageLookupByLibrary.simpleMessage(
            "Nach Aktualisierungen suchen"),
        "checkInboxAndSpamFolder": MessageLookupByLibrary.simpleMessage(
            "Bitte überprüfe deinen E-Mail-Posteingang (und Spam), um die Verifizierung abzuschließen"),
        "checkStatus":
            MessageLookupByLibrary.simpleMessage("Status überprüfen"),
        "checking": MessageLookupByLibrary.simpleMessage("Wird geprüft..."),
        "checkingModels":
            MessageLookupByLibrary.simpleMessage("Prüfe Modelle..."),
        "claimFreeStorage":
            MessageLookupByLibrary.simpleMessage("Freien Speicher einlösen"),
        "claimMore": MessageLookupByLibrary.simpleMessage("Mehr einlösen!"),
        "claimed": MessageLookupByLibrary.simpleMessage("Eingelöst"),
        "claimedStorageSoFar": m23,
        "cleanUncategorized":
            MessageLookupByLibrary.simpleMessage("Unkategorisiert leeren"),
        "cleanUncategorizedDescription": MessageLookupByLibrary.simpleMessage(
            "Entferne alle Dateien von \"Unkategorisiert\" die in anderen Alben vorhanden sind"),
        "clearCaches": MessageLookupByLibrary.simpleMessage("Cache löschen"),
        "clearIndexes": MessageLookupByLibrary.simpleMessage("Indexe löschen"),
        "click": MessageLookupByLibrary.simpleMessage("• Klick"),
        "clickOnTheOverflowMenu": MessageLookupByLibrary.simpleMessage(
            "• Klicken Sie auf das Überlaufmenü"),
        "close": MessageLookupByLibrary.simpleMessage("Schließen"),
        "clubByCaptureTime": MessageLookupByLibrary.simpleMessage(
            "Nach Aufnahmezeit gruppieren"),
        "clubByFileName":
            MessageLookupByLibrary.simpleMessage("Nach Dateiname gruppieren"),
        "clusteringProgress":
            MessageLookupByLibrary.simpleMessage("Fortschritt beim Clustering"),
        "codeAppliedPageTitle":
            MessageLookupByLibrary.simpleMessage("Code eingelöst"),
        "codeChangeLimitReached": MessageLookupByLibrary.simpleMessage(
            "Entschuldigung, du hast das Limit der Code-Änderungen erreicht."),
        "codeCopiedToClipboard": MessageLookupByLibrary.simpleMessage(
            "Code in Zwischenablage kopiert"),
        "codeUsedByYou":
            MessageLookupByLibrary.simpleMessage("Von dir benutzter Code"),
        "collabLinkSectionDescription": MessageLookupByLibrary.simpleMessage(
            "Erstelle einen Link, mit dem andere Fotos in dem geteilten Album sehen und selbst welche hinzufügen können - ohne dass sie die ein Ente-Konto oder die App benötigen. Ideal um gemeinsam Fotos von Events zu sammeln."),
        "collaborativeLink":
            MessageLookupByLibrary.simpleMessage("Gemeinschaftlicher Link"),
        "collaborativeLinkCreatedFor": m24,
        "collaborator": MessageLookupByLibrary.simpleMessage("Bearbeiter"),
        "collaboratorsCanAddPhotosAndVideosToTheSharedAlbum":
            MessageLookupByLibrary.simpleMessage(
                "Bearbeiter können Fotos & Videos zu dem geteilten Album hinzufügen."),
        "collageLayout": MessageLookupByLibrary.simpleMessage("Layout"),
        "collageSaved": MessageLookupByLibrary.simpleMessage(
            "Collage in Galerie gespeichert"),
        "collect": MessageLookupByLibrary.simpleMessage("Sammeln"),
        "collectEventPhotos": MessageLookupByLibrary.simpleMessage(
            "Gemeinsam Event-Fotos sammeln"),
        "collectPhotos": MessageLookupByLibrary.simpleMessage("Fotos sammeln"),
        "collectPhotosDescription": MessageLookupByLibrary.simpleMessage(
            "Erstelle einen Link, mit dem deine Freunde Fotos in Originalqualität hochladen können."),
        "color": MessageLookupByLibrary.simpleMessage("Farbe"),
        "configuration": MessageLookupByLibrary.simpleMessage("Konfiguration"),
        "confirm": MessageLookupByLibrary.simpleMessage("Bestätigen"),
        "confirm2FADisable": MessageLookupByLibrary.simpleMessage(
            "Bist du sicher, dass du die Zwei-Faktor-Authentifizierung (2FA) deaktivieren willst?"),
        "confirmAccountDeletion":
            MessageLookupByLibrary.simpleMessage("Kontolöschung bestätigen"),
        "confirmDeletePrompt": MessageLookupByLibrary.simpleMessage(
            "Ja, ich möchte dieses Konto und alle enthaltenen Daten über alle Apps endgültig und unwiderruflich löschen."),
        "confirmPassword":
            MessageLookupByLibrary.simpleMessage("Passwort wiederholen"),
        "confirmPlanChange":
            MessageLookupByLibrary.simpleMessage("Aboänderungen bestätigen"),
        "confirmRecoveryKey": MessageLookupByLibrary.simpleMessage(
            "Wiederherstellungsschlüssel bestätigen"),
        "confirmYourRecoveryKey": MessageLookupByLibrary.simpleMessage(
            "Bestätige deinen Wiederherstellungsschlüssel"),
        "connectToDevice":
            MessageLookupByLibrary.simpleMessage("Mit Gerät verbinden"),
        "contactFamilyAdmin": m25,
        "contactSupport":
            MessageLookupByLibrary.simpleMessage("Support kontaktieren"),
        "contactToManageSubscription": m26,
        "contacts": MessageLookupByLibrary.simpleMessage("Kontakte"),
        "contents": MessageLookupByLibrary.simpleMessage("Inhalte"),
        "continueLabel": MessageLookupByLibrary.simpleMessage("Weiter"),
        "continueOnFreeTrial": MessageLookupByLibrary.simpleMessage(
            "Mit kostenloser Testversion fortfahren"),
        "convertToAlbum":
            MessageLookupByLibrary.simpleMessage("Konvertiere zum Album"),
        "copyEmailAddress":
            MessageLookupByLibrary.simpleMessage("E-Mail-Adresse kopieren"),
        "copyLink": MessageLookupByLibrary.simpleMessage("Link kopieren"),
        "copypasteThisCodentoYourAuthenticatorApp":
            MessageLookupByLibrary.simpleMessage(
                "Kopiere diesen Code\nin deine Authentifizierungs-App"),
        "couldNotBackUpTryLater": MessageLookupByLibrary.simpleMessage(
            "Deine Daten konnten nicht gesichert werden.\nWir versuchen es später erneut."),
        "couldNotFreeUpSpace": MessageLookupByLibrary.simpleMessage(
            "Konnte Speicherplatz nicht freigeben"),
        "couldNotUpdateSubscription": MessageLookupByLibrary.simpleMessage(
            "Abo konnte nicht aktualisiert werden"),
        "count": MessageLookupByLibrary.simpleMessage("Anzahl"),
        "crashReporting":
            MessageLookupByLibrary.simpleMessage("Absturzbericht"),
        "create": MessageLookupByLibrary.simpleMessage("Erstellen"),
        "createAccount":
            MessageLookupByLibrary.simpleMessage("Konto erstellen"),
        "createAlbumActionHint": MessageLookupByLibrary.simpleMessage(
            "Drücke lange um Fotos auszuwählen und klicke + um ein Album zu erstellen"),
        "createCollaborativeLink": MessageLookupByLibrary.simpleMessage(
            "Gemeinschaftlichen Link erstellen"),
        "createCollage":
            MessageLookupByLibrary.simpleMessage("Collage erstellen"),
        "createNewAccount":
            MessageLookupByLibrary.simpleMessage("Neues Konto erstellen"),
        "createOrSelectAlbum": MessageLookupByLibrary.simpleMessage(
            "Album erstellen oder auswählen"),
        "createPublicLink":
            MessageLookupByLibrary.simpleMessage("Öffentlichen Link erstellen"),
        "creatingLink":
            MessageLookupByLibrary.simpleMessage("Erstelle Link..."),
        "criticalUpdateAvailable": MessageLookupByLibrary.simpleMessage(
            "Kritisches Update ist verfügbar!"),
        "crop": MessageLookupByLibrary.simpleMessage("Zuschneiden"),
        "currentUsageIs":
            MessageLookupByLibrary.simpleMessage("Aktuell genutzt werden "),
        "currentlyRunning":
            MessageLookupByLibrary.simpleMessage("currently running"),
        "custom": MessageLookupByLibrary.simpleMessage("Benutzerdefiniert"),
        "customEndpoint": m27,
        "darkTheme": MessageLookupByLibrary.simpleMessage("Dunkel"),
        "dayToday": MessageLookupByLibrary.simpleMessage("Heute"),
        "dayYesterday": MessageLookupByLibrary.simpleMessage("Gestern"),
        "decrypting":
            MessageLookupByLibrary.simpleMessage("Wird entschlüsselt..."),
        "decryptingVideo":
            MessageLookupByLibrary.simpleMessage("Entschlüssele Video …"),
        "deduplicateFiles":
            MessageLookupByLibrary.simpleMessage("Dateien duplizieren"),
        "delete": MessageLookupByLibrary.simpleMessage("Löschen"),
        "deleteAccount": MessageLookupByLibrary.simpleMessage("Konto löschen"),
        "deleteAccountFeedbackPrompt": MessageLookupByLibrary.simpleMessage(
            "Wir bedauern sehr, dass du dein Konto löschen möchtest. Du würdest uns sehr helfen, wenn du uns kurz einige Gründe hierfür nennen könntest."),
        "deleteAccountPermanentlyButton": MessageLookupByLibrary.simpleMessage(
            "Konto unwiderruflich löschen"),
        "deleteAlbum": MessageLookupByLibrary.simpleMessage("Album löschen"),
        "deleteAlbumDialog": MessageLookupByLibrary.simpleMessage(
            "Auch die Fotos (und Videos) in diesem Album aus <bold>allen</bold> anderen Alben löschen, die sie enthalten?"),
        "deleteAlbumsDialogBody": MessageLookupByLibrary.simpleMessage(
            "Damit werden alle leeren Alben gelöscht. Dies ist nützlich, wenn du das Durcheinander in deiner Albenliste verringern möchtest."),
        "deleteAll": MessageLookupByLibrary.simpleMessage("Alle löschen"),
        "deleteConfirmDialogBody": MessageLookupByLibrary.simpleMessage(
            "Dieses Konto ist mit anderen Ente-Apps verknüpft, falls du welche verwendest. Deine hochgeladenen Daten werden in allen Ente-Apps zur Löschung vorgemerkt und dein Konto wird endgültig gelöscht."),
        "deleteEmailRequest": MessageLookupByLibrary.simpleMessage(
            "Bitte sende eine E-Mail an <warning>account-deletion@ente.io</warning> von Deiner bei uns hinterlegten E-Mail-Adresse."),
        "deleteEmptyAlbums":
            MessageLookupByLibrary.simpleMessage("Leere Alben löschen"),
        "deleteEmptyAlbumsWithQuestionMark":
            MessageLookupByLibrary.simpleMessage("Leere Alben löschen?"),
        "deleteFromBoth":
            MessageLookupByLibrary.simpleMessage("Aus beidem löschen"),
        "deleteFromDevice":
            MessageLookupByLibrary.simpleMessage("Vom Gerät löschen"),
        "deleteFromEnte":
            MessageLookupByLibrary.simpleMessage("Von Ente löschen"),
        "deleteItemCount": m28,
        "deleteLocation":
            MessageLookupByLibrary.simpleMessage("Standort löschen"),
        "deletePhotos": MessageLookupByLibrary.simpleMessage("Fotos löschen"),
        "deleteProgress": m29,
        "deleteReason1": MessageLookupByLibrary.simpleMessage(
            "Es fehlt eine zentrale Funktion, die ich benötige"),
        "deleteReason2": MessageLookupByLibrary.simpleMessage(
            "Die App oder eine bestimmte Funktion verhält sich nicht so wie gedacht"),
        "deleteReason3": MessageLookupByLibrary.simpleMessage(
            "Ich habe einen anderen Dienst gefunden, der mir mehr zusagt"),
        "deleteReason4": MessageLookupByLibrary.simpleMessage(
            "Mein Grund ist nicht aufgeführt"),
        "deleteRequestSLAText": MessageLookupByLibrary.simpleMessage(
            "Deine Anfrage wird innerhalb von 72 Stunden bearbeitet."),
        "deleteSharedAlbum":
            MessageLookupByLibrary.simpleMessage("Geteiltes Album löschen?"),
        "deleteSharedAlbumDialogBody": MessageLookupByLibrary.simpleMessage(
            "Dieses Album wird für alle gelöscht\n\nDu wirst den Zugriff auf geteilte Fotos in diesem Album, die anderen gehören, verlieren"),
        "descriptions": MessageLookupByLibrary.simpleMessage("Beschreibungen"),
        "deselectAll": MessageLookupByLibrary.simpleMessage("Alle abwählen"),
        "designedToOutlive":
            MessageLookupByLibrary.simpleMessage("Entwickelt um zu bewahren"),
        "details": MessageLookupByLibrary.simpleMessage("Details"),
        "developerSettings":
            MessageLookupByLibrary.simpleMessage("Entwicklereinstellungen"),
        "developerSettingsWarning": MessageLookupByLibrary.simpleMessage(
            "Bist du sicher, dass du Entwicklereinstellungen bearbeiten willst?"),
        "deviceCodeHint": MessageLookupByLibrary.simpleMessage("Code eingeben"),
        "deviceFilesAutoUploading": MessageLookupByLibrary.simpleMessage(
            "Dateien, die zu diesem Album hinzugefügt werden, werden automatisch zu Ente hochgeladen."),
        "deviceLock": MessageLookupByLibrary.simpleMessage("Gerätsperre"),
        "deviceLockExplanation": MessageLookupByLibrary.simpleMessage(
            "Verhindern, dass der Bildschirm gesperrt wird, während die App im Vordergrund ist und eine Sicherung läuft. Das ist normalerweise nicht notwendig, kann aber dabei helfen, große Uploads wie einen Erstimport schneller abzuschließen."),
        "deviceNotFound":
            MessageLookupByLibrary.simpleMessage("Gerät nicht gefunden"),
        "didYouKnow": MessageLookupByLibrary.simpleMessage("Schon gewusst?"),
        "disableAutoLock": MessageLookupByLibrary.simpleMessage(
            "Automatische Sperre deaktivieren"),
        "disableDownloadWarningBody": MessageLookupByLibrary.simpleMessage(
            "Zuschauer können weiterhin Screenshots oder mit anderen externen Programmen Kopien der Bilder machen."),
        "disableDownloadWarningTitle":
            MessageLookupByLibrary.simpleMessage("Bitte beachten Sie:"),
        "disableLinkMessage": m30,
        "disableTwofactor": MessageLookupByLibrary.simpleMessage(
            "Zweiten Faktor (2FA) deaktivieren"),
        "disablingTwofactorAuthentication":
            MessageLookupByLibrary.simpleMessage(
                "Zwei-Faktor-Authentifizierung (2FA) wird deaktiviert..."),
        "discord": MessageLookupByLibrary.simpleMessage("Discord"),
        "discover": MessageLookupByLibrary.simpleMessage("Entdecken"),
        "discover_babies": MessageLookupByLibrary.simpleMessage("Babys"),
        "discover_celebrations": MessageLookupByLibrary.simpleMessage("Feiern"),
        "discover_food": MessageLookupByLibrary.simpleMessage("Essen"),
        "discover_greenery": MessageLookupByLibrary.simpleMessage("Grün"),
        "discover_hills": MessageLookupByLibrary.simpleMessage("Berge"),
        "discover_identity": MessageLookupByLibrary.simpleMessage("Identität"),
        "discover_memes": MessageLookupByLibrary.simpleMessage("Memes"),
        "discover_notes": MessageLookupByLibrary.simpleMessage("Notizen"),
        "discover_pets": MessageLookupByLibrary.simpleMessage("Haustiere"),
        "discover_receipts": MessageLookupByLibrary.simpleMessage("Belege"),
        "discover_screenshots":
            MessageLookupByLibrary.simpleMessage("Bildschirmfotos"),
        "discover_selfies": MessageLookupByLibrary.simpleMessage("Selfies"),
        "discover_sunset":
            MessageLookupByLibrary.simpleMessage("Sonnenuntergang"),
        "discover_visiting_cards":
            MessageLookupByLibrary.simpleMessage("Visitenkarten"),
        "discover_wallpapers":
            MessageLookupByLibrary.simpleMessage("Hintergründe"),
        "dismiss": MessageLookupByLibrary.simpleMessage("Verwerfen"),
        "distanceInKMUnit": MessageLookupByLibrary.simpleMessage("km"),
        "doNotSignOut":
            MessageLookupByLibrary.simpleMessage("Melde dich nicht ab"),
        "doThisLater": MessageLookupByLibrary.simpleMessage("Später erledigen"),
        "doYouWantToDiscardTheEditsYouHaveMade":
            MessageLookupByLibrary.simpleMessage(
                "Möchtest du deine Änderungen verwerfen?"),
        "done": MessageLookupByLibrary.simpleMessage("Fertig"),
        "doubleYourStorage":
            MessageLookupByLibrary.simpleMessage("Speicherplatz verdoppeln"),
        "download": MessageLookupByLibrary.simpleMessage("Herunterladen"),
        "downloadFailed": MessageLookupByLibrary.simpleMessage(
            "Herunterladen fehlgeschlagen"),
        "downloading":
            MessageLookupByLibrary.simpleMessage("Wird heruntergeladen..."),
        "dropSupportEmail": m31,
        "duplicateFileCountWithStorageSaved": m32,
        "duplicateItemsGroup": m33,
        "edit": MessageLookupByLibrary.simpleMessage("Bearbeiten"),
        "editLocation":
            MessageLookupByLibrary.simpleMessage("Standort bearbeiten"),
        "editLocationTagTitle":
            MessageLookupByLibrary.simpleMessage("Standort bearbeiten"),
        "editsSaved":
            MessageLookupByLibrary.simpleMessage("Änderungen gespeichert"),
        "editsToLocationWillOnlyBeSeenWithinEnte":
            MessageLookupByLibrary.simpleMessage(
                "Edits to location will only be seen within Ente"),
        "eligible": MessageLookupByLibrary.simpleMessage("zulässig"),
        "email": MessageLookupByLibrary.simpleMessage("E-Mail"),
        "emailChangedTo": m34,
        "emailNoEnteAccount": m35,
        "emailVerificationToggle":
            MessageLookupByLibrary.simpleMessage("E-Mail-Verifizierung"),
        "emailYourLogs": MessageLookupByLibrary.simpleMessage(
            "Protokolle per E-Mail senden"),
        "empty": MessageLookupByLibrary.simpleMessage("Leeren"),
        "emptyTrash":
            MessageLookupByLibrary.simpleMessage("Papierkorb leeren?"),
        "enable": MessageLookupByLibrary.simpleMessage("Aktivieren"),
        "enableMLIndexingDesc": MessageLookupByLibrary.simpleMessage(
            "Ente unterstützt maschinelles Lernen für Gesichtserkennung, magische Suche und andere erweiterte Suchfunktionen auf dem Gerät"),
        "enableMachineLearningBanner": MessageLookupByLibrary.simpleMessage(
            "Aktiviere maschinelles Lernen für die magische Suche und Gesichtserkennung"),
        "enableMaps": MessageLookupByLibrary.simpleMessage("Karten aktivieren"),
        "enableMapsDesc": MessageLookupByLibrary.simpleMessage(
            "Dies zeigt Ihre Fotos auf einer Weltkarte.\n\nDiese Karte wird von OpenStreetMap gehostet und die genauen Standorte Ihrer Fotos werden niemals geteilt.\n\nSie können diese Funktion jederzeit in den Einstellungen deaktivieren."),
        "enabled": MessageLookupByLibrary.simpleMessage("Aktiviert"),
        "encryptingBackup":
            MessageLookupByLibrary.simpleMessage("Verschlüssele Sicherung …"),
        "encryption": MessageLookupByLibrary.simpleMessage("Verschlüsselung"),
        "encryptionKeys":
            MessageLookupByLibrary.simpleMessage("Verschlüsselungscode"),
        "endpointUpdatedMessage": MessageLookupByLibrary.simpleMessage(
            "Endpunkt erfolgreich geändert"),
        "endtoendEncryptedByDefault": MessageLookupByLibrary.simpleMessage(
            "Automatisch Ende-zu-Ende-verschlüsselt"),
        "enteCanEncryptAndPreserveFilesOnlyIfYouGrant":
            MessageLookupByLibrary.simpleMessage(
                "Ente kann Dateien nur verschlüsseln und sichern, wenn du den Zugriff darauf gewährst"),
        "entePhotosPerm": MessageLookupByLibrary.simpleMessage(""),
        "enteSubscriptionPitch": MessageLookupByLibrary.simpleMessage(
            "Ente sichert deine Erinnerungen, sodass sie dir nie verloren gehen, selbst wenn du dein Gerät verlierst."),
        "enteSubscriptionShareWithFamily": MessageLookupByLibrary.simpleMessage(
            "Deine Familie kann zu deinem Abo hinzugefügt werden."),
        "enterAlbumName":
            MessageLookupByLibrary.simpleMessage("Albumname eingeben"),
        "enterCode": MessageLookupByLibrary.simpleMessage("Code eingeben"),
        "enterCodeDescription": MessageLookupByLibrary.simpleMessage(
            "Gib den Code deines Freundes ein, damit sie beide kostenlosen Speicherplatz erhalten"),
        "enterEmail": MessageLookupByLibrary.simpleMessage("E-Mail eingeben"),
        "enterFileName":
            MessageLookupByLibrary.simpleMessage("Dateinamen eingeben"),
        "enterNewPasswordToEncrypt": MessageLookupByLibrary.simpleMessage(
            "Gib ein neues Passwort ein, mit dem wir deine Daten verschlüsseln können"),
        "enterPassword":
            MessageLookupByLibrary.simpleMessage("Passwort eingeben"),
        "enterPasswordToEncrypt": MessageLookupByLibrary.simpleMessage(
            "Gib ein Passwort ein, mit dem wir deine Daten verschlüsseln können"),
        "enterPersonName":
            MessageLookupByLibrary.simpleMessage("Namen der Person eingeben"),
        "enterPin": MessageLookupByLibrary.simpleMessage("PIN eingeben"),
        "enterReferralCode": MessageLookupByLibrary.simpleMessage(
            "Gib den Weiterempfehlungs-Code ein"),
        "enterThe6digitCodeFromnyourAuthenticatorApp":
            MessageLookupByLibrary.simpleMessage(
                "Gib den 6-stelligen Code aus\ndeiner Authentifizierungs-App ein"),
        "enterValidEmail": MessageLookupByLibrary.simpleMessage(
            "Bitte gib eine gültige E-Mail-Adresse ein."),
        "enterYourEmailAddress": MessageLookupByLibrary.simpleMessage(
            "Gib deine E-Mail-Adresse ein"),
        "enterYourPassword":
            MessageLookupByLibrary.simpleMessage("Passwort eingeben"),
        "enterYourRecoveryKey": MessageLookupByLibrary.simpleMessage(
            "Gib deinen Wiederherstellungs-Schlüssel ein"),
        "error": MessageLookupByLibrary.simpleMessage("Fehler"),
        "everywhere": MessageLookupByLibrary.simpleMessage("überall"),
        "exif": MessageLookupByLibrary.simpleMessage("EXIF"),
        "existingUser":
            MessageLookupByLibrary.simpleMessage("Existierender Benutzer"),
        "expiredLinkInfo": MessageLookupByLibrary.simpleMessage(
            "Dieser Link ist abgelaufen. Bitte wähle ein neues Ablaufdatum oder deaktiviere das Ablaufdatum des Links."),
        "exportLogs":
            MessageLookupByLibrary.simpleMessage("Protokolle exportieren"),
        "exportYourData":
            MessageLookupByLibrary.simpleMessage("Daten exportieren"),
        "extraPhotosFound":
            MessageLookupByLibrary.simpleMessage("Zusätzliche Fotos gefunden"),
<<<<<<< HEAD
        "extraPhotosFoundFor": MessageLookupByLibrary.simpleMessage(
            "Zusätzliche Fotos gefunden für \$text"),
        "faceNotClusteredYet": MessageLookupByLibrary.simpleMessage(
            "Face not clustered yet, please come back later"),
=======
        "extraPhotosFoundFor": m36,
>>>>>>> 0ee657af
        "faceRecognition":
            MessageLookupByLibrary.simpleMessage("Gesichtserkennung"),
        "faces": MessageLookupByLibrary.simpleMessage("Gesichter"),
        "failedToApplyCode": MessageLookupByLibrary.simpleMessage(
            "Der Code konnte nicht aktiviert werden"),
        "failedToCancel":
            MessageLookupByLibrary.simpleMessage("Kündigung fehlgeschlagen"),
        "failedToDownloadVideo": MessageLookupByLibrary.simpleMessage(
            "Herunterladen des Videos fehlgeschlagen"),
        "failedToFetchActiveSessions": MessageLookupByLibrary.simpleMessage(
            "Failed to fetch active sessions"),
        "failedToFetchOriginalForEdit": MessageLookupByLibrary.simpleMessage(
            "Fehler beim Abrufen des Originals zur Bearbeitung"),
        "failedToFetchReferralDetails": MessageLookupByLibrary.simpleMessage(
            "Die Weiterempfehlungs-Details können nicht abgerufen werden. Bitte versuche es später erneut."),
        "failedToLoadAlbums": MessageLookupByLibrary.simpleMessage(
            "Laden der Alben fehlgeschlagen"),
        "failedToPlayVideo":
            MessageLookupByLibrary.simpleMessage("Failed to play video"),
        "failedToRefreshStripeSubscription":
            MessageLookupByLibrary.simpleMessage(
                "Failed to refresh subscription"),
        "failedToRenew":
            MessageLookupByLibrary.simpleMessage("Erneuern fehlgeschlagen"),
        "failedToVerifyPaymentStatus": MessageLookupByLibrary.simpleMessage(
            "Überprüfung des Zahlungsstatus fehlgeschlagen"),
        "familyPlanOverview": MessageLookupByLibrary.simpleMessage(
            "Füge kostenlos 5 Familienmitglieder zu deinem bestehenden Abo hinzu.\n\nJedes Mitglied bekommt seinen eigenen privaten Bereich und kann die Dateien der anderen nur sehen, wenn sie geteilt werden.\n\nFamilien-Abos stehen Nutzern mit einem Bezahltarif zur Verfügung.\n\nMelde dich jetzt an, um loszulegen!"),
        "familyPlanPortalTitle":
            MessageLookupByLibrary.simpleMessage("Familie"),
        "familyPlans": MessageLookupByLibrary.simpleMessage("Familientarif"),
        "faq": MessageLookupByLibrary.simpleMessage("Häufig gestellte Fragen"),
        "faqs": MessageLookupByLibrary.simpleMessage("FAQs"),
        "favorite": MessageLookupByLibrary.simpleMessage("Favorit"),
        "feedback": MessageLookupByLibrary.simpleMessage("Rückmeldung"),
        "file": MessageLookupByLibrary.simpleMessage("File"),
        "fileFailedToSaveToGallery": MessageLookupByLibrary.simpleMessage(
            "Fehler beim Speichern der Datei in der Galerie"),
        "fileInfoAddDescHint":
            MessageLookupByLibrary.simpleMessage("Beschreibung hinzufügen …"),
        "fileNotUploadedYet":
            MessageLookupByLibrary.simpleMessage("File not uploaded yet"),
        "fileSavedToGallery": MessageLookupByLibrary.simpleMessage(
            "Datei in Galerie gespeichert"),
        "fileTypes": MessageLookupByLibrary.simpleMessage("Dateitypen"),
        "fileTypesAndNames":
            MessageLookupByLibrary.simpleMessage("Dateitypen und -namen"),
        "filesBackedUpFromDevice": m37,
        "filesBackedUpInAlbum": m38,
        "filesDeleted":
            MessageLookupByLibrary.simpleMessage("Dateien gelöscht"),
        "filesSavedToGallery": MessageLookupByLibrary.simpleMessage(
            "Dateien in Galerie gespeichert"),
        "findPeopleByName": MessageLookupByLibrary.simpleMessage(
            "Finde Personen schnell nach Namen"),
        "flip": MessageLookupByLibrary.simpleMessage("Spiegeln"),
        "forYourMemories":
            MessageLookupByLibrary.simpleMessage("Als Erinnerung"),
        "forgotPassword":
            MessageLookupByLibrary.simpleMessage("Passwort vergessen"),
        "foundFaces":
            MessageLookupByLibrary.simpleMessage("Gesichter gefunden"),
        "freeStorageClaimed": MessageLookupByLibrary.simpleMessage(
            "Kostenlos hinzugefügter Speicherplatz"),
        "freeStorageOnReferralSuccess": m39,
        "freeStorageUsable": MessageLookupByLibrary.simpleMessage(
            "Freier Speicherplatz nutzbar"),
        "freeTrial":
            MessageLookupByLibrary.simpleMessage("Kostenlose Testphase"),
        "freeTrialValidTill": m40,
        "freeUpAccessPostDelete": m41,
        "freeUpAmount": m42,
        "freeUpDeviceSpace":
            MessageLookupByLibrary.simpleMessage("Gerätespeicher freiräumen"),
        "freeUpDeviceSpaceDesc": MessageLookupByLibrary.simpleMessage(
            "Spare Speicherplatz auf deinem Gerät, indem du Dateien löschst, die bereits gesichert wurden."),
        "freeUpSpace":
            MessageLookupByLibrary.simpleMessage("Speicherplatz freigeben"),
        "freeUpSpaceSaving": m43,
        "galleryMemoryLimitInfo": MessageLookupByLibrary.simpleMessage(
            "Bis zu 1000 Erinnerungsstücke angezeigt in der Galerie"),
        "general": MessageLookupByLibrary.simpleMessage("Allgemein"),
        "generatingEncryptionKeys": MessageLookupByLibrary.simpleMessage(
            "Generierung von Verschlüsselungscodes..."),
        "genericProgress": m44,
        "goToSettings":
            MessageLookupByLibrary.simpleMessage("Zu den Einstellungen"),
        "googlePlayId": MessageLookupByLibrary.simpleMessage("Google Play ID"),
        "grantFullAccessPrompt": MessageLookupByLibrary.simpleMessage(
            "Bitte gewähre Zugang zu allen Fotos in der Einstellungen App"),
        "grantPermission":
            MessageLookupByLibrary.simpleMessage("Zugriff gewähren"),
        "groupNearbyPhotos": MessageLookupByLibrary.simpleMessage(
            "Fotos in der Nähe gruppieren"),
        "guestView": MessageLookupByLibrary.simpleMessage("Gastansicht"),
        "guestViewEnablePreSteps": MessageLookupByLibrary.simpleMessage(
            "Bitte richte einen Gerätepasscode oder eine Bildschirmsperre ein, um die Gastansicht zu nutzen."),
        "hearUsExplanation": MessageLookupByLibrary.simpleMessage(
            "Wir tracken keine App-Installationen. Es würde uns jedoch helfen, wenn du uns mitteilst, wie du von uns erfahren hast!"),
        "hearUsWhereTitle": MessageLookupByLibrary.simpleMessage(
            "Wie hast du von Ente erfahren? (optional)"),
        "help": MessageLookupByLibrary.simpleMessage("Hilfe"),
        "hidden": MessageLookupByLibrary.simpleMessage("Versteckt"),
        "hide": MessageLookupByLibrary.simpleMessage("Ausblenden"),
        "hideContent":
            MessageLookupByLibrary.simpleMessage("Inhalte verstecken"),
        "hideContentDescriptionAndroid": MessageLookupByLibrary.simpleMessage(
            "Versteckt Inhalte der App beim Wechseln zwischen Apps und deaktiviert Screenshots"),
        "hideContentDescriptionIos": MessageLookupByLibrary.simpleMessage(
            "Versteckt Inhalte der App beim Wechseln zwischen Apps"),
        "hiding": MessageLookupByLibrary.simpleMessage("Verstecken..."),
        "hostedAtOsmFrance":
            MessageLookupByLibrary.simpleMessage("Gehostet bei OSM France"),
        "howItWorks":
            MessageLookupByLibrary.simpleMessage("So funktioniert\'s"),
        "howToViewShareeVerificationID": MessageLookupByLibrary.simpleMessage(
            "Bitte sie, auf den Einstellungs Bildschirm ihre E-Mail-Adresse lange anzuklicken und zu überprüfen, dass die IDs auf beiden Geräten übereinstimmen."),
        "iOSGoToSettingsDescription": MessageLookupByLibrary.simpleMessage(
            "Auf Ihrem Gerät ist keine biometrische Authentifizierung eingerichtet. Bitte aktivieren Sie entweder Touch ID oder Face ID auf Ihrem Telefon."),
        "iOSLockOut": MessageLookupByLibrary.simpleMessage(
            "Die biometrische Authentifizierung ist deaktiviert. Bitte sperren und entsperren Sie Ihren Bildschirm, um sie zu aktivieren."),
        "iOSOkButton": MessageLookupByLibrary.simpleMessage("OK"),
        "ignoreUpdate": MessageLookupByLibrary.simpleMessage("Ignorieren"),
        "ignored": MessageLookupByLibrary.simpleMessage("ignored"),
        "ignoredFolderUploadReason": MessageLookupByLibrary.simpleMessage(
            "Ein paar Dateien in diesem Album werden nicht hochgeladen, weil sie in der Vergangenheit schonmal aus Ente gelöscht wurden."),
        "imageNotAnalyzed":
            MessageLookupByLibrary.simpleMessage("Image not analyzed"),
        "immediately": MessageLookupByLibrary.simpleMessage("Sofort"),
        "importing": MessageLookupByLibrary.simpleMessage("Importiert...."),
        "incorrectCode": MessageLookupByLibrary.simpleMessage("Falscher Code"),
        "incorrectPasswordTitle":
            MessageLookupByLibrary.simpleMessage("Falsches Passwort"),
        "incorrectRecoveryKey": MessageLookupByLibrary.simpleMessage(
            "Falscher Wiederherstellungs-Schlüssel"),
        "incorrectRecoveryKeyBody": MessageLookupByLibrary.simpleMessage(
            "Der eingegebene Schlüssel ist ungültig"),
        "incorrectRecoveryKeyTitle": MessageLookupByLibrary.simpleMessage(
            "Falscher Wiederherstellungs-Schlüssel"),
        "indexedItems":
            MessageLookupByLibrary.simpleMessage("Indizierte Elemente"),
        "indexingIsPaused": MessageLookupByLibrary.simpleMessage(
            "Die Indizierung ist unterbrochen. Sie wird automatisch fortgesetzt, wenn das Gerät bereit ist."),
        "info": MessageLookupByLibrary.simpleMessage("Info"),
        "insecureDevice":
            MessageLookupByLibrary.simpleMessage("Unsicheres Gerät"),
        "installManually":
            MessageLookupByLibrary.simpleMessage("Manuell installieren"),
        "invalidEmailAddress":
            MessageLookupByLibrary.simpleMessage("Ungültige E-Mail-Adresse"),
        "invalidEndpoint":
            MessageLookupByLibrary.simpleMessage("Ungültiger Endpunkt"),
        "invalidEndpointMessage": MessageLookupByLibrary.simpleMessage(
            "Der eingegebene Endpunkt ist ungültig. Gib einen gültigen Endpunkt ein und versuch es nochmal."),
        "invalidKey":
            MessageLookupByLibrary.simpleMessage("Ungültiger Schlüssel"),
        "invalidRecoveryKey": MessageLookupByLibrary.simpleMessage(
            "Der eingegebene Wiederherstellungsschlüssel ist nicht gültig. Bitte stelle sicher, dass er aus 24 Wörtern zusammengesetzt ist und jedes dieser Worte richtig geschrieben wurde.\n\nSolltest du den Wiederherstellungscode eingegeben haben, stelle bitte sicher, dass dieser 64 Zeichen lang ist und ebenfalls richtig geschrieben wurde."),
        "invite": MessageLookupByLibrary.simpleMessage("Einladen"),
        "inviteToEnte":
            MessageLookupByLibrary.simpleMessage("Zu Ente einladen"),
        "inviteYourFriends":
            MessageLookupByLibrary.simpleMessage("Lade deine Freunde ein"),
        "inviteYourFriendsToEnte": MessageLookupByLibrary.simpleMessage(
            "Lade deine Freunde zu Ente ein"),
        "itLooksLikeSomethingWentWrongPleaseRetryAfterSome":
            MessageLookupByLibrary.simpleMessage(
                "Etwas ist schiefgelaufen. Bitte versuche es später noch einmal. Sollte der Fehler weiter bestehen, kontaktiere unser Supportteam."),
        "itemCount": m45,
        "itemsShowTheNumberOfDaysRemainingBeforePermanentDeletion":
            MessageLookupByLibrary.simpleMessage(
                "Elemente zeigen die Anzahl der Tage bis zum dauerhaften Löschen an"),
        "itemsWillBeRemovedFromAlbum": MessageLookupByLibrary.simpleMessage(
            "Ausgewählte Elemente werden aus diesem Album entfernt"),
        "joinDiscord":
            MessageLookupByLibrary.simpleMessage("Discord beitreten"),
        "keepPhotos": MessageLookupByLibrary.simpleMessage("Fotos behalten"),
        "kiloMeterUnit": MessageLookupByLibrary.simpleMessage("km"),
        "kindlyHelpUsWithThisInformation":
            MessageLookupByLibrary.simpleMessage("Bitte gib diese Daten ein"),
        "language": MessageLookupByLibrary.simpleMessage("Sprache"),
        "lastUpdated":
            MessageLookupByLibrary.simpleMessage("Zuletzt aktualisiert"),
        "leave": MessageLookupByLibrary.simpleMessage("Verlassen"),
        "leaveAlbum": MessageLookupByLibrary.simpleMessage("Album verlassen"),
        "leaveFamily":
            MessageLookupByLibrary.simpleMessage("Familienabo verlassen"),
        "leaveSharedAlbum":
            MessageLookupByLibrary.simpleMessage("Geteiltes Album verlassen?"),
        "left": MessageLookupByLibrary.simpleMessage("Links"),
        "light": MessageLookupByLibrary.simpleMessage("Hell"),
        "lightTheme": MessageLookupByLibrary.simpleMessage("Hell"),
        "linkCopiedToClipboard": MessageLookupByLibrary.simpleMessage(
            "Link in Zwischenablage kopiert"),
        "linkDeviceLimit": MessageLookupByLibrary.simpleMessage("Geräte-Limit"),
        "linkEnabled": MessageLookupByLibrary.simpleMessage("Aktiviert"),
        "linkExpired": MessageLookupByLibrary.simpleMessage("Abgelaufen"),
        "linkExpiresOn": m46,
        "linkExpiry":
            MessageLookupByLibrary.simpleMessage("Ablaufdatum des Links"),
        "linkHasExpired":
            MessageLookupByLibrary.simpleMessage("Link ist abgelaufen"),
        "linkNeverExpires": MessageLookupByLibrary.simpleMessage("Niemals"),
        "livePhotos": MessageLookupByLibrary.simpleMessage("Live-Fotos"),
        "loadMessage1": MessageLookupByLibrary.simpleMessage(
            "Du kannst dein Abonnement mit deiner Familie teilen"),
        "loadMessage2": MessageLookupByLibrary.simpleMessage(
            "Wir haben bereits mehr als 30 Millionen Erinnerungsstücke gesichert"),
        "loadMessage3": MessageLookupByLibrary.simpleMessage(
            "Wir behalten 3 Kopien Ihrer Daten, eine in einem unterirdischen Schutzbunker"),
        "loadMessage4": MessageLookupByLibrary.simpleMessage(
            "Alle unsere Apps sind Open-Source"),
        "loadMessage5": MessageLookupByLibrary.simpleMessage(
            "Unser Quellcode und unsere Kryptografie wurden extern geprüft"),
        "loadMessage6": MessageLookupByLibrary.simpleMessage(
            "Du kannst Links zu deinen Alben mit deinen Geliebten teilen"),
        "loadMessage7": MessageLookupByLibrary.simpleMessage(
            "Unsere mobilen Apps laufen im Hintergrund, um neue Fotos zu verschlüsseln und zu sichern"),
        "loadMessage8": MessageLookupByLibrary.simpleMessage(
            "web.ente.io hat einen Spitzen-Uploader"),
        "loadMessage9": MessageLookupByLibrary.simpleMessage(
            "Wir verwenden Xchacha20Poly1305, um Ihre Daten sicher zu verschlüsseln"),
        "loadingExifData":
            MessageLookupByLibrary.simpleMessage("Lade Exif-Daten..."),
        "loadingGallery":
            MessageLookupByLibrary.simpleMessage("Lade Galerie …"),
        "loadingMessage":
            MessageLookupByLibrary.simpleMessage("Fotos werden geladen..."),
        "loadingModel":
            MessageLookupByLibrary.simpleMessage("Lade Modelle herunter..."),
        "loadingYourPhotos":
            MessageLookupByLibrary.simpleMessage("Lade deine Fotos..."),
        "localGallery": MessageLookupByLibrary.simpleMessage("Lokale Galerie"),
        "localIndexing":
            MessageLookupByLibrary.simpleMessage("Lokale Indizierung"),
        "localSyncErrorMessage": MessageLookupByLibrary.simpleMessage(
            "Es sieht so aus, als ob etwas schiefgelaufen ist, da die lokale Foto-Synchronisierung länger dauert als erwartet. Bitte kontaktiere unser Support-Team"),
        "location": MessageLookupByLibrary.simpleMessage("Standort"),
        "locationName": MessageLookupByLibrary.simpleMessage("Standortname"),
        "locationTagFeatureDescription": MessageLookupByLibrary.simpleMessage(
            "Ein Standort-Tag gruppiert alle Fotos, die in einem Radius eines Fotos aufgenommen wurden"),
        "locations": MessageLookupByLibrary.simpleMessage("Orte"),
        "lockButtonLabel": MessageLookupByLibrary.simpleMessage("Sperren"),
        "lockscreen": MessageLookupByLibrary.simpleMessage("Sperrbildschirm"),
        "logInLabel": MessageLookupByLibrary.simpleMessage("Anmelden"),
        "loggingOut": MessageLookupByLibrary.simpleMessage("Abmeldung..."),
        "loginSessionExpired":
            MessageLookupByLibrary.simpleMessage("Sitzung abgelaufen"),
        "loginSessionExpiredDetails": MessageLookupByLibrary.simpleMessage(
            "Deine Sitzung ist abgelaufen. Bitte melde Dich erneut an."),
        "loginTerms": MessageLookupByLibrary.simpleMessage(
            "Mit dem Klick auf \"Anmelden\" stimme ich den <u-terms>Nutzungsbedingungen</u-terms> und der <u-policy>Datenschutzerklärung</u-policy> zu"),
        "logout": MessageLookupByLibrary.simpleMessage("Ausloggen"),
        "logsDialogBody": MessageLookupByLibrary.simpleMessage(
            "Dies wird über Logs gesendet, um uns zu helfen, Ihr Problem zu beheben. Bitte beachten Sie, dass Dateinamen aufgenommen werden, um Probleme mit bestimmten Dateien zu beheben."),
        "longPressAnEmailToVerifyEndToEndEncryption":
            MessageLookupByLibrary.simpleMessage(
                "Lange auf eine E-Mail drücken, um die Ende-zu-Ende-Verschlüsselung zu überprüfen."),
        "longpressOnAnItemToViewInFullscreen": MessageLookupByLibrary.simpleMessage(
            "Drücken Sie lange auf ein Element, um es im Vollbildmodus anzuzeigen"),
        "loopVideoOff":
            MessageLookupByLibrary.simpleMessage("Videoschleife aus"),
        "loopVideoOn": MessageLookupByLibrary.simpleMessage("Videoschleife an"),
        "lostDevice": MessageLookupByLibrary.simpleMessage("Gerät verloren?"),
        "machineLearning":
            MessageLookupByLibrary.simpleMessage("Maschinelles Lernen"),
        "magicSearch": MessageLookupByLibrary.simpleMessage("Magische Suche"),
        "magicSearchHint": MessageLookupByLibrary.simpleMessage(
            "Die magische Suche erlaubt das Durchsuchen von Fotos nach ihrem Inhalt, z.B. \'Blumen\', \'rotes Auto\', \'Ausweisdokumente\'"),
        "manage": MessageLookupByLibrary.simpleMessage("Verwalten"),
        "manageDeviceStorage":
            MessageLookupByLibrary.simpleMessage("Gerätespeicher verwalten"),
        "manageFamily":
            MessageLookupByLibrary.simpleMessage("Familiengruppe verwalten"),
        "manageLink": MessageLookupByLibrary.simpleMessage("Link verwalten"),
        "manageParticipants": MessageLookupByLibrary.simpleMessage("Verwalten"),
        "manageSubscription":
            MessageLookupByLibrary.simpleMessage("Abonnement verwalten"),
        "manualPairDesc": MessageLookupByLibrary.simpleMessage(
            "\"Mit PIN verbinden\" funktioniert mit jedem Bildschirm, auf dem du dein Album sehen möchtest."),
        "map": MessageLookupByLibrary.simpleMessage("Karte"),
        "maps": MessageLookupByLibrary.simpleMessage("Karten"),
        "mastodon": MessageLookupByLibrary.simpleMessage("Mastodon"),
        "matrix": MessageLookupByLibrary.simpleMessage("Matrix"),
        "memoryCount": m9,
        "merchandise": MessageLookupByLibrary.simpleMessage("Merchandise"),
        "mergeWithExisting": MessageLookupByLibrary.simpleMessage(
            "Mit vorhandenem zusammenführen"),
        "mlConsent": MessageLookupByLibrary.simpleMessage(
            "Maschinelles Lernen aktivieren"),
        "mlConsentConfirmation": MessageLookupByLibrary.simpleMessage(
            "Ich verstehe und möchte das maschinelle Lernen aktivieren"),
        "mlConsentDescription": MessageLookupByLibrary.simpleMessage(
            "Wenn du das maschinelle Lernen aktivierst, wird Ente Informationen wie etwa Gesichtsgeometrie aus Dateien extrahieren, einschließlich derjenigen, die mit dir geteilt werden.\n\nDies geschieht auf deinem Gerät und alle erzeugten biometrischen Informationen werden Ende-zu-Ende-verschlüsselt."),
        "mlConsentPrivacy": MessageLookupByLibrary.simpleMessage(
            "Bitte klicke hier für weitere Details zu dieser Funktion in unserer Datenschutzerklärung"),
        "mlConsentTitle": MessageLookupByLibrary.simpleMessage(
            "Maschinelles Lernen aktivieren?"),
        "mlIndexingDescription": MessageLookupByLibrary.simpleMessage(
            "Bitte beachte, dass das maschinelle Lernen zu einem höheren Daten- und Akkuverbrauch führen wird, bis alle Elemente indiziert sind. Du kannst die Desktop-App für eine schnellere Indizierung verwenden, alle Ergebnisse werden automatisch synchronisiert."),
        "mobileWebDesktop":
            MessageLookupByLibrary.simpleMessage("Mobil, Web, Desktop"),
        "moderateStrength": MessageLookupByLibrary.simpleMessage("Mittel"),
        "modifyYourQueryOrTrySearchingFor":
            MessageLookupByLibrary.simpleMessage(
                "Ändere deine Suchanfrage oder suche nach"),
        "moments": MessageLookupByLibrary.simpleMessage("Momente"),
        "month": MessageLookupByLibrary.simpleMessage("month"),
        "monthly": MessageLookupByLibrary.simpleMessage("Monatlich"),
        "moreDetails": MessageLookupByLibrary.simpleMessage("Weitere Details"),
        "mostRecent": MessageLookupByLibrary.simpleMessage("Neuste"),
        "mostRelevant": MessageLookupByLibrary.simpleMessage("Nach Relevanz"),
        "moveItem": m47,
        "moveToAlbum":
            MessageLookupByLibrary.simpleMessage("Zum Album verschieben"),
        "moveToHiddenAlbum": MessageLookupByLibrary.simpleMessage(
            "Zu verstecktem Album verschieben"),
        "movedSuccessfullyTo": m48,
        "movedToTrash": MessageLookupByLibrary.simpleMessage(
            "In den Papierkorb verschoben"),
        "movingFilesToAlbum": MessageLookupByLibrary.simpleMessage(
            "Verschiebe Dateien in Album..."),
        "name": MessageLookupByLibrary.simpleMessage("Name"),
        "nameTheAlbum": MessageLookupByLibrary.simpleMessage("Album benennen"),
        "networkConnectionRefusedErr": MessageLookupByLibrary.simpleMessage(
            "Ente ist im Moment nicht erreichbar. Bitte versuchen Sie es später erneut. Sollte das Problem bestehen bleiben, wenden Sie sich bitte an den Support."),
        "networkHostLookUpErr": MessageLookupByLibrary.simpleMessage(
            "Ente ist im Moment nicht erreichbar. Bitte überprüfen Sie Ihre Netzwerkeinstellungen. Sollte das Problem bestehen bleiben, wenden Sie sich bitte an den Support."),
        "never": MessageLookupByLibrary.simpleMessage("Niemals"),
        "newAlbum": MessageLookupByLibrary.simpleMessage("Neues Album"),
        "newLocation": MessageLookupByLibrary.simpleMessage("New location"),
        "newPerson": MessageLookupByLibrary.simpleMessage("Neue Person"),
        "newToEnte": MessageLookupByLibrary.simpleMessage("Neu bei Ente"),
        "newest": MessageLookupByLibrary.simpleMessage("Zuletzt"),
        "next": MessageLookupByLibrary.simpleMessage("Weiter"),
        "no": MessageLookupByLibrary.simpleMessage("Nein"),
        "noAlbumsSharedByYouYet": MessageLookupByLibrary.simpleMessage(
            "Noch keine Alben von dir geteilt"),
        "noDeviceFound":
            MessageLookupByLibrary.simpleMessage("Kein Gerät gefunden"),
        "noDeviceLimit": MessageLookupByLibrary.simpleMessage("Keins"),
        "noDeviceThatCanBeDeleted": MessageLookupByLibrary.simpleMessage(
            "Du hast keine Dateien auf diesem Gerät, die gelöscht werden können"),
        "noDuplicates":
            MessageLookupByLibrary.simpleMessage("✨ Keine Duplikate"),
        "noExifData": MessageLookupByLibrary.simpleMessage("Keine Exif-Daten"),
        "noFacesFound": MessageLookupByLibrary.simpleMessage("No faces found"),
        "noHiddenPhotosOrVideos": MessageLookupByLibrary.simpleMessage(
            "Keine versteckten Fotos oder Videos"),
        "noImagesWithLocation":
            MessageLookupByLibrary.simpleMessage("Keine Bilder mit Standort"),
        "noInternetConnection":
            MessageLookupByLibrary.simpleMessage("Keine Internetverbindung"),
        "noPhotosAreBeingBackedUpRightNow":
            MessageLookupByLibrary.simpleMessage(
                "Momentan werden keine Fotos gesichert"),
        "noPhotosFoundHere":
            MessageLookupByLibrary.simpleMessage("Keine Fotos gefunden"),
        "noQuickLinksSelected": MessageLookupByLibrary.simpleMessage(
            "Keine schnellen Links ausgewählt"),
        "noRecoveryKey": MessageLookupByLibrary.simpleMessage(
            "Kein Wiederherstellungs-Schlüssel?"),
        "noRecoveryKeyNoDecryption": MessageLookupByLibrary.simpleMessage(
            "Aufgrund unseres Ende-zu-Ende-Verschlüsselungsprotokolls können deine Daten nicht ohne dein Passwort oder deinen Wiederherstellungs-Schlüssel entschlüsselt werden"),
        "noResults": MessageLookupByLibrary.simpleMessage("Keine Ergebnisse"),
        "noResultsFound":
            MessageLookupByLibrary.simpleMessage("Keine Ergebnisse gefunden"),
        "noSuggestionsForPerson": m0,
        "noSystemLockFound":
            MessageLookupByLibrary.simpleMessage("Keine Systemsperre gefunden"),
        "notPersonLabel": m49,
        "nothingSharedWithYouYet":
            MessageLookupByLibrary.simpleMessage("Noch nichts mit Dir geteilt"),
        "nothingToSeeHere": MessageLookupByLibrary.simpleMessage(
            "Hier gibt es nichts zu sehen! 👀"),
        "notifications":
            MessageLookupByLibrary.simpleMessage("Benachrichtigungen"),
        "ok": MessageLookupByLibrary.simpleMessage("Ok"),
        "onDevice": MessageLookupByLibrary.simpleMessage("Auf dem Gerät"),
        "onEnte": MessageLookupByLibrary.simpleMessage(
            "Auf <branding>ente</branding>"),
        "onlyFamilyAdminCanChangeCode": m50,
        "onlyThem": MessageLookupByLibrary.simpleMessage("Nur diese"),
        "oops": MessageLookupByLibrary.simpleMessage("Hoppla"),
        "oopsCouldNotSaveEdits": MessageLookupByLibrary.simpleMessage(
            "Hoppla, die Änderungen konnten nicht gespeichert werden"),
        "oopsSomethingWentWrong": MessageLookupByLibrary.simpleMessage(
            "Ups. Leider ist ein Fehler aufgetreten"),
        "openSettings":
            MessageLookupByLibrary.simpleMessage("Öffne Einstellungen"),
        "openTheItem": MessageLookupByLibrary.simpleMessage("• Element öffnen"),
        "openstreetmapContributors":
            MessageLookupByLibrary.simpleMessage("OpenStreetMap-Beitragende"),
        "optionalAsShortAsYouLike": MessageLookupByLibrary.simpleMessage(
            "Bei Bedarf auch so kurz wie du willst..."),
        "orPickAnExistingOne": MessageLookupByLibrary.simpleMessage(
            "Oder eine vorherige auswählen"),
        "pair": MessageLookupByLibrary.simpleMessage("Koppeln"),
        "pairWithPin":
            MessageLookupByLibrary.simpleMessage("Mit PIN verbinden"),
        "pairingComplete": MessageLookupByLibrary.simpleMessage("Verbunden"),
        "panorama": MessageLookupByLibrary.simpleMessage("Panorama"),
        "passKeyPendingVerification": MessageLookupByLibrary.simpleMessage(
            "Verifizierung steht noch aus"),
        "passkey": MessageLookupByLibrary.simpleMessage("Passkey"),
        "passkeyAuthTitle":
            MessageLookupByLibrary.simpleMessage("Passkey-Verifizierung"),
        "password": MessageLookupByLibrary.simpleMessage("Passwort"),
        "passwordChangedSuccessfully": MessageLookupByLibrary.simpleMessage(
            "Passwort erfolgreich geändert"),
        "passwordLock": MessageLookupByLibrary.simpleMessage("Passwort Sperre"),
        "passwordStrength": m6,
        "passwordStrengthInfo": MessageLookupByLibrary.simpleMessage(
            "Die Berechnung der Stärke des Passworts basiert auf dessen Länge, den verwendeten Zeichen, und ob es in den 10.000 am häufigsten verwendeten Passwörtern vorkommt"),
        "passwordWarning": MessageLookupByLibrary.simpleMessage(
            "Wir speichern dieses Passwort nicht. Wenn du es vergisst, <underline>können wir deine Daten nicht entschlüsseln</underline>"),
        "paymentDetails":
            MessageLookupByLibrary.simpleMessage("Zahlungsdetails"),
        "paymentFailed":
            MessageLookupByLibrary.simpleMessage("Zahlung fehlgeschlagen"),
        "paymentFailedMessage": MessageLookupByLibrary.simpleMessage(
            "Leider ist deine Zahlung fehlgeschlagen. Wende dich an unseren Support und wir helfen dir weiter!"),
        "paymentFailedTalkToProvider": m51,
        "pendingItems":
            MessageLookupByLibrary.simpleMessage("Ausstehende Elemente"),
        "pendingSync":
            MessageLookupByLibrary.simpleMessage("Synchronisation anstehend"),
        "people": MessageLookupByLibrary.simpleMessage("Personen"),
        "peopleUsingYourCode": MessageLookupByLibrary.simpleMessage(
            "Leute, die deinen Code verwenden"),
        "permDeleteWarning": MessageLookupByLibrary.simpleMessage(
            "Alle Elemente im Papierkorb werden dauerhaft gelöscht\n\nDiese Aktion kann nicht rückgängig gemacht werden"),
        "permanentlyDelete":
            MessageLookupByLibrary.simpleMessage("Dauerhaft löschen"),
        "permanentlyDeleteFromDevice": MessageLookupByLibrary.simpleMessage(
            "Endgültig vom Gerät löschen?"),
        "personName": MessageLookupByLibrary.simpleMessage("Name der Person"),
        "photoDescriptions":
            MessageLookupByLibrary.simpleMessage("Foto Beschreibungen"),
        "photoGridSize":
            MessageLookupByLibrary.simpleMessage("Fotorastergröße"),
        "photoSmallCase": MessageLookupByLibrary.simpleMessage("Foto"),
        "photos": MessageLookupByLibrary.simpleMessage("Fotos"),
        "photosAddedByYouWillBeRemovedFromTheAlbum":
            MessageLookupByLibrary.simpleMessage(
                "Von dir hinzugefügte Fotos werden vom Album entfernt"),
        "photosCount": m1,
        "pickCenterPoint":
            MessageLookupByLibrary.simpleMessage("Mittelpunkt auswählen"),
        "pinAlbum": MessageLookupByLibrary.simpleMessage("Album anheften"),
        "pinLock": MessageLookupByLibrary.simpleMessage("PIN-Sperre"),
        "playOnTv": MessageLookupByLibrary.simpleMessage(
            "Album auf dem Fernseher wiedergeben"),
        "playStoreFreeTrialValidTill": m52,
        "playstoreSubscription":
            MessageLookupByLibrary.simpleMessage("PlayStore Abo"),
        "pleaseCheckYourInternetConnectionAndTryAgain":
            MessageLookupByLibrary.simpleMessage(
                "Bitte überprüfe deine Internetverbindung und versuche es erneut."),
        "pleaseContactSupportAndWeWillBeHappyToHelp":
            MessageLookupByLibrary.simpleMessage(
                "Bitte kontaktieren Sie uns über support@ente.io wo wir Ihnen gerne weiterhelfen."),
        "pleaseContactSupportIfTheProblemPersists":
            MessageLookupByLibrary.simpleMessage(
                "Bitte wenden Sie sich an den Support, falls das Problem weiterhin besteht"),
        "pleaseEmailUsAt": m53,
        "pleaseGrantPermissions": MessageLookupByLibrary.simpleMessage(
            "Bitte erteile die nötigen Berechtigungen"),
        "pleaseLoginAgain":
            MessageLookupByLibrary.simpleMessage("Bitte logge dich erneut ein"),
        "pleaseSelectQuickLinksToRemove": MessageLookupByLibrary.simpleMessage(
            "Bitte wähle die zu entfernenden schnellen Links"),
        "pleaseSendTheLogsTo": m54,
        "pleaseTryAgain":
            MessageLookupByLibrary.simpleMessage("Bitte versuche es erneut"),
        "pleaseVerifyTheCodeYouHaveEntered":
            MessageLookupByLibrary.simpleMessage(
                "Bitte bestätigen Sie den eingegebenen Code"),
        "pleaseWait": MessageLookupByLibrary.simpleMessage("Bitte warten..."),
        "pleaseWaitDeletingAlbum": MessageLookupByLibrary.simpleMessage(
            "Bitte warten, Album wird gelöscht"),
        "pleaseWaitForSometimeBeforeRetrying":
            MessageLookupByLibrary.simpleMessage(
                "Bitte warte kurz, bevor du es erneut versuchst"),
        "preparingLogs": MessageLookupByLibrary.simpleMessage(
            "Protokolle werden vorbereitet..."),
        "preserveMore":
            MessageLookupByLibrary.simpleMessage("Mehr Daten sichern"),
        "pressAndHoldToPlayVideo": MessageLookupByLibrary.simpleMessage(
            "Gedrückt halten, um Video abzuspielen"),
        "pressAndHoldToPlayVideoDetailed": MessageLookupByLibrary.simpleMessage(
            "Drücke und halte aufs Foto gedrückt um Video abzuspielen"),
        "privacy": MessageLookupByLibrary.simpleMessage("Datenschutz"),
        "privacyPolicyTitle":
            MessageLookupByLibrary.simpleMessage("Datenschutzerklärung"),
        "privateBackups":
            MessageLookupByLibrary.simpleMessage("Private Sicherungen"),
        "privateSharing":
            MessageLookupByLibrary.simpleMessage("Privates Teilen"),
        "processingImport": m55,
        "publicLinkCreated":
            MessageLookupByLibrary.simpleMessage("Öffentlicher Link erstellt"),
        "publicLinkEnabled":
            MessageLookupByLibrary.simpleMessage("Öffentlicher Link aktiviert"),
        "quickLinks": MessageLookupByLibrary.simpleMessage("Quick Links"),
        "radius": MessageLookupByLibrary.simpleMessage("Umkreis"),
        "raiseTicket": MessageLookupByLibrary.simpleMessage("Ticket erstellen"),
        "rateTheApp": MessageLookupByLibrary.simpleMessage("App bewerten"),
        "rateUs": MessageLookupByLibrary.simpleMessage("Bewerte uns"),
        "rateUsOnStore": m56,
        "recover": MessageLookupByLibrary.simpleMessage("Wiederherstellen"),
        "recoverAccount":
            MessageLookupByLibrary.simpleMessage("Konto wiederherstellen"),
        "recoverButton":
            MessageLookupByLibrary.simpleMessage("Wiederherstellen"),
        "recoveryKey": MessageLookupByLibrary.simpleMessage(
            "Wiederherstellungs-Schlüssel"),
        "recoveryKeyCopiedToClipboard": MessageLookupByLibrary.simpleMessage(
            "Wiederherstellungs-Schlüssel in die Zwischenablage kopiert"),
        "recoveryKeyOnForgotPassword": MessageLookupByLibrary.simpleMessage(
            "Falls du dein Passwort vergisst, kannst du deine Daten allein mit diesem Schlüssel wiederherstellen."),
        "recoveryKeySaveDescription": MessageLookupByLibrary.simpleMessage(
            "Wir speichern diesen Schlüssel nicht. Bitte speichere diese Schlüssel aus 24 Wörtern an einem sicheren Ort."),
        "recoveryKeySuccessBody": MessageLookupByLibrary.simpleMessage(
            "Sehr gut! Dein Wiederherstellungsschlüssel ist gültig. Vielen Dank für die Verifizierung.\n\nBitte vergiss nicht eine Kopie des Wiederherstellungsschlüssels sicher aufzubewahren."),
        "recoveryKeyVerified": MessageLookupByLibrary.simpleMessage(
            "Wiederherstellungs-Schlüssel überprüft"),
        "recoveryKeyVerifyReason": MessageLookupByLibrary.simpleMessage(
            "Dein Wiederherstellungsschlüssel ist die einzige Möglichkeit, auf deine Fotos zuzugreifen, solltest du dein Passwort vergessen. Du findest ihn unter Einstellungen > Konto.\n\nBitte gib deinen Wiederherstellungsschlüssel hier ein, um sicherzugehen, dass du ihn korrekt gesichert hast."),
        "recoverySuccessful": MessageLookupByLibrary.simpleMessage(
            "Wiederherstellung erfolgreich!"),
        "recreatePasswordBody": MessageLookupByLibrary.simpleMessage(
            "Das aktuelle Gerät ist nicht leistungsfähig genug, um dein Passwort zu verifizieren, aber wir können es neu erstellen, damit es auf allen Geräten funktioniert.\n\nBitte melde dich mit deinem Wiederherstellungs-Schlüssel an und erstelle dein Passwort neu (Wenn du willst, kannst du dasselbe erneut verwenden)."),
        "recreatePasswordTitle":
            MessageLookupByLibrary.simpleMessage("Passwort wiederherstellen"),
        "reddit": MessageLookupByLibrary.simpleMessage("Reddit"),
        "reenterPassword":
            MessageLookupByLibrary.simpleMessage("Passwort erneut eingeben"),
        "reenterPin":
            MessageLookupByLibrary.simpleMessage("PIN erneut eingeben"),
        "referFriendsAnd2xYourPlan": MessageLookupByLibrary.simpleMessage(
            "Begeistere Freunde für uns und verdopple deinen Speicher"),
        "referralStep1": MessageLookupByLibrary.simpleMessage(
            "1. Gib diesen Code an deine Freunde"),
        "referralStep2": MessageLookupByLibrary.simpleMessage(
            "2. Sie schließen ein bezahltes Abo ab"),
        "referralStep3": m57,
        "referrals": MessageLookupByLibrary.simpleMessage("Weiterempfehlungen"),
        "referralsAreCurrentlyPaused": MessageLookupByLibrary.simpleMessage(
            "Einlösungen sind derzeit pausiert"),
        "remindToEmptyDeviceTrash": MessageLookupByLibrary.simpleMessage(
            "Lösche auch Dateien aus \"Kürzlich gelöscht\" unter \"Einstellungen\" -> \"Speicher\" um freien Speicher zu erhalten"),
        "remindToEmptyEnteTrash": MessageLookupByLibrary.simpleMessage(
            "Leere auch deinen \"Papierkorb\", um freien Platz zu erhalten"),
        "remoteImages": MessageLookupByLibrary.simpleMessage(
            "Grafiken aus externen Quellen"),
        "remoteThumbnails": MessageLookupByLibrary.simpleMessage(
            "Vorschaubilder aus externen Quellen"),
        "remoteVideos":
            MessageLookupByLibrary.simpleMessage("Videos aus externen Quellen"),
        "remove": MessageLookupByLibrary.simpleMessage("Entfernen"),
        "removeDuplicates":
            MessageLookupByLibrary.simpleMessage("Duplikate entfernen"),
        "removeDuplicatesDesc": MessageLookupByLibrary.simpleMessage(
            "Überprüfe und lösche Dateien, die exakte Duplikate sind."),
        "removeFromAlbum":
            MessageLookupByLibrary.simpleMessage("Aus Album entfernen"),
        "removeFromAlbumTitle":
            MessageLookupByLibrary.simpleMessage("Aus Album entfernen?"),
        "removeFromFavorite":
            MessageLookupByLibrary.simpleMessage("Aus Favoriten entfernen"),
        "removeLink": MessageLookupByLibrary.simpleMessage("Link entfernen"),
        "removeParticipant":
            MessageLookupByLibrary.simpleMessage("Teilnehmer entfernen"),
        "removeParticipantBody": m58,
        "removePersonLabel":
            MessageLookupByLibrary.simpleMessage("Personenetikett entfernen"),
        "removePublicLink":
            MessageLookupByLibrary.simpleMessage("Öffentlichen Link entfernen"),
        "removePublicLinks":
            MessageLookupByLibrary.simpleMessage("Öffentliche Links entfernen"),
        "removeShareItemsWarning": MessageLookupByLibrary.simpleMessage(
            "Einige der Elemente, die du entfernst, wurden von anderen Nutzern hinzugefügt und du wirst den Zugriff auf sie verlieren"),
        "removeWithQuestionMark":
            MessageLookupByLibrary.simpleMessage("Entfernen?"),
        "removingFromFavorites": MessageLookupByLibrary.simpleMessage(
            "Wird aus Favoriten entfernt..."),
        "rename": MessageLookupByLibrary.simpleMessage("Umbenennen"),
        "renameAlbum": MessageLookupByLibrary.simpleMessage("Album umbenennen"),
        "renameFile": MessageLookupByLibrary.simpleMessage("Datei umbenennen"),
        "renewSubscription":
            MessageLookupByLibrary.simpleMessage("Abonnement erneuern"),
        "renewsOn": m59,
        "reportABug": MessageLookupByLibrary.simpleMessage("Fehler melden"),
        "reportBug": MessageLookupByLibrary.simpleMessage("Fehler melden"),
        "resendEmail":
            MessageLookupByLibrary.simpleMessage("E-Mail erneut senden"),
        "resetIgnoredFiles": MessageLookupByLibrary.simpleMessage(
            "Ignorierte Dateien zurücksetzen"),
        "resetPasswordTitle":
            MessageLookupByLibrary.simpleMessage("Passwort zurücksetzen"),
        "resetPerson":
            MessageLookupByLibrary.simpleMessage("Person zurücksetzen"),
        "resetToDefault":
            MessageLookupByLibrary.simpleMessage("Standardwerte zurücksetzen"),
        "restore": MessageLookupByLibrary.simpleMessage("Wiederherstellen"),
        "restoreToAlbum":
            MessageLookupByLibrary.simpleMessage("Album wiederherstellen"),
        "restoringFiles": MessageLookupByLibrary.simpleMessage(
            "Dateien werden wiederhergestellt..."),
        "resumableUploads":
            MessageLookupByLibrary.simpleMessage("Fortsetzbares Hochladen"),
        "retry": MessageLookupByLibrary.simpleMessage("Erneut versuchen"),
        "reviewDeduplicateItems": MessageLookupByLibrary.simpleMessage(
            "Bitte überprüfe und lösche die Elemente, die du für Duplikate hältst."),
        "reviewSuggestions":
            MessageLookupByLibrary.simpleMessage("Vorschläge überprüfen"),
        "right": MessageLookupByLibrary.simpleMessage("Rechts"),
        "rotate": MessageLookupByLibrary.simpleMessage("Drehen"),
        "rotateLeft": MessageLookupByLibrary.simpleMessage("Nach links drehen"),
        "rotateRight":
            MessageLookupByLibrary.simpleMessage("Nach rechts drehen"),
        "safelyStored": MessageLookupByLibrary.simpleMessage("Gesichert"),
        "save": MessageLookupByLibrary.simpleMessage("Speichern"),
        "saveCollage":
            MessageLookupByLibrary.simpleMessage("Collage speichern"),
        "saveCopy": MessageLookupByLibrary.simpleMessage("Kopie speichern"),
        "saveKey": MessageLookupByLibrary.simpleMessage("Schlüssel speichern"),
        "saveYourRecoveryKeyIfYouHaventAlready":
            MessageLookupByLibrary.simpleMessage(
                "Sichere deinen Wiederherstellungs-Schlüssel, falls noch nicht geschehen"),
        "saving": MessageLookupByLibrary.simpleMessage("Speichern..."),
        "savingEdits":
            MessageLookupByLibrary.simpleMessage("Speichere Änderungen..."),
        "scanCode": MessageLookupByLibrary.simpleMessage("Code scannen"),
        "scanThisBarcodeWithnyourAuthenticatorApp":
            MessageLookupByLibrary.simpleMessage(
                "Scanne diesen Code mit \ndeiner Authentifizierungs-App"),
        "search": MessageLookupByLibrary.simpleMessage("Suche"),
        "searchAlbumsEmptySection":
            MessageLookupByLibrary.simpleMessage("Alben"),
        "searchByAlbumNameHint":
            MessageLookupByLibrary.simpleMessage("Name des Albums"),
        "searchByExamples": MessageLookupByLibrary.simpleMessage(
            "• Albumnamen (z.B. \"Kamera\")\n• Dateitypen (z.B. \"Videos\", \".gif\")\n• Jahre und Monate (z.B. \"2022\", \"Januar\")\n• Feiertage (z.B. \"Weihnachten\")\n• Fotobeschreibungen (z.B. \"#fun\")"),
        "searchCaptionEmptySection": MessageLookupByLibrary.simpleMessage(
            "Füge Beschreibungen wie \"#trip\" in der Fotoinfo hinzu um diese schnell hier wiederzufinden"),
        "searchDatesEmptySection": MessageLookupByLibrary.simpleMessage(
            "Suche nach Datum, Monat oder Jahr"),
        "searchDiscoverEmptySection": MessageLookupByLibrary.simpleMessage(
            "Bilder werden hier angezeigt, sobald die Verarbeitung abgeschlossen ist"),
        "searchFaceEmptySection": MessageLookupByLibrary.simpleMessage(
            "Personen werden hier angezeigt, sobald die Indizierung abgeschlossen ist"),
        "searchFileTypesAndNamesEmptySection":
            MessageLookupByLibrary.simpleMessage("Dateitypen und -namen"),
        "searchHint1": MessageLookupByLibrary.simpleMessage(
            "Schnell auf dem Gerät suchen"),
        "searchHint2":
            MessageLookupByLibrary.simpleMessage("Fotodaten, Beschreibungen"),
        "searchHint3": MessageLookupByLibrary.simpleMessage(
            "Alben, Dateinamen und -typen"),
        "searchHint4": MessageLookupByLibrary.simpleMessage("Ort"),
        "searchHint5": MessageLookupByLibrary.simpleMessage(
            "Demnächst: Gesichter & magische Suche ✨"),
        "searchLocationEmptySection": MessageLookupByLibrary.simpleMessage(
            "Gruppiere Fotos, die innerhalb des Radius eines bestimmten Fotos aufgenommen wurden"),
        "searchPeopleEmptySection": MessageLookupByLibrary.simpleMessage(
            "Laden Sie Personen ein, damit Sie geteilte Fotos hier einsehen können"),
        "searchPersonsEmptySection": MessageLookupByLibrary.simpleMessage(
            "Personen werden hier angezeigt, sobald die Verarbeitung abgeschlossen ist"),
        "searchResultCount": m60,
        "searchSectionsLengthMismatch": m2,
        "security": MessageLookupByLibrary.simpleMessage("Sicherheit"),
        "selectALocation":
            MessageLookupByLibrary.simpleMessage("Standort auswählen"),
        "selectALocationFirst":
            MessageLookupByLibrary.simpleMessage("Wähle zuerst einen Standort"),
        "selectAlbum": MessageLookupByLibrary.simpleMessage("Album auswählen"),
        "selectAll": MessageLookupByLibrary.simpleMessage("Alle markieren"),
        "selectAllShort": MessageLookupByLibrary.simpleMessage("All"),
        "selectCoverPhoto":
            MessageLookupByLibrary.simpleMessage("Select cover photo"),
        "selectFoldersForBackup": MessageLookupByLibrary.simpleMessage(
            "Ordner für Sicherung auswählen"),
        "selectItemsToAdd": MessageLookupByLibrary.simpleMessage(
            "Elemente zum Hinzufügen auswählen"),
        "selectLanguage":
            MessageLookupByLibrary.simpleMessage("Sprache auswählen"),
        "selectMailApp":
            MessageLookupByLibrary.simpleMessage("Select mail app"),
        "selectMorePhotos":
            MessageLookupByLibrary.simpleMessage("Mehr Fotos auswählen"),
        "selectReason": MessageLookupByLibrary.simpleMessage("Grund auswählen"),
        "selectYourPlan":
            MessageLookupByLibrary.simpleMessage("Wähle dein Abo aus"),
        "selectedFilesAreNotOnEnte": MessageLookupByLibrary.simpleMessage(
            "Ausgewählte Dateien sind nicht auf Ente"),
        "selectedFoldersWillBeEncryptedAndBackedUp":
            MessageLookupByLibrary.simpleMessage(
                "Ausgewählte Ordner werden verschlüsselt und gesichert"),
        "selectedItemsWillBeDeletedFromAllAlbumsAndMoved":
            MessageLookupByLibrary.simpleMessage(
                "Ausgewählte Elemente werden aus allen Alben gelöscht und in den Papierkorb verschoben."),
        "selectedPhotos": m10,
        "selectedPhotosWithYours": m61,
        "send": MessageLookupByLibrary.simpleMessage("Absenden"),
        "sendEmail": MessageLookupByLibrary.simpleMessage("E-Mail senden"),
        "sendInvite": MessageLookupByLibrary.simpleMessage("Einladung senden"),
        "sendLink": MessageLookupByLibrary.simpleMessage("Link senden"),
        "serverEndpoint":
            MessageLookupByLibrary.simpleMessage("Server Endpunkt"),
        "sessionExpired":
            MessageLookupByLibrary.simpleMessage("Sitzung abgelaufen"),
        "sessionIdMismatch":
            MessageLookupByLibrary.simpleMessage("Session ID mismatch"),
        "setAPassword": MessageLookupByLibrary.simpleMessage("Passwort setzen"),
        "setAs": MessageLookupByLibrary.simpleMessage("Festlegen als"),
        "setCover": MessageLookupByLibrary.simpleMessage("Titelbild festlegen"),
        "setLabel": MessageLookupByLibrary.simpleMessage("Festlegen"),
        "setNewPassword":
            MessageLookupByLibrary.simpleMessage("Neues Passwort festlegen"),
        "setNewPin": MessageLookupByLibrary.simpleMessage("Neue PIN festlegen"),
        "setPasswordTitle":
            MessageLookupByLibrary.simpleMessage("Passwort festlegen"),
        "setRadius": MessageLookupByLibrary.simpleMessage("Radius festlegen"),
        "setupComplete":
            MessageLookupByLibrary.simpleMessage("Einrichtung abgeschlossen"),
        "share": MessageLookupByLibrary.simpleMessage("Teilen"),
        "shareALink": MessageLookupByLibrary.simpleMessage("Einen Link teilen"),
        "shareAlbumHint": MessageLookupByLibrary.simpleMessage(
            "Öffne ein Album und tippe auf den Teilen-Button oben rechts, um zu teilen."),
        "shareAnAlbumNow":
            MessageLookupByLibrary.simpleMessage("Teile jetzt ein Album"),
        "shareLink": MessageLookupByLibrary.simpleMessage("Link teilen"),
        "shareMyVerificationID": m62,
        "shareOnlyWithThePeopleYouWant": MessageLookupByLibrary.simpleMessage(
            "Teile mit ausgewählten Personen"),
        "shareTextConfirmOthersVerificationID": m11,
        "shareTextRecommendUsingEnte": MessageLookupByLibrary.simpleMessage(
            "Hol dir Ente, damit wir ganz einfach Fotos und Videos in Originalqualität teilen können\n\nhttps://ente.io"),
        "shareTextReferralCode": m63,
        "shareWithNonenteUsers": MessageLookupByLibrary.simpleMessage(
            "Mit Nicht-Ente-Benutzern teilen"),
        "shareWithPeopleSectionTitle": m64,
        "shareYourFirstAlbum":
            MessageLookupByLibrary.simpleMessage("Teile dein erstes Album"),
        "sharedAlbumSectionDescription": MessageLookupByLibrary.simpleMessage(
            "Erstelle gemeinsam mit anderen Ente-Nutzern geteilte Alben, inkl. Nutzern ohne Bezahltarif."),
        "sharedByMe": MessageLookupByLibrary.simpleMessage("Von mir geteilt"),
        "sharedByYou": MessageLookupByLibrary.simpleMessage("Von dir geteilt"),
        "sharedPhotoNotifications":
            MessageLookupByLibrary.simpleMessage("Neue geteilte Fotos"),
        "sharedPhotoNotificationsExplanation": MessageLookupByLibrary.simpleMessage(
            "Erhalte Benachrichtigungen, wenn jemand ein Foto zu einem gemeinsam genutzten Album hinzufügt, dem du angehörst"),
        "sharedWith": m65,
        "sharedWithMe": MessageLookupByLibrary.simpleMessage("Mit mir geteilt"),
        "sharedWithYou":
            MessageLookupByLibrary.simpleMessage("Mit dir geteilt"),
        "sharing": MessageLookupByLibrary.simpleMessage("Teilt..."),
        "showMemories":
            MessageLookupByLibrary.simpleMessage("Erinnerungen anschauen"),
        "showPerson": MessageLookupByLibrary.simpleMessage("Person anzeigen"),
        "signOutFromOtherDevices": MessageLookupByLibrary.simpleMessage(
            "Von anderen Geräten abmelden"),
        "signOutOtherBody": MessageLookupByLibrary.simpleMessage(
            "Falls du denkst, dass jemand dein Passwort kennen könnte, kannst du alle anderen Geräte von deinem Account abmelden."),
        "signOutOtherDevices":
            MessageLookupByLibrary.simpleMessage("Andere Geräte abmelden"),
        "signUpTerms": MessageLookupByLibrary.simpleMessage(
            "Ich stimme den <u-terms>Nutzungsbedingungen</u-terms> und der <u-policy>Datenschutzerklärung</u-policy> zu"),
        "singleFileDeleteFromDevice": m66,
        "singleFileDeleteHighlight": MessageLookupByLibrary.simpleMessage(
            "Es wird aus allen Alben gelöscht."),
        "singleFileInBothLocalAndRemote": m67,
        "singleFileInRemoteOnly": m68,
        "skip": MessageLookupByLibrary.simpleMessage("Überspringen"),
        "social": MessageLookupByLibrary.simpleMessage("Social Media"),
        "someItemsAreInBothEnteAndYourDevice":
            MessageLookupByLibrary.simpleMessage(
                "Einige Elemente sind sowohl auf Ente als auch auf deinem Gerät."),
        "someOfTheFilesYouAreTryingToDeleteAre":
            MessageLookupByLibrary.simpleMessage(
                "Einige der Dateien, die Sie löschen möchten, sind nur auf Ihrem Gerät verfügbar und können nicht wiederhergestellt werden, wenn sie gelöscht wurden"),
        "someoneSharingAlbumsWithYouShouldSeeTheSameId":
            MessageLookupByLibrary.simpleMessage(
                "Jemand, der Alben mit dir teilt, sollte die gleiche ID auf seinem Gerät sehen."),
        "somethingWentWrong":
            MessageLookupByLibrary.simpleMessage("Irgendetwas ging schief"),
        "somethingWentWrongPleaseTryAgain":
            MessageLookupByLibrary.simpleMessage(
                "Ein Fehler ist aufgetreten, bitte versuche es erneut"),
        "sorry": MessageLookupByLibrary.simpleMessage("Entschuldigung"),
        "sorryCouldNotAddToFavorites": MessageLookupByLibrary.simpleMessage(
            "Konnte leider nicht zu den Favoriten hinzugefügt werden!"),
        "sorryCouldNotRemoveFromFavorites":
            MessageLookupByLibrary.simpleMessage(
                "Konnte leider nicht aus den Favoriten entfernt werden!"),
        "sorryTheCodeYouveEnteredIsIncorrect":
            MessageLookupByLibrary.simpleMessage(
                "Leider ist der eingegebene Code falsch"),
        "sorryWeCouldNotGenerateSecureKeysOnThisDevicennplease":
            MessageLookupByLibrary.simpleMessage(
                "Es tut uns leid, wir konnten keine sicheren Schlüssel auf diesem Gerät generieren.\n\nBitte starte die Registrierung auf einem anderen Gerät."),
        "sort": MessageLookupByLibrary.simpleMessage("Sortierung"),
        "sortAlbumsBy": MessageLookupByLibrary.simpleMessage("Sortieren nach"),
        "sortNewestFirst":
            MessageLookupByLibrary.simpleMessage("Neueste zuerst"),
        "sortOldestFirst":
            MessageLookupByLibrary.simpleMessage("Älteste zuerst"),
        "sparkleSuccess":
            MessageLookupByLibrary.simpleMessage("✨ Abgeschlossen"),
        "startBackup":
            MessageLookupByLibrary.simpleMessage("Sicherung starten"),
        "status": MessageLookupByLibrary.simpleMessage("Status"),
        "stopCastingBody": MessageLookupByLibrary.simpleMessage(
            "Möchtest du die Übertragung beenden?"),
        "stopCastingTitle":
            MessageLookupByLibrary.simpleMessage("Übertragung beenden"),
        "storage": MessageLookupByLibrary.simpleMessage("Speicherplatz"),
        "storageBreakupFamily": MessageLookupByLibrary.simpleMessage("Familie"),
        "storageBreakupYou": MessageLookupByLibrary.simpleMessage("Sie"),
        "storageInGB": m7,
        "storageLimitExceeded": MessageLookupByLibrary.simpleMessage(
            "Speichergrenze überschritten"),
        "storageUsageInfo": m69,
        "strongStrength": MessageLookupByLibrary.simpleMessage("Stark"),
        "subAlreadyLinkedErrMessage": m70,
        "subWillBeCancelledOn": m71,
        "subscribe": MessageLookupByLibrary.simpleMessage("Abonnieren"),
        "subscribeToEnableSharing": MessageLookupByLibrary.simpleMessage(
            "Du benötigst ein aktives, bezahltes Abonnement, um das Teilen zu aktivieren."),
        "subscription": MessageLookupByLibrary.simpleMessage("Abonnement"),
        "success": MessageLookupByLibrary.simpleMessage("Abgeschlossen"),
        "successfullyArchived":
            MessageLookupByLibrary.simpleMessage("Erfolgreich archiviert"),
        "successfullyHid":
            MessageLookupByLibrary.simpleMessage("Erfolgreich versteckt"),
        "successfullyUnarchived":
            MessageLookupByLibrary.simpleMessage("Erfolgreich dearchiviert"),
        "successfullyUnhid":
            MessageLookupByLibrary.simpleMessage("Erfolgreich eingeblendet"),
        "suggestFeatures":
            MessageLookupByLibrary.simpleMessage("Verbesserung vorschlagen"),
        "support": MessageLookupByLibrary.simpleMessage("Support"),
        "syncProgress": m72,
        "syncStopped":
            MessageLookupByLibrary.simpleMessage("Synchronisierung angehalten"),
        "syncing": MessageLookupByLibrary.simpleMessage("Synchronisiere …"),
        "systemTheme": MessageLookupByLibrary.simpleMessage("System"),
        "tapToCopy":
            MessageLookupByLibrary.simpleMessage("zum Kopieren antippen"),
        "tapToEnterCode": MessageLookupByLibrary.simpleMessage(
            "Antippen, um den Code einzugeben"),
        "tapToUnlock":
            MessageLookupByLibrary.simpleMessage("Zum Entsperren antippen"),
        "tapToUpload": MessageLookupByLibrary.simpleMessage("Tap to upload"),
        "tapToUploadIsIgnoredDue": m3,
        "tempErrorContactSupportIfPersists": MessageLookupByLibrary.simpleMessage(
            "Etwas ist schiefgelaufen. Bitte versuche es später noch einmal. Sollte der Fehler weiter bestehen, kontaktiere unser Supportteam."),
        "terminate": MessageLookupByLibrary.simpleMessage("Beenden"),
        "terminateSession":
            MessageLookupByLibrary.simpleMessage("Sitzungen beenden?"),
        "terms": MessageLookupByLibrary.simpleMessage("Nutzungsbedingungen"),
        "termsOfServicesTitle":
            MessageLookupByLibrary.simpleMessage("Nutzungsbedingungen"),
        "thankYou": MessageLookupByLibrary.simpleMessage("Vielen Dank"),
        "thankYouForSubscribing":
            MessageLookupByLibrary.simpleMessage("Danke fürs Abonnieren!"),
        "theDownloadCouldNotBeCompleted": MessageLookupByLibrary.simpleMessage(
            "Der Download konnte nicht abgeschlossen werden"),
        "theRecoveryKeyYouEnteredIsIncorrect":
            MessageLookupByLibrary.simpleMessage(
                "Der eingegebene Schlüssel ist ungültig"),
        "theme": MessageLookupByLibrary.simpleMessage("Theme"),
        "theseItemsWillBeDeletedFromYourDevice":
            MessageLookupByLibrary.simpleMessage(
                "Diese Elemente werden von deinem Gerät gelöscht."),
        "theyAlsoGetXGb": m73,
        "theyWillBeDeletedFromAllAlbums": MessageLookupByLibrary.simpleMessage(
            "Sie werden aus allen Alben gelöscht."),
        "thisActionCannotBeUndone": MessageLookupByLibrary.simpleMessage(
            "Diese Aktion kann nicht rückgängig gemacht werden"),
        "thisAlbumAlreadyHDACollaborativeLink":
            MessageLookupByLibrary.simpleMessage(
                "Dieses Album hat bereits einen kollaborativen Link"),
        "thisCanBeUsedToRecoverYourAccountIfYou":
            MessageLookupByLibrary.simpleMessage(
                "Dies kann verwendet werden, um dein Konto wiederherzustellen, wenn du deinen zweiten Faktor (2FA) verlierst"),
        "thisDevice": MessageLookupByLibrary.simpleMessage("Dieses Gerät"),
        "thisEmailIsAlreadyInUse": MessageLookupByLibrary.simpleMessage(
            "Diese E-Mail-Adresse wird bereits verwendet"),
        "thisImageHasNoExifData": MessageLookupByLibrary.simpleMessage(
            "Dieses Bild hat keine Exif-Daten"),
        "thisIsPersonVerificationId": m74,
        "thisIsYourVerificationId": MessageLookupByLibrary.simpleMessage(
            "Dies ist deine Verifizierungs-ID"),
        "thisWillLogYouOutOfTheFollowingDevice":
            MessageLookupByLibrary.simpleMessage(
                "Dadurch wirst du von folgendem Gerät abgemeldet:"),
        "thisWillLogYouOutOfThisDevice": MessageLookupByLibrary.simpleMessage(
            "Dadurch wirst du von diesem Gerät abgemeldet!"),
        "thisWillRemovePublicLinksOfAllSelectedQuickLinks":
            MessageLookupByLibrary.simpleMessage(
                "Hiermit werden die öffentlichen Links aller ausgewählten schnellen Links entfernt."),
        "toEnableAppLockPleaseSetupDevicePasscodeOrScreen":
            MessageLookupByLibrary.simpleMessage(
                "Um die App-Sperre zu aktivieren, konfiguriere bitte den Gerätepasscode oder die Bildschirmsperre in den Systemeinstellungen."),
        "toHideAPhotoOrVideo":
            MessageLookupByLibrary.simpleMessage("Foto oder Video verstecken"),
        "toResetVerifyEmail": MessageLookupByLibrary.simpleMessage(
            "Um dein Passwort zurückzusetzen, verifiziere bitte zuerst deine E-Mail Adresse."),
        "todaysLogs":
            MessageLookupByLibrary.simpleMessage("Heutiges Protokoll"),
        "tooManyIncorrectAttempts": MessageLookupByLibrary.simpleMessage(
            "Zu viele fehlerhafte Versuche"),
        "total": MessageLookupByLibrary.simpleMessage("Gesamt"),
        "totalSize": MessageLookupByLibrary.simpleMessage("Gesamtgröße"),
        "trash": MessageLookupByLibrary.simpleMessage("Papierkorb"),
        "trashDaysLeft": m75,
        "trim": MessageLookupByLibrary.simpleMessage("Schneiden"),
        "tryAgain": MessageLookupByLibrary.simpleMessage("Erneut versuchen"),
        "turnOnBackupForAutoUpload": MessageLookupByLibrary.simpleMessage(
            "Aktiviere die Sicherung, um neue Dateien in diesem Ordner automatisch zu Ente hochzuladen."),
        "twitter": MessageLookupByLibrary.simpleMessage("Twitter"),
        "twoMonthsFreeOnYearlyPlans": MessageLookupByLibrary.simpleMessage(
            "2 Monate kostenlos beim jährlichen Bezahlen"),
        "twofactor": MessageLookupByLibrary.simpleMessage("Zwei-Faktor"),
        "twofactorAuthenticationHasBeenDisabled":
            MessageLookupByLibrary.simpleMessage(
                "Zwei-Faktor-Authentifizierung (2FA) wurde deaktiviert"),
        "twofactorAuthenticationPageTitle":
            MessageLookupByLibrary.simpleMessage(
                "Zwei-Faktor-Authentifizierung"),
        "twofactorAuthenticationSuccessfullyReset":
            MessageLookupByLibrary.simpleMessage(
                "Zwei-Faktor-Authentifizierung (2FA) erfolgreich zurückgesetzt"),
        "twofactorSetup": MessageLookupByLibrary.simpleMessage(
            "Zweiten Faktor (2FA) einrichten"),
        "typeOfGallerGallerytypeIsNotSupportedForRename": m4,
        "unarchive": MessageLookupByLibrary.simpleMessage("Dearchivieren"),
        "unarchiveAlbum":
            MessageLookupByLibrary.simpleMessage("Album dearchivieren"),
        "unarchiving": MessageLookupByLibrary.simpleMessage("Dearchiviere …"),
        "unavailableReferralCode": MessageLookupByLibrary.simpleMessage(
            "Entschuldigung, dieser Code ist nicht verfügbar."),
        "uncategorized":
            MessageLookupByLibrary.simpleMessage("Unkategorisiert"),
        "unhide": MessageLookupByLibrary.simpleMessage("Einblenden"),
        "unhideToAlbum":
            MessageLookupByLibrary.simpleMessage("Im Album anzeigen"),
        "unhiding": MessageLookupByLibrary.simpleMessage("Einblenden..."),
        "unhidingFilesToAlbum":
            MessageLookupByLibrary.simpleMessage("Dateien im Album anzeigen"),
        "unlock": MessageLookupByLibrary.simpleMessage("Jetzt freischalten"),
        "unpinAlbum": MessageLookupByLibrary.simpleMessage("Album lösen"),
        "unselectAll": MessageLookupByLibrary.simpleMessage("Alle demarkieren"),
        "update": MessageLookupByLibrary.simpleMessage("Updaten"),
        "updateAvailable":
            MessageLookupByLibrary.simpleMessage("Update verfügbar"),
        "updatingFolderSelection": MessageLookupByLibrary.simpleMessage(
            "Ordnerauswahl wird aktualisiert..."),
        "upgrade": MessageLookupByLibrary.simpleMessage("Upgrade"),
        "uploadIsIgnoredDueToIgnorereason": m5,
        "uploadingFilesToAlbum": MessageLookupByLibrary.simpleMessage(
            "Dateien werden ins Album hochgeladen..."),
        "uploadingMultipleMemories": m76,
        "uploadingSingleMemory": MessageLookupByLibrary.simpleMessage(
            "Sichere ein Erinnerungsstück..."),
        "upto50OffUntil4thDec": MessageLookupByLibrary.simpleMessage(
            "Bis zu 50% Rabatt bis zum 4. Dezember."),
        "usableReferralStorageInfo": MessageLookupByLibrary.simpleMessage(
            "Der verwendbare Speicherplatz ist von deinem aktuellen Abonnement eingeschränkt. Überschüssiger, beanspruchter Speicherplatz wird automatisch verwendbar werden, wenn du ein höheres Abonnement buchst."),
        "useAsCover":
            MessageLookupByLibrary.simpleMessage("Als Titelbild festlegen"),
        "usePublicLinksForPeopleNotOnEnte": MessageLookupByLibrary.simpleMessage(
            "Verwende öffentliche Links für Personen, die kein Ente-Konto haben"),
        "useRecoveryKey": MessageLookupByLibrary.simpleMessage(
            "Wiederherstellungs-Schlüssel verwenden"),
        "useSelectedPhoto":
            MessageLookupByLibrary.simpleMessage("Ausgewähltes Foto verwenden"),
        "usedSpace":
            MessageLookupByLibrary.simpleMessage("Belegter Speicherplatz"),
        "validTill": m77,
        "verificationFailedPleaseTryAgain":
            MessageLookupByLibrary.simpleMessage(
                "Verifizierung fehlgeschlagen, bitte versuchen Sie es erneut"),
        "verificationId":
            MessageLookupByLibrary.simpleMessage("Verifizierungs-ID"),
        "verify": MessageLookupByLibrary.simpleMessage("Überprüfen"),
        "verifyEmail":
            MessageLookupByLibrary.simpleMessage("E-Mail-Adresse verifizieren"),
        "verifyEmailID": m78,
        "verifyIDLabel": MessageLookupByLibrary.simpleMessage("Überprüfen"),
        "verifyPasskey":
            MessageLookupByLibrary.simpleMessage("Passkey verifizieren"),
        "verifyPassword":
            MessageLookupByLibrary.simpleMessage("Passwort überprüfen"),
        "verifying": MessageLookupByLibrary.simpleMessage("Verifiziere …"),
        "verifyingRecoveryKey": MessageLookupByLibrary.simpleMessage(
            "Wiederherstellungs-Schlüssel wird überprüft..."),
        "videoInfo":
            MessageLookupByLibrary.simpleMessage("Video-Informationen"),
        "videoSmallCase": MessageLookupByLibrary.simpleMessage("Video"),
        "videos": MessageLookupByLibrary.simpleMessage("Videos"),
        "viewActiveSessions":
            MessageLookupByLibrary.simpleMessage("Aktive Sitzungen anzeigen"),
        "viewAddOnButton":
            MessageLookupByLibrary.simpleMessage("Zeige Add-ons"),
        "viewAll": MessageLookupByLibrary.simpleMessage("Alle anzeigen"),
        "viewAllExifData":
            MessageLookupByLibrary.simpleMessage("Alle Exif-Daten anzeigen"),
        "viewLargeFiles": MessageLookupByLibrary.simpleMessage("Große Dateien"),
        "viewLargeFilesDesc": MessageLookupByLibrary.simpleMessage(
            "Dateien anzeigen, die den meisten Speicherplatz belegen."),
        "viewLogs": MessageLookupByLibrary.simpleMessage("Protokolle anzeigen"),
        "viewRecoveryKey": MessageLookupByLibrary.simpleMessage(
            "Wiederherstellungsschlüssel anzeigen"),
        "viewer": MessageLookupByLibrary.simpleMessage("Zuschauer"),
        "visitWebToManage": MessageLookupByLibrary.simpleMessage(
            "Bitte rufe \"web.ente.io\" auf, um dein Abo zu verwalten"),
        "waitingForVerification":
            MessageLookupByLibrary.simpleMessage("Warte auf Bestätigung..."),
        "waitingForWifi":
            MessageLookupByLibrary.simpleMessage("Warte auf WLAN..."),
        "weAreOpenSource": MessageLookupByLibrary.simpleMessage(
            "Unser Quellcode ist offen einsehbar!"),
        "weDontSupportEditingPhotosAndAlbumsThatYouDont":
            MessageLookupByLibrary.simpleMessage(
                "Wir unterstützen keine Bearbeitung von Fotos und Alben, die du noch nicht besitzt"),
        "weHaveSendEmailTo": m8,
        "weakStrength": MessageLookupByLibrary.simpleMessage("Schwach"),
        "welcomeBack":
            MessageLookupByLibrary.simpleMessage("Willkommen zurück!"),
        "whatsNew": MessageLookupByLibrary.simpleMessage("Neue Funktionen"),
        "yearShort": MessageLookupByLibrary.simpleMessage("yr"),
        "yearly": MessageLookupByLibrary.simpleMessage("Jährlich"),
        "yearsAgo": m79,
        "yes": MessageLookupByLibrary.simpleMessage("Ja"),
        "yesCancel": MessageLookupByLibrary.simpleMessage("Ja, kündigen"),
        "yesConvertToViewer": MessageLookupByLibrary.simpleMessage(
            "Ja, zu \"Beobachter\" ändern"),
        "yesDelete": MessageLookupByLibrary.simpleMessage("Ja, löschen"),
        "yesDiscardChanges":
            MessageLookupByLibrary.simpleMessage("Ja, Änderungen verwerfen"),
        "yesLogout": MessageLookupByLibrary.simpleMessage("Ja, ausloggen"),
        "yesRemove": MessageLookupByLibrary.simpleMessage("Ja, entfernen"),
        "yesRenew": MessageLookupByLibrary.simpleMessage("Ja, erneuern"),
        "yesResetPerson":
            MessageLookupByLibrary.simpleMessage("Ja, Person zurücksetzen"),
        "you": MessageLookupByLibrary.simpleMessage("Du"),
        "youAreOnAFamilyPlan":
            MessageLookupByLibrary.simpleMessage("Du bist im Familien-Tarif!"),
        "youAreOnTheLatestVersion": MessageLookupByLibrary.simpleMessage(
            "Du bist auf der neuesten Version"),
        "youCanAtMaxDoubleYourStorage": MessageLookupByLibrary.simpleMessage(
            "* Du kannst deinen Speicher maximal verdoppeln"),
        "youCanManageYourLinksInTheShareTab":
            MessageLookupByLibrary.simpleMessage(
                "Du kannst deine Links im \"Teilen\"-Tab verwalten."),
        "youCanTrySearchingForADifferentQuery":
            MessageLookupByLibrary.simpleMessage(
                "Sie können versuchen, nach einer anderen Abfrage suchen."),
        "youCannotDowngradeToThisPlan": MessageLookupByLibrary.simpleMessage(
            "Du kannst nicht auf diesen Tarif wechseln"),
        "youCannotShareWithYourself": MessageLookupByLibrary.simpleMessage(
            "Du kannst nicht mit dir selbst teilen"),
        "youDontHaveAnyArchivedItems": MessageLookupByLibrary.simpleMessage(
            "Du hast keine archivierten Elemente."),
        "youHaveSuccessfullyFreedUp": m80,
        "yourAccountHasBeenDeleted": MessageLookupByLibrary.simpleMessage(
            "Dein Benutzerkonto wurde gelöscht"),
        "yourMap": MessageLookupByLibrary.simpleMessage("Deine Karte"),
        "yourPlanWasSuccessfullyDowngraded":
            MessageLookupByLibrary.simpleMessage(
                "Dein Tarif wurde erfolgreich heruntergestuft"),
        "yourPlanWasSuccessfullyUpgraded": MessageLookupByLibrary.simpleMessage(
            "Dein Abo wurde erfolgreich hochgestuft"),
        "yourPurchaseWasSuccessful": MessageLookupByLibrary.simpleMessage(
            "Dein Einkauf war erfolgreich"),
        "yourStorageDetailsCouldNotBeFetched":
            MessageLookupByLibrary.simpleMessage(
                "Details zum Speicherplatz konnten nicht abgerufen werden"),
        "yourSubscriptionHasExpired": MessageLookupByLibrary.simpleMessage(
            "Dein Abonnement ist abgelaufen"),
        "yourSubscriptionWasUpdatedSuccessfully":
            MessageLookupByLibrary.simpleMessage(
                "Dein Abonnement wurde erfolgreich aktualisiert."),
        "yourVerificationCodeHasExpired": MessageLookupByLibrary.simpleMessage(
            "Ihr Bestätigungscode ist abgelaufen"),
        "youveNoDuplicateFilesThatCanBeCleared":
            MessageLookupByLibrary.simpleMessage(
                "Du hast keine Duplikate, die gelöscht werden können"),
        "youveNoFilesInThisAlbumThatCanBeDeleted":
            MessageLookupByLibrary.simpleMessage(
                "Du hast keine Dateien in diesem Album, die gelöscht werden können"),
        "zoomOutToSeePhotos": MessageLookupByLibrary.simpleMessage(
            "Verkleinern, um Fotos zu sehen")
      };
}<|MERGE_RESOLUTION|>--- conflicted
+++ resolved
@@ -840,14 +840,9 @@
             MessageLookupByLibrary.simpleMessage("Daten exportieren"),
         "extraPhotosFound":
             MessageLookupByLibrary.simpleMessage("Zusätzliche Fotos gefunden"),
-<<<<<<< HEAD
-        "extraPhotosFoundFor": MessageLookupByLibrary.simpleMessage(
-            "Zusätzliche Fotos gefunden für \$text"),
+        "extraPhotosFoundFor": m36,
         "faceNotClusteredYet": MessageLookupByLibrary.simpleMessage(
             "Face not clustered yet, please come back later"),
-=======
-        "extraPhotosFoundFor": m36,
->>>>>>> 0ee657af
         "faceRecognition":
             MessageLookupByLibrary.simpleMessage("Gesichtserkennung"),
         "faces": MessageLookupByLibrary.simpleMessage("Gesichter"),
