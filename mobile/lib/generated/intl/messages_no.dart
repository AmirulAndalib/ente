// DO NOT EDIT. This is code generated via package:intl/generate_localized.dart
// This is a library that provides messages for a no locale. All the
// messages from the main program should be duplicated here with the same
// function name.

// Ignore issues from commonly used lints in this file.
// ignore_for_file:unnecessary_brace_in_string_interps, unnecessary_new
// ignore_for_file:prefer_single_quotes,comment_references, directives_ordering
// ignore_for_file:annotate_overrides,prefer_generic_function_type_aliases
// ignore_for_file:unused_import, file_names, avoid_escaping_inner_quotes
// ignore_for_file:unnecessary_string_interpolations, unnecessary_string_escapes

import 'package:intl/intl.dart';
import 'package:intl/message_lookup_by_library.dart';

final messages = new MessageLookup();

typedef String MessageIfAbsent(String messageStr, List<dynamic> args);

class MessageLookup extends MessageLookupByLibrary {
  String get localeName => 'no';

  static String m0(title) => "${title} (Me)";

  static String m2(count) =>
      "${Intl.plural(count, one: 'Legg til element', other: 'Legg til elementene')}";

  static String m3(storageAmount, endDate) =>
      "Tillegget på ${storageAmount} er gyldig til ${endDate}";

  static String m5(emailOrName) => "Lagt til av ${emailOrName}";

  static String m6(albumName) => "Lagt til ${albumName}";

  static String m7(name) => "Beundrer ${name}";

  static String m8(count) =>
      "${Intl.plural(count, zero: 'Ingen deltakere', one: '1 deltaker', other: '${count} deltakere')}";

  static String m9(versionValue) => "Versjon: ${versionValue}";

  static String m10(freeAmount, storageUnit) =>
      "${freeAmount} ${storageUnit} ledig";

  static String m11(name) => "Vakker utsikt med ${name}";

  static String m12(paymentProvider) =>
      "Vennlist avslutt ditt eksisterende abonnement fra ${paymentProvider} først";

  static String m13(user) =>
      "${user} vil ikke kunne legge til flere bilder til dette albumet\n\nDe vil fortsatt kunne fjerne eksisterende bilder lagt til av dem";

  static String m14(isFamilyMember, storageAmountInGb) =>
      "${Intl.select(isFamilyMember, {
            'true':
                'Familien din har gjort krav på ${storageAmountInGb} GB så langt',
            'false': 'Du har gjort krav på ${storageAmountInGb} GB så langt',
            'other': 'Du har gjort krav på ${storageAmountInGb} GB så langt!',
          })}\n";

  static String m15(albumName) =>
      "Samarbeidslenke er opprettet for ${albumName}";

  static String m16(count) =>
      "${Intl.plural(count, zero: 'La til 0 samarbeidspartner', one: 'La til 1 samarbeidspartner', other: 'Lagt til ${count} samarbeidspartnere')}";

  static String m17(email, numOfDays) =>
      "Du er i ferd med å legge til ${email} som en betrodd kontakt. De vil kunne gjenopprette kontoen din hvis du er fraværende i ${numOfDays} dager.";

  static String m18(familyAdminEmail) =>
      "Vennligst kontakt <green>${familyAdminEmail}</green> for å administrere abonnementet";

  static String m19(provider) =>
      "Kontakt oss på support@ente.io for å administrere ditt ${provider} abonnement.";

  static String m20(endpoint) => "Koblet til ${endpoint}";

  static String m21(count) =>
      "${Intl.plural(count, one: 'Slett ${count} element', other: 'Slett ${count} elementer')}";

  static String m23(currentlyDeleting, totalCount) =>
      "Sletter ${currentlyDeleting} / ${totalCount}";

  static String m24(albumName) =>
      "Dette fjerner den offentlige lenken for tilgang til \"${albumName}\".";

  static String m25(supportEmail) =>
      "Vennligst send en e-post til ${supportEmail} fra din registrerte e-postadresse";

  static String m26(count, storageSaved) =>
      "Du har ryddet bort ${Intl.plural(count, one: '${count} duplikatfil', other: '${count} duplikatfiler')}, som frigjør (${storageSaved}!)";

  static String m27(count, formattedSize) =>
      "${count} filer, ${formattedSize} hver";

  static String m29(newEmail) => "E-postadressen er endret til ${newEmail}";

  static String m30(email) => "${email} har ikke en Ente-konto.";

  static String m31(email) =>
      "${email} har ikke en Ente-konto.\n\nsender dem en invitasjon til å dele bilder.";

  static String m32(name) => "Omfavner ${name}";

  static String m33(text) => "Ekstra bilder funnet for ${text}";

  static String m34(name) => "Festing med ${name}";

  static String m35(count, formattedNumber) =>
      "${Intl.plural(count, one: '1 fil', other: '${formattedNumber} filer')} på denne enheten har blitt sikkerhetskopiert";

  static String m36(count, formattedNumber) =>
      "${Intl.plural(count, one: '1 fil', other: '${formattedNumber} filer')} I dette albumet har blitt sikkerhetskopiert";

  static String m37(storageAmountInGB) =>
      "${storageAmountInGB} GB hver gang noen melder seg på en betalt plan og bruker koden din";

  static String m38(endDate) => "Prøveperioden varer til ${endDate}";

  static String m40(sizeInMBorGB) => "Frigjør ${sizeInMBorGB}";

  static String m42(currentlyProcessing, totalCount) =>
      "Behandler ${currentlyProcessing} / ${totalCount}";

<<<<<<< HEAD
  static String m44(name) => "Tur med ${name}";

  static String m45(count) =>
      "${Intl.plural(count, one: '${count} element', other: '${count} elementer')}";

  static String m46(name) => "Siste gang med ${name}";

  static String m47(email) =>
      "${email} har invitert deg til å være en betrodd kontakt";

  static String m48(expiryTime) => "Lenken utløper på ${expiryTime}";

  static String m49(email) => "Knytt personen til ${email}";

  static String m50(personName, email) =>
      "Dette knytter ${personName} til ${email}";

  static String m51(count, formattedCount) =>
      "${Intl.plural(count, zero: 'ingen minner', one: '${formattedCount} minne', other: '${formattedCount} minner')}";

  static String m52(count) =>
      "${Intl.plural(count, one: 'Flytt elementet', other: 'Flytt elementene')}";

  static String m53(albumName) => "Flyttet til ${albumName}";

  static String m54(personName) => "Ingen forslag for ${personName}";

  static String m55(name) => "Ikke ${name}?";

  static String m56(familyAdminEmail) =>
      "Vennligst kontakt ${familyAdminEmail} for å endre koden din.";

  static String m57(name) => "Fest med ${name}";

  static String m58(passwordStrengthValue) =>
      "Passordstyrke: ${passwordStrengthValue}";

  static String m59(providerName) =>
      "Snakk med ${providerName} kundestøtte hvis du ble belastet";

  static String m60(name, age) => "${name} er ${age}!";

  static String m61(name, age) => "${name} fyller ${age} snart";

  static String m62(count) =>
      "${Intl.plural(count, zero: 'Ingen bilder', one: '1 bilde', other: '${count} bilder')}";

  static String m64(endDate) =>
      "Prøveperioden varer til ${endDate}.\nDu kan velge en betalt plan etterpå.";

  static String m65(toEmail) => "Vennligst send oss en e-post på ${toEmail}";

  static String m66(toEmail) => "Vennligst send loggene til \n${toEmail}";

  static String m67(name) => "Poseringer med ${name}";

  static String m68(folderName) => "Behandler ${folderName}...";

  static String m69(storeName) => "Vurder oss på ${storeName}";

  static String m70(name) =>
      "Tildeler deg til ${name}${name}${name}${name}${name}";

  static String m71(days, email) =>
      "Du kan få tilgang til kontoen etter ${days} dager. En varsling vil bli sendt til ${email}.";

  static String m72(email) =>
      "Du kan nå gjenopprette ${email} sin konto ved å sette et nytt passord.";

  static String m73(email) => "${email} prøver å gjenopprette kontoen din.";

  static String m74(storageInGB) =>
      "3. Begge dere får ${storageInGB} GB* gratis";

  static String m75(userEmail) =>
      "${userEmail} vil bli fjernet fra dette delte albumet\n\nAlle bilder lagt til av dem vil også bli fjernet fra albumet";

  static String m76(endDate) => "Abonnement fornyes på ${endDate}";

  static String m77(name) => "Biltur med ${name}";

  static String m78(count) =>
      "${Intl.plural(count, one: '${count} resultat funnet', other: '${count} resultater funnet')}";

  static String m79(snapshotLength, searchLength) =>
      "Uoverensstemmelse i seksjonslengde: ${snapshotLength} != ${searchLength}";

  static String m81(count) => "${count} valgt";

  static String m82(count, yourCount) => "${count} valgt (${yourCount} dine)";

  static String m83(name) => "Selfier med ${name}";

  static String m84(verificationID) =>
      "Her er min verifiserings-ID: ${verificationID} for ente.io.";

  static String m85(verificationID) =>
      "Hei, kan du bekrefte at dette er din ente.io verifiserings-ID: ${verificationID}";

  static String m86(referralCode, referralStorageInGB) =>
      "Gi vervekode: ${referralCode} \n\nBruk den i Innstillinger → General → Verving for å få ${referralStorageInGB} GB gratis etter at du har registrert deg for en betalt plan\n\nhttps://ente.io";

  static String m87(numberOfPeople) =>
      "${Intl.plural(numberOfPeople, zero: 'Del med bestemte personer', one: 'Delt med 1 person', other: 'Delt med ${numberOfPeople} personer')}";

  static String m88(emailIDs) => "Delt med ${emailIDs}";

  static String m89(fileType) =>
      "Denne ${fileType} vil bli slettet fra enheten din.";

  static String m90(fileType) =>
      "Denne ${fileType} er både i Ente og på enheten din.";

  static String m91(fileType) => "Denne ${fileType} vil bli slettet fra Ente.";

  static String m92(name) => "Sport med ${name}";

  static String m93(name) => "Fremhev ${name}";

  static String m94(storageAmountInGB) => "${storageAmountInGB} GB";

  static String m95(
          usedAmount, usedStorageUnit, totalAmount, totalStorageUnit) =>
      "${usedAmount} ${usedStorageUnit} av ${totalAmount} ${totalStorageUnit} brukt";

  static String m96(id) =>
      "Din ${id} er allerede koblet til en annen Ente-konto.\nHvis du ønsker å bruke din ${id} med denne kontoen, vennligst kontakt vår brukerstøtte\'\'";

  static String m97(endDate) =>
      "Abonnementet ditt blir avsluttet den ${endDate}";

  static String m98(completed, total) => "${completed}/${total} minner bevart";

  static String m99(ignoreReason) =>
      "Trykk for å laste opp, opplasting er ignorert nå på grunn av ${ignoreReason}";

  static String m100(storageAmountInGB) =>
      "De får også ${storageAmountInGB} GB";

  static String m101(email) => "Dette er ${email} sin verifiserings-ID";

  static String m102(count) =>
      "${Intl.plural(count, one: 'Denne uka, ${count} år siden', other: 'Denne uka, ${count} år siden')}";

  static String m103(dateFormat) => "${dateFormat} gjennom årene";

  static String m104(count) =>
      "${Intl.plural(count, zero: 'Snart', one: '1 dag', other: '${count} dager')}";

  static String m105(year) => "Reise i ${year}";

  static String m106(location) => "Reise til ${location}";

  static String m107(email) =>
      "Du er invitert til å være en betrodd kontakt av ${email}.";

  static String m108(galleryType) =>
      "Galleritype ${galleryType} støttes ikke for nytt navn";

  static String m109(ignoreReason) =>
      "Opplastingen ble ignorert på grunn av ${ignoreReason}";

  static String m110(count) => "Bevarer ${count} minner...";

  static String m111(endDate) => "Gyldig til ${endDate}";

  static String m112(email) => "Verifiser ${email}";

  static String m115(email) =>
      "Vi har sendt en e-post til <green>${email}</green>";

  static String m116(count) =>
      "${Intl.plural(count, one: '${count} år siden', other: '${count} år siden')}";
=======
  static String m43(name) => "Tur med ${name}";

  static String m44(count) =>
      "${Intl.plural(count, one: '${count} element', other: '${count} elementer')}";

  static String m45(name) => "Siste gang med ${name}";

  static String m46(email) =>
      "${email} har invitert deg til å være en betrodd kontakt";

  static String m47(expiryTime) => "Lenken utløper på ${expiryTime}";

  static String m48(email) => "Knytt personen til ${email}";

  static String m49(personName, email) =>
      "Dette knytter ${personName} til ${email}";

  static String m50(count, formattedCount) =>
      "${Intl.plural(count, zero: 'ingen minner', one: '${formattedCount} minne', other: '${formattedCount} minner')}";

  static String m51(count) =>
      "${Intl.plural(count, one: 'Flytt elementet', other: 'Flytt elementene')}";

  static String m52(albumName) => "Flyttet til ${albumName}";

  static String m53(personName) => "Ingen forslag for ${personName}";

  static String m54(name) => "Ikke ${name}?";

  static String m55(familyAdminEmail) =>
      "Vennligst kontakt ${familyAdminEmail} for å endre koden din.";

  static String m56(name) => "Fest med ${name}";

  static String m57(passwordStrengthValue) =>
      "Passordstyrke: ${passwordStrengthValue}";

  static String m58(providerName) =>
      "Snakk med ${providerName} kundestøtte hvis du ble belastet";

  static String m59(name, age) => "${name} er ${age}!";

  static String m60(name, age) => "${name} fyller ${age} snart";

  static String m61(count) =>
      "${Intl.plural(count, zero: 'Ingen bilder', one: '1 bilde', other: '${count} bilder')}";

  static String m63(endDate) =>
      "Prøveperioden varer til ${endDate}.\nDu kan velge en betalt plan etterpå.";

  static String m64(toEmail) => "Vennligst send oss en e-post på ${toEmail}";

  static String m65(toEmail) => "Vennligst send loggene til \n${toEmail}";

  static String m66(name) => "Poseringer med ${name}";

  static String m67(folderName) => "Behandler ${folderName}...";

  static String m68(storeName) => "Vurder oss på ${storeName}";

  static String m69(name) =>
      "Tildeler deg til ${name}${name}${name}${name}${name}";

  static String m70(days, email) =>
      "Du kan få tilgang til kontoen etter ${days} dager. En varsling vil bli sendt til ${email}.";

  static String m71(email) =>
      "Du kan nå gjenopprette ${email} sin konto ved å sette et nytt passord.";

  static String m72(email) => "${email} prøver å gjenopprette kontoen din.";

  static String m73(storageInGB) =>
      "3. Begge dere får ${storageInGB} GB* gratis";

  static String m74(userEmail) =>
      "${userEmail} vil bli fjernet fra dette delte albumet\n\nAlle bilder lagt til av dem vil også bli fjernet fra albumet";

  static String m75(endDate) => "Abonnement fornyes på ${endDate}";

  static String m76(name) => "Biltur med ${name}";

  static String m77(count) =>
      "${Intl.plural(count, one: '${count} resultat funnet', other: '${count} resultater funnet')}";

  static String m78(snapshotLength, searchLength) =>
      "Uoverensstemmelse i seksjonslengde: ${snapshotLength} != ${searchLength}";

  static String m80(count) => "${count} valgt";

  static String m81(count, yourCount) => "${count} valgt (${yourCount} dine)";

  static String m82(name) => "Selfier med ${name}";

  static String m83(verificationID) =>
      "Her er min verifiserings-ID: ${verificationID} for ente.io.";

  static String m84(verificationID) =>
      "Hei, kan du bekrefte at dette er din ente.io verifiserings-ID: ${verificationID}";

  static String m85(referralCode, referralStorageInGB) =>
      "Gi vervekode: ${referralCode} \n\nBruk den i Innstillinger → General → Verving for å få ${referralStorageInGB} GB gratis etter at du har registrert deg for en betalt plan\n\nhttps://ente.io";

  static String m86(numberOfPeople) =>
      "${Intl.plural(numberOfPeople, zero: 'Del med bestemte personer', one: 'Delt med 1 person', other: 'Delt med ${numberOfPeople} personer')}";

  static String m87(emailIDs) => "Delt med ${emailIDs}";

  static String m88(fileType) =>
      "Denne ${fileType} vil bli slettet fra enheten din.";

  static String m89(fileType) =>
      "Denne ${fileType} er både i Ente og på enheten din.";

  static String m90(fileType) => "Denne ${fileType} vil bli slettet fra Ente.";

  static String m91(name) => "Sport med ${name}";

  static String m92(name) => "Fremhev ${name}";

  static String m93(storageAmountInGB) => "${storageAmountInGB} GB";

  static String m94(
          usedAmount, usedStorageUnit, totalAmount, totalStorageUnit) =>
      "${usedAmount} ${usedStorageUnit} av ${totalAmount} ${totalStorageUnit} brukt";

  static String m95(id) =>
      "Din ${id} er allerede koblet til en annen Ente-konto.\nHvis du ønsker å bruke din ${id} med denne kontoen, vennligst kontakt vår brukerstøtte\'\'";

  static String m96(endDate) =>
      "Abonnementet ditt blir avsluttet den ${endDate}";

  static String m97(completed, total) => "${completed}/${total} minner bevart";

  static String m98(ignoreReason) =>
      "Trykk for å laste opp, opplasting er ignorert nå på grunn av ${ignoreReason}";

  static String m99(storageAmountInGB) => "De får også ${storageAmountInGB} GB";

  static String m100(email) => "Dette er ${email} sin verifiserings-ID";

  static String m101(count) =>
      "${Intl.plural(count, one: 'Denne uka, ${count} år siden', other: 'Denne uka, ${count} år siden')}";

  static String m102(dateFormat) => "${dateFormat} gjennom årene";

  static String m103(count) =>
      "${Intl.plural(count, zero: 'Snart', one: '1 dag', other: '${count} dager')}";

  static String m104(year) => "Reise i ${year}";

  static String m105(location) => "Reise til ${location}";

  static String m106(email) =>
      "Du er invitert til å være en betrodd kontakt av ${email}.";

  static String m107(galleryType) =>
      "Galleritype ${galleryType} støttes ikke for nytt navn";

  static String m108(ignoreReason) =>
      "Opplastingen ble ignorert på grunn av ${ignoreReason}";

  static String m109(count) => "Bevarer ${count} minner...";

  static String m110(endDate) => "Gyldig til ${endDate}";

  static String m111(email) => "Verifiser ${email}";

  static String m114(email) =>
      "Vi har sendt en e-post til <green>${email}</green>";

  static String m115(name) => "Wish \$${name} a happy birthday! 🎉";

  static String m116(count) =>
      "${Intl.plural(count, other: '${count} år siden')}";
>>>>>>> 76bff25d

  static String m117(name) => "Du og ${name}";

  static String m118(storageSaved) => "Du har frigjort ${storageSaved}!";

  final messages = _notInlinedMessages(_notInlinedMessages);
  static Map<String, Function> _notInlinedMessages(_) => <String, Function>{
        "aNewVersionOfEnteIsAvailable": MessageLookupByLibrary.simpleMessage(
            "En ny versjon av Ente er tilgjengelig."),
        "about": MessageLookupByLibrary.simpleMessage("Om"),
        "acceptTrustInvite":
            MessageLookupByLibrary.simpleMessage("Godta invitasjonen"),
        "account": MessageLookupByLibrary.simpleMessage("Konto"),
        "accountIsAlreadyConfigured": MessageLookupByLibrary.simpleMessage(
            "Kontoen er allerede konfigurert."),
        "accountOwnerPersonAppbarTitle": m0,
        "accountWelcomeBack":
            MessageLookupByLibrary.simpleMessage("Velkommen tilbake!"),
        "ackPasswordLostWarning": MessageLookupByLibrary.simpleMessage(
            "Jeg forstår at dersom jeg mister passordet mitt, kan jeg miste dataen min, siden daten er <underline>ende-til-ende-kryptert</underline>."),
        "activeSessions": MessageLookupByLibrary.simpleMessage("Aktive økter"),
        "add": MessageLookupByLibrary.simpleMessage("Legg til"),
        "addAName": MessageLookupByLibrary.simpleMessage("Legg til et navn"),
        "addANewEmail":
            MessageLookupByLibrary.simpleMessage("Legg til ny e-post"),
        "addCollaborator":
            MessageLookupByLibrary.simpleMessage("Legg til samarbeidspartner"),
        "addFiles": MessageLookupByLibrary.simpleMessage("Legg til filer"),
        "addFromDevice":
            MessageLookupByLibrary.simpleMessage("Legg til fra enhet"),
        "addItem": m2,
        "addLocation": MessageLookupByLibrary.simpleMessage("Legg til sted"),
        "addLocationButton": MessageLookupByLibrary.simpleMessage("Legg til"),
        "addMore": MessageLookupByLibrary.simpleMessage("Legg til flere"),
        "addName": MessageLookupByLibrary.simpleMessage("Legg til navn"),
        "addNameOrMerge": MessageLookupByLibrary.simpleMessage(
            "Legg til navn eller sammenslåing"),
        "addNew": MessageLookupByLibrary.simpleMessage("Legg til ny"),
        "addNewPerson":
            MessageLookupByLibrary.simpleMessage("Legg til ny person"),
        "addOnPageSubtitle":
            MessageLookupByLibrary.simpleMessage("Detaljer om tillegg"),
        "addOnValidTill": m3,
        "addOns": MessageLookupByLibrary.simpleMessage("Tillegg"),
        "addPhotos": MessageLookupByLibrary.simpleMessage("Legg til bilder"),
        "addSelected": MessageLookupByLibrary.simpleMessage("Legg til valgte"),
        "addToAlbum": MessageLookupByLibrary.simpleMessage("Legg til i album"),
        "addToEnte": MessageLookupByLibrary.simpleMessage("Legg til i Ente"),
        "addToHiddenAlbum":
            MessageLookupByLibrary.simpleMessage("Legg til i skjult album"),
        "addTrustedContact":
            MessageLookupByLibrary.simpleMessage("Legg til betrodd kontakt"),
        "addViewer": MessageLookupByLibrary.simpleMessage("Legg til seer"),
        "addYourPhotosNow":
            MessageLookupByLibrary.simpleMessage("Legg til bildene dine nå"),
        "addedAs": MessageLookupByLibrary.simpleMessage("Lagt til som"),
        "addedBy": m5,
        "addedSuccessfullyTo": m6,
        "addingToFavorites":
            MessageLookupByLibrary.simpleMessage("Legger til i favoritter..."),
        "admiringThem": m7,
        "advanced": MessageLookupByLibrary.simpleMessage("Avansert"),
        "advancedSettings": MessageLookupByLibrary.simpleMessage("Avansert"),
        "after1Day": MessageLookupByLibrary.simpleMessage("Etter 1 dag"),
        "after1Hour": MessageLookupByLibrary.simpleMessage("Etter 1 time"),
        "after1Month": MessageLookupByLibrary.simpleMessage("Etter 1 måned"),
        "after1Week": MessageLookupByLibrary.simpleMessage("Etter 1 uke"),
        "after1Year": MessageLookupByLibrary.simpleMessage("Etter 1 år"),
        "albumOwner": MessageLookupByLibrary.simpleMessage("Eier"),
        "albumParticipantsCount": m8,
        "albumTitle": MessageLookupByLibrary.simpleMessage("Albumtittel"),
        "albumUpdated": MessageLookupByLibrary.simpleMessage("Album oppdatert"),
        "albums": MessageLookupByLibrary.simpleMessage("Album"),
        "allClear": MessageLookupByLibrary.simpleMessage("✨ Alt klart"),
        "allMemoriesPreserved":
            MessageLookupByLibrary.simpleMessage("Alle minner bevart"),
        "allPersonGroupingWillReset": MessageLookupByLibrary.simpleMessage(
            "Alle grupperinger for denne personen vil bli tilbakestilt, og du vil miste alle forslag for denne personen"),
        "allWillShiftRangeBasedOnFirst": MessageLookupByLibrary.simpleMessage(
            "Dette er den første i gruppen. Andre valgte bilder vil automatisk forflyttet basert på denne nye datoen"),
        "allow": MessageLookupByLibrary.simpleMessage("Tillat"),
        "allowAddPhotosDescription": MessageLookupByLibrary.simpleMessage(
            "Tillat folk med lenken å også legge til bilder til det delte albumet."),
        "allowAddingPhotos":
            MessageLookupByLibrary.simpleMessage("Tillat å legge til bilder"),
        "allowAppToOpenSharedAlbumLinks": MessageLookupByLibrary.simpleMessage(
            "Tillat app å åpne delte albumlenker"),
        "allowDownloads":
            MessageLookupByLibrary.simpleMessage("Tillat nedlastinger"),
        "allowPeopleToAddPhotos": MessageLookupByLibrary.simpleMessage(
            "Tillat folk å legge til bilder"),
        "allowPermBody": MessageLookupByLibrary.simpleMessage(
            "Vennligst gi tilgang til bildene dine i Innstillinger, slik at Ente kan vise og sikkerhetskopiere biblioteket."),
        "allowPermTitle":
            MessageLookupByLibrary.simpleMessage("Gi tilgang til bilder"),
        "androidBiometricHint":
            MessageLookupByLibrary.simpleMessage("Verifiser identitet"),
        "androidBiometricNotRecognized":
            MessageLookupByLibrary.simpleMessage("Ikke gjenkjent. Prøv igjen."),
        "androidBiometricRequiredTitle":
            MessageLookupByLibrary.simpleMessage("Biometri kreves"),
        "androidBiometricSuccess":
            MessageLookupByLibrary.simpleMessage("Vellykket"),
        "androidCancelButton": MessageLookupByLibrary.simpleMessage("Avbryt"),
        "androidDeviceCredentialsRequiredTitle":
            MessageLookupByLibrary.simpleMessage(
                "Enhetens påloggingsinformasjon kreves"),
        "androidDeviceCredentialsSetupDescription":
            MessageLookupByLibrary.simpleMessage(
                "Enhetens påloggingsinformasjon kreves"),
        "androidGoToSettingsDescription": MessageLookupByLibrary.simpleMessage(
            "Biometrisk autentisering er ikke satt opp på enheten din. Gå til \'Innstillinger > Sikkerhet\' for å legge til biometrisk godkjenning."),
        "androidIosWebDesktop":
            MessageLookupByLibrary.simpleMessage("Android, iOS, Web, Desktop"),
        "androidSignInTitle":
            MessageLookupByLibrary.simpleMessage("Krever innlogging"),
        "appIcon": MessageLookupByLibrary.simpleMessage("App-ikon"),
        "appLock": MessageLookupByLibrary.simpleMessage("Applås"),
        "appLockDescriptions": MessageLookupByLibrary.simpleMessage(
            "Velg mellom enhetens standard låseskjerm og en egendefinert låseskjerm med en PIN-kode eller passord."),
        "appVersion": m9,
        "appleId": MessageLookupByLibrary.simpleMessage("Apple ID"),
        "apply": MessageLookupByLibrary.simpleMessage("Anvend"),
        "applyCodeTitle": MessageLookupByLibrary.simpleMessage("Bruk kode"),
        "appstoreSubscription":
            MessageLookupByLibrary.simpleMessage("AppStore subscription"),
        "archive": MessageLookupByLibrary.simpleMessage("Arkiv"),
        "archiveAlbum": MessageLookupByLibrary.simpleMessage("Arkiver album"),
        "archiving":
            MessageLookupByLibrary.simpleMessage("Legger til i arkivet..."),
        "areThey": MessageLookupByLibrary.simpleMessage("Are they "),
        "areYouSureRemoveThisFaceFromPerson":
            MessageLookupByLibrary.simpleMessage(
                "Are you sure you want to remove this face from this person?"),
        "areYouSureThatYouWantToLeaveTheFamily":
            MessageLookupByLibrary.simpleMessage(
                "Er du sikker på at du vil forlate familieabonnementet?"),
        "areYouSureYouWantToCancel": MessageLookupByLibrary.simpleMessage(
            "Er du sikker på at du vil avslutte?"),
        "areYouSureYouWantToChangeYourPlan":
            MessageLookupByLibrary.simpleMessage(
                "Er du sikker på at du vil endre abonnement?"),
        "areYouSureYouWantToExit": MessageLookupByLibrary.simpleMessage(
            "Er du sikker på at du vil avslutte?"),
        "areYouSureYouWantToLogout": MessageLookupByLibrary.simpleMessage(
            "Er du sikker på at du vil logge ut?"),
        "areYouSureYouWantToRenew": MessageLookupByLibrary.simpleMessage(
            "Er du sikker på at du vil fornye?"),
        "areYouSureYouWantToResetThisPerson":
            MessageLookupByLibrary.simpleMessage(
                "Er du sikker på at du vil tilbakestille denne personen?"),
        "askCancelReason": MessageLookupByLibrary.simpleMessage(
            "Abonnementet ble avbrutt. Ønsker du å dele grunnen?"),
        "askDeleteReason": MessageLookupByLibrary.simpleMessage(
            "Hva er hovedårsaken til at du sletter kontoen din?"),
        "askYourLovedOnesToShare":
            MessageLookupByLibrary.simpleMessage("Spør dine kjære om å dele"),
        "atAFalloutShelter":
            MessageLookupByLibrary.simpleMessage("i en bunker"),
        "authToChangeEmailVerificationSetting":
            MessageLookupByLibrary.simpleMessage(
                "Vennligst autentiser deg for å endre e-postbekreftelse"),
        "authToChangeLockscreenSetting": MessageLookupByLibrary.simpleMessage(
            "Autentiser deg for å endre låseskjerminnstillingen"),
        "authToChangeYourEmail": MessageLookupByLibrary.simpleMessage(
            "Vennlist autentiser deg for å endre e-postadressen din"),
        "authToChangeYourPassword": MessageLookupByLibrary.simpleMessage(
            "Vennligst autentiser deg for å endre passordet ditt"),
        "authToConfigureTwofactorAuthentication":
            MessageLookupByLibrary.simpleMessage(
                "Autentiser deg for å konfigurere tofaktorautentisering"),
        "authToInitiateAccountDeletion": MessageLookupByLibrary.simpleMessage(
            "Vennlist autentiser deg for å starte sletting av konto"),
        "authToManageLegacy": MessageLookupByLibrary.simpleMessage(
            "Vennlist autentiser deg for å administrere de betrodde kontaktene dine"),
        "authToViewPasskey": MessageLookupByLibrary.simpleMessage(
            "Vennligst autentiser deg for å se gjennopprettingsnøkkelen din"),
        "authToViewTrashedFiles": MessageLookupByLibrary.simpleMessage(
            "Vennligst autentiser deg for å se dine slettede filer"),
        "authToViewYourActiveSessions": MessageLookupByLibrary.simpleMessage(
            "Vennligst autentiser deg for å se dine aktive økter"),
        "authToViewYourHiddenFiles": MessageLookupByLibrary.simpleMessage(
            "Vennligst autentiser deg for å se dine skjulte filer"),
        "authToViewYourMemories": MessageLookupByLibrary.simpleMessage(
            "Vennligst autentiser deg for å se minnene dine"),
        "authToViewYourRecoveryKey": MessageLookupByLibrary.simpleMessage(
            "Vennligst autentiser deg for å se gjennopprettingsnøkkelen din"),
        "authenticating":
            MessageLookupByLibrary.simpleMessage("Autentiserer..."),
        "authenticationFailedPleaseTryAgain":
            MessageLookupByLibrary.simpleMessage(
                "Autentisering mislyktes, prøv igjen"),
        "authenticationSuccessful": MessageLookupByLibrary.simpleMessage(
            "Autentisering var vellykket!"),
        "autoCastDialogBody": MessageLookupByLibrary.simpleMessage(
            "Du vil se tilgjengelige Cast enheter her."),
        "autoCastiOSPermission": MessageLookupByLibrary.simpleMessage(
            "Kontroller at lokale nettverkstillatelser er slått på for Ente Photos-appen, i innstillinger."),
        "autoLock": MessageLookupByLibrary.simpleMessage("Lås automatisk"),
        "autoLockFeatureDescription": MessageLookupByLibrary.simpleMessage(
            "Tid før appen låses etter at den er lagt i bakgrunnen"),
        "autoLogoutMessage": MessageLookupByLibrary.simpleMessage(
            "Du har blitt logget ut på grunn av en teknisk feil. Vi beklager ulempen."),
        "autoPair": MessageLookupByLibrary.simpleMessage("Automatisk parring"),
        "autoPairDesc": MessageLookupByLibrary.simpleMessage(
            "Automatisk par fungerer kun med enheter som støtter Chromecast."),
        "available": MessageLookupByLibrary.simpleMessage("Tilgjengelig"),
        "availableStorageSpace": m10,
        "backedUpFolders":
            MessageLookupByLibrary.simpleMessage("Sikkerhetskopierte mapper"),
        "backgroundWithThem": m11,
        "backup": MessageLookupByLibrary.simpleMessage("Sikkerhetskopi"),
        "backupFailed": MessageLookupByLibrary.simpleMessage(
            "Sikkerhetskopiering mislyktes"),
        "backupFile":
            MessageLookupByLibrary.simpleMessage("Sikkerhetskopieringsfil\n"),
        "backupOverMobileData": MessageLookupByLibrary.simpleMessage(
            "Sikkerhetskopier via mobildata"),
        "backupSettings": MessageLookupByLibrary.simpleMessage(
            "Sikkerhetskopier innstillinger"),
        "backupStatus":
            MessageLookupByLibrary.simpleMessage("Status for sikkerhetskopi"),
        "backupStatusDescription": MessageLookupByLibrary.simpleMessage(
            "Elementer som har blitt sikkerhetskopiert vil vises her"),
        "backupVideos":
            MessageLookupByLibrary.simpleMessage("Sikkerhetskopier videoer"),
        "beach": MessageLookupByLibrary.simpleMessage("Sand og sjø"),
        "birthday": MessageLookupByLibrary.simpleMessage("Bursdag"),
        "blackFridaySale":
            MessageLookupByLibrary.simpleMessage("Black Friday salg"),
        "blog": MessageLookupByLibrary.simpleMessage("Blogg"),
        "cachedData": MessageLookupByLibrary.simpleMessage("Bufrede data"),
        "calculating": MessageLookupByLibrary.simpleMessage("Beregner..."),
        "canNotOpenBody": MessageLookupByLibrary.simpleMessage(
            "Beklager, dette albumet kan ikke åpnes i appen."),
        "canNotOpenTitle":
            MessageLookupByLibrary.simpleMessage("Kan ikke åpne dette albumet"),
        "canNotUploadToAlbumsOwnedByOthers":
            MessageLookupByLibrary.simpleMessage(
                "Kan ikke laste opp til album eid av andre"),
        "canOnlyCreateLinkForFilesOwnedByYou":
            MessageLookupByLibrary.simpleMessage(
                "Kan bare opprette link for filer som eies av deg"),
        "canOnlyRemoveFilesOwnedByYou": MessageLookupByLibrary.simpleMessage(
            "Du kan kun fjerne filer som eies av deg"),
        "cancel": MessageLookupByLibrary.simpleMessage("Avbryt"),
        "cancelAccountRecovery":
            MessageLookupByLibrary.simpleMessage("Avbryt gjenoppretting"),
        "cancelAccountRecoveryBody": MessageLookupByLibrary.simpleMessage(
            "Er du sikker på at du vil avbryte gjenoppretting?"),
        "cancelOtherSubscription": m12,
        "cancelSubscription":
            MessageLookupByLibrary.simpleMessage("Avslutt abonnement"),
        "cannotAddMorePhotosAfterBecomingViewer": m13,
        "cannotDeleteSharedFiles":
            MessageLookupByLibrary.simpleMessage("Kan ikke slette delte filer"),
        "castAlbum": MessageLookupByLibrary.simpleMessage("Cast album"),
        "castIPMismatchBody": MessageLookupByLibrary.simpleMessage(
            "Kontroller at du er på samme nettverk som TV-en."),
        "castIPMismatchTitle":
            MessageLookupByLibrary.simpleMessage("Kunne ikke strømme album"),
        "castInstruction": MessageLookupByLibrary.simpleMessage(
            "Besøk cast.ente.io på enheten du vil parre.\n\nSkriv inn koden under for å spille albumet på TV-en din."),
        "centerPoint": MessageLookupByLibrary.simpleMessage("Midtstill punkt"),
        "change": MessageLookupByLibrary.simpleMessage("Endre"),
        "changeEmail":
            MessageLookupByLibrary.simpleMessage("Endre e-postadresse"),
        "changeLocationOfSelectedItems": MessageLookupByLibrary.simpleMessage(
            "Endre plassering av valgte elementer?"),
        "changePassword": MessageLookupByLibrary.simpleMessage("Bytt passord"),
        "changePasswordTitle":
            MessageLookupByLibrary.simpleMessage("Bytt passord"),
        "changePermissions":
            MessageLookupByLibrary.simpleMessage("Endre tillatelser?"),
        "changeYourReferralCode":
            MessageLookupByLibrary.simpleMessage("Endre din vervekode"),
        "checkForUpdates":
            MessageLookupByLibrary.simpleMessage("Se etter oppdateringer"),
        "checkInboxAndSpamFolder": MessageLookupByLibrary.simpleMessage(
            "Vennligst sjekk innboksen din (og søppelpost) for å fullføre verifiseringen"),
        "checkStatus":
            MessageLookupByLibrary.simpleMessage("Kontroller status"),
        "checking": MessageLookupByLibrary.simpleMessage("Sjekker..."),
        "checkingModels":
            MessageLookupByLibrary.simpleMessage("Sjekker modeller..."),
        "city": MessageLookupByLibrary.simpleMessage("I byen"),
        "claimFreeStorage":
            MessageLookupByLibrary.simpleMessage("Få gratis lagring"),
        "claimMore": MessageLookupByLibrary.simpleMessage("Løs inn mer!"),
        "claimed": MessageLookupByLibrary.simpleMessage("Løst inn"),
        "claimedStorageSoFar": m14,
        "cleanUncategorized":
            MessageLookupByLibrary.simpleMessage("Tøm ukategorisert"),
        "cleanUncategorizedDescription": MessageLookupByLibrary.simpleMessage(
            "Fjern alle filer fra Ukategoriserte som finnes i andre album"),
        "clearCaches": MessageLookupByLibrary.simpleMessage("Tom hurtigbuffer"),
        "clearIndexes": MessageLookupByLibrary.simpleMessage("Tøm indekser"),
        "click": MessageLookupByLibrary.simpleMessage("• Klikk"),
        "clickOnTheOverflowMenu": MessageLookupByLibrary.simpleMessage(
            "• Klikk på menyen med tre prikker"),
        "close": MessageLookupByLibrary.simpleMessage("Lukk"),
        "clubByCaptureTime": MessageLookupByLibrary.simpleMessage(
            "Grupper etter tidspunkt for opptak"),
        "clubByFileName":
            MessageLookupByLibrary.simpleMessage("Grupper etter filnavn"),
        "clusteringProgress":
            MessageLookupByLibrary.simpleMessage("Fremdrift for klynging"),
        "codeAppliedPageTitle":
            MessageLookupByLibrary.simpleMessage("Kode brukt"),
        "codeChangeLimitReached": MessageLookupByLibrary.simpleMessage(
            "Beklager, du har nådd grensen for kodeendringer."),
        "codeCopiedToClipboard": MessageLookupByLibrary.simpleMessage(
            "Koden er kopiert til utklippstavlen"),
        "codeUsedByYou":
            MessageLookupByLibrary.simpleMessage("Kode som brukes av deg"),
        "collabLinkSectionDescription": MessageLookupByLibrary.simpleMessage(
            "Opprett en lenke slik at folk kan legge til og se bilder i det delte albumet ditt uten å trenge Ente-appen eller en konto. Perfekt for å samle bilder fra arrangementer."),
        "collaborativeLink":
            MessageLookupByLibrary.simpleMessage("Samarbeidslenke"),
        "collaborativeLinkCreatedFor": m15,
        "collaborator":
            MessageLookupByLibrary.simpleMessage("Samarbeidspartner"),
        "collaboratorsCanAddPhotosAndVideosToTheSharedAlbum":
            MessageLookupByLibrary.simpleMessage(
                "Samarbeidspartnere kan legge til bilder og videoer i det delte albumet."),
        "collaboratorsSuccessfullyAdded": m16,
        "collageLayout": MessageLookupByLibrary.simpleMessage("Utforming"),
        "collageSaved":
            MessageLookupByLibrary.simpleMessage("Kollasje lagret i galleriet"),
        "collect": MessageLookupByLibrary.simpleMessage("Samle"),
        "collectEventPhotos":
            MessageLookupByLibrary.simpleMessage("Samle arrangementbilder"),
        "collectPhotos": MessageLookupByLibrary.simpleMessage("Samle bilder"),
        "collectPhotosDescription": MessageLookupByLibrary.simpleMessage(
            "Opprett en link hvor vennene dine kan laste opp bilder i original kvalitet."),
        "color": MessageLookupByLibrary.simpleMessage("Farge"),
        "configuration": MessageLookupByLibrary.simpleMessage("Konfigurasjon"),
        "confirm": MessageLookupByLibrary.simpleMessage("Bekreft"),
        "confirm2FADisable": MessageLookupByLibrary.simpleMessage(
            "Er du sikker på at du vil deaktivere tofaktorautentisering?"),
        "confirmAccountDeletion":
            MessageLookupByLibrary.simpleMessage("Bekreft sletting av konto"),
        "confirmAddingTrustedContact": m17,
        "confirmDeletePrompt": MessageLookupByLibrary.simpleMessage(
            "Ja, jeg ønsker å slette denne kontoen og all dataen dens permanent."),
        "confirmPassword":
            MessageLookupByLibrary.simpleMessage("Bekreft passordet"),
        "confirmPlanChange": MessageLookupByLibrary.simpleMessage(
            "Bekreft endring av abonnement"),
        "confirmRecoveryKey": MessageLookupByLibrary.simpleMessage(
            "Bekreft gjenopprettingsnøkkel"),
        "confirmYourRecoveryKey": MessageLookupByLibrary.simpleMessage(
            "Bekreft din gjenopprettingsnøkkel"),
        "connectToDevice":
            MessageLookupByLibrary.simpleMessage("Koble til enheten"),
        "contactFamilyAdmin": m18,
        "contactSupport":
            MessageLookupByLibrary.simpleMessage("Kontakt kundestøtte"),
        "contactToManageSubscription": m19,
        "contacts": MessageLookupByLibrary.simpleMessage("Kontakter"),
        "contents": MessageLookupByLibrary.simpleMessage("Innhold"),
        "continueLabel": MessageLookupByLibrary.simpleMessage("Fortsett"),
        "continueOnFreeTrial": MessageLookupByLibrary.simpleMessage(
            "Fortsett med gratis prøveversjon"),
        "convertToAlbum":
            MessageLookupByLibrary.simpleMessage("Gjør om til album"),
        "copyEmailAddress":
            MessageLookupByLibrary.simpleMessage("Kopier e-postadresse"),
        "copyLink": MessageLookupByLibrary.simpleMessage("Kopier lenke"),
        "copypasteThisCodentoYourAuthenticatorApp":
            MessageLookupByLibrary.simpleMessage(
                "Kopier og lim inn denne koden\ntil autentiseringsappen din"),
        "couldNotBackUpTryLater": MessageLookupByLibrary.simpleMessage(
            "Vi kunne ikke sikkerhetskopiere dine data.\nVi vil prøve på nytt senere."),
        "couldNotFreeUpSpace":
            MessageLookupByLibrary.simpleMessage("Kunne ikke frigjøre plass"),
        "couldNotUpdateSubscription": MessageLookupByLibrary.simpleMessage(
            "Kunne ikke oppdatere abonnement"),
        "count": MessageLookupByLibrary.simpleMessage("Antall"),
        "crashReporting":
            MessageLookupByLibrary.simpleMessage("Krasjrapportering"),
        "create": MessageLookupByLibrary.simpleMessage("Opprett"),
        "createAccount": MessageLookupByLibrary.simpleMessage("Opprett konto"),
        "createAlbumActionHint": MessageLookupByLibrary.simpleMessage(
            "Trykk og holde inne for å velge bilder, og trykk på + for å lage et album"),
        "createCollaborativeLink":
            MessageLookupByLibrary.simpleMessage("Samarbeidslenke"),
        "createCollage":
            MessageLookupByLibrary.simpleMessage("Opprett kollasje"),
        "createNewAccount":
            MessageLookupByLibrary.simpleMessage("Opprett ny konto"),
        "createOrSelectAlbum":
            MessageLookupByLibrary.simpleMessage("Opprett eller velg album"),
        "createPublicLink":
            MessageLookupByLibrary.simpleMessage("Opprett offentlig lenke"),
        "creatingLink": MessageLookupByLibrary.simpleMessage("Lager lenke..."),
        "criticalUpdateAvailable": MessageLookupByLibrary.simpleMessage(
            "Kritisk oppdatering er tilgjengelig"),
        "crop": MessageLookupByLibrary.simpleMessage("Beskjær"),
        "currentUsageIs":
            MessageLookupByLibrary.simpleMessage("Nåværende bruk er "),
        "currentlyRunning":
            MessageLookupByLibrary.simpleMessage("Kjører for øyeblikket"),
        "custom": MessageLookupByLibrary.simpleMessage("Egendefinert"),
        "customEndpoint": m20,
        "darkTheme": MessageLookupByLibrary.simpleMessage("Mørk"),
        "dayToday": MessageLookupByLibrary.simpleMessage("I dag"),
        "dayYesterday": MessageLookupByLibrary.simpleMessage("I går"),
        "declineTrustInvite":
            MessageLookupByLibrary.simpleMessage("Avslå invitasjon"),
        "decrypting": MessageLookupByLibrary.simpleMessage("Dekrypterer..."),
        "decryptingVideo":
            MessageLookupByLibrary.simpleMessage("Dekrypterer video..."),
        "deduplicateFiles":
            MessageLookupByLibrary.simpleMessage("Fjern duplikatfiler"),
        "delete": MessageLookupByLibrary.simpleMessage("Slett"),
        "deleteAccount": MessageLookupByLibrary.simpleMessage("Slett konto"),
        "deleteAccountFeedbackPrompt": MessageLookupByLibrary.simpleMessage(
            "Vi er lei oss for at du forlater oss. Gi oss gjerne en tilbakemelding så vi kan forbedre oss."),
        "deleteAccountPermanentlyButton":
            MessageLookupByLibrary.simpleMessage("Slett bruker for altid"),
        "deleteAlbum": MessageLookupByLibrary.simpleMessage("Slett album"),
        "deleteAlbumDialog": MessageLookupByLibrary.simpleMessage(
            "Også slette bilder (og videoer) i dette albumet fra <bold>alle</bold> andre album de er del av?"),
        "deleteAlbumsDialogBody": MessageLookupByLibrary.simpleMessage(
            "Dette vil slette alle tomme albumer. Dette er nyttig når du vil redusere rotet i albumlisten din."),
        "deleteAll": MessageLookupByLibrary.simpleMessage("Slett alt"),
        "deleteConfirmDialogBody": MessageLookupByLibrary.simpleMessage(
            "Denne kontoen er knyttet til andre Ente-apper, hvis du bruker noen. De opplastede dataene, i alle Ente-apper, vil bli planlagt slettet, og kontoen din vil bli slettet permanent."),
        "deleteEmailRequest": MessageLookupByLibrary.simpleMessage(
            "Vennligst send en e-post til <warning>account-deletion@ente.io</warning> fra din registrerte e-postadresse."),
        "deleteEmptyAlbums":
            MessageLookupByLibrary.simpleMessage("Slett tomme album"),
        "deleteEmptyAlbumsWithQuestionMark":
            MessageLookupByLibrary.simpleMessage("Slette tomme albumer?"),
        "deleteFromBoth":
            MessageLookupByLibrary.simpleMessage("Slett fra begge"),
        "deleteFromDevice":
            MessageLookupByLibrary.simpleMessage("Slett fra enhet"),
        "deleteFromEnte":
            MessageLookupByLibrary.simpleMessage("Slett fra Ente"),
        "deleteItemCount": m21,
        "deleteLocation": MessageLookupByLibrary.simpleMessage("Slett sted"),
        "deletePhotos": MessageLookupByLibrary.simpleMessage("Slett bilder"),
        "deleteProgress": m23,
        "deleteReason1": MessageLookupByLibrary.simpleMessage(
            "Det mangler en hovedfunksjon jeg trenger"),
        "deleteReason2": MessageLookupByLibrary.simpleMessage(
            "Appen, eller en bestemt funksjon, fungerer ikke slik jeg tror den skal"),
        "deleteReason3": MessageLookupByLibrary.simpleMessage(
            "Jeg fant en annen tjeneste jeg liker bedre"),
        "deleteReason4":
            MessageLookupByLibrary.simpleMessage("Årsaken min er ikke oppført"),
        "deleteRequestSLAText": MessageLookupByLibrary.simpleMessage(
            "Forespørselen din vil bli behandlet innen 72 timer."),
        "deleteSharedAlbum":
            MessageLookupByLibrary.simpleMessage("Slett delt album?"),
        "deleteSharedAlbumDialogBody": MessageLookupByLibrary.simpleMessage(
            "Albumet vil bli slettet for alle\n\nDu vil miste tilgang til delte bilder i dette albumet som eies av andre"),
        "deselectAll": MessageLookupByLibrary.simpleMessage("Fjern alle valg"),
        "designedToOutlive":
            MessageLookupByLibrary.simpleMessage("Laget for å vare lenger enn"),
        "details": MessageLookupByLibrary.simpleMessage("Detaljer"),
        "developerSettings":
            MessageLookupByLibrary.simpleMessage("Utviklerinnstillinger"),
        "developerSettingsWarning": MessageLookupByLibrary.simpleMessage(
            "Er du sikker på at du vil endre utviklerinnstillingene?"),
        "deviceCodeHint":
            MessageLookupByLibrary.simpleMessage("Skriv inn koden"),
        "deviceFilesAutoUploading": MessageLookupByLibrary.simpleMessage(
            "Filer lagt til dette enhetsalbumet vil automatisk bli lastet opp til Ente."),
        "deviceLock": MessageLookupByLibrary.simpleMessage("Enhetslås"),
        "deviceLockExplanation": MessageLookupByLibrary.simpleMessage(
            "Deaktiver enhetens skjermlås når Ente er i forgrunnen og det er en sikkerhetskopi som pågår. Dette trengs normalt ikke, men kan hjelpe store opplastinger og førstegangsimport av store biblioteker med å fullføre raskere."),
        "deviceNotFound":
            MessageLookupByLibrary.simpleMessage("Enhet ikke funnet"),
        "didYouKnow": MessageLookupByLibrary.simpleMessage("Visste du at?"),
        "disableAutoLock":
            MessageLookupByLibrary.simpleMessage("Deaktiver autolås"),
        "disableDownloadWarningBody": MessageLookupByLibrary.simpleMessage(
            "Seere kan fremdeles ta skjermbilder eller lagre en kopi av bildene dine ved bruk av eksterne verktøy"),
        "disableDownloadWarningTitle":
            MessageLookupByLibrary.simpleMessage("Vær oppmerksom på"),
        "disableLinkMessage": m24,
        "disableTwofactor":
            MessageLookupByLibrary.simpleMessage("Deaktiver tofaktor"),
        "disablingTwofactorAuthentication":
            MessageLookupByLibrary.simpleMessage(
                "Deaktiverer tofaktorautentisering..."),
        "discord": MessageLookupByLibrary.simpleMessage("Discord"),
        "discover": MessageLookupByLibrary.simpleMessage("Oppdag"),
        "discover_babies": MessageLookupByLibrary.simpleMessage("Babyer"),
        "discover_celebrations":
            MessageLookupByLibrary.simpleMessage("Feiringer"),
        "discover_food": MessageLookupByLibrary.simpleMessage("Mat"),
        "discover_greenery":
            MessageLookupByLibrary.simpleMessage("Grøntområder"),
        "discover_hills": MessageLookupByLibrary.simpleMessage("Åser"),
        "discover_identity": MessageLookupByLibrary.simpleMessage("Identitet"),
        "discover_memes": MessageLookupByLibrary.simpleMessage("Memes"),
        "discover_notes": MessageLookupByLibrary.simpleMessage("Notater"),
        "discover_pets": MessageLookupByLibrary.simpleMessage("Kjæledyr"),
        "discover_receipts":
            MessageLookupByLibrary.simpleMessage("Kvitteringer"),
        "discover_screenshots":
            MessageLookupByLibrary.simpleMessage("Skjermbilder"),
        "discover_selfies": MessageLookupByLibrary.simpleMessage("Selfier"),
        "discover_sunset": MessageLookupByLibrary.simpleMessage("Solnedgang"),
        "discover_visiting_cards":
            MessageLookupByLibrary.simpleMessage("Visittkort"),
        "discover_wallpapers":
            MessageLookupByLibrary.simpleMessage("Bakgrunnsbilder"),
        "dismiss": MessageLookupByLibrary.simpleMessage("Avvis "),
        "distanceInKMUnit": MessageLookupByLibrary.simpleMessage("km"),
        "doNotSignOut": MessageLookupByLibrary.simpleMessage("Ikke logg ut"),
        "doThisLater":
            MessageLookupByLibrary.simpleMessage("Gjør dette senere"),
        "doYouWantToDiscardTheEditsYouHaveMade":
            MessageLookupByLibrary.simpleMessage(
                "Vil du forkaste endringene du har gjort?"),
        "done": MessageLookupByLibrary.simpleMessage("Ferdig"),
        "dontSave": MessageLookupByLibrary.simpleMessage("Ikke lagre"),
        "doubleYourStorage":
            MessageLookupByLibrary.simpleMessage("Doble lagringsplassen din"),
        "download": MessageLookupByLibrary.simpleMessage("Last ned"),
        "downloadFailed":
            MessageLookupByLibrary.simpleMessage("Nedlasting mislyktes"),
        "downloading": MessageLookupByLibrary.simpleMessage("Laster ned..."),
        "dropSupportEmail": m25,
        "duplicateFileCountWithStorageSaved": m26,
        "duplicateItemsGroup": m27,
        "edit": MessageLookupByLibrary.simpleMessage("Rediger"),
        "editLocation":
            MessageLookupByLibrary.simpleMessage("Rediger plassering"),
        "editLocationTagTitle":
            MessageLookupByLibrary.simpleMessage("Rediger plassering"),
        "editPerson": MessageLookupByLibrary.simpleMessage("Rediger person"),
        "editTime": MessageLookupByLibrary.simpleMessage("Endre tidspunkt"),
        "editsSaved": MessageLookupByLibrary.simpleMessage("Endringer lagret"),
        "editsToLocationWillOnlyBeSeenWithinEnte":
            MessageLookupByLibrary.simpleMessage(
                "Endringer i plassering vil kun være synlige i Ente"),
        "eligible": MessageLookupByLibrary.simpleMessage("kvalifisert"),
        "email": MessageLookupByLibrary.simpleMessage("E-post"),
        "emailAlreadyRegistered": MessageLookupByLibrary.simpleMessage(
            "E-postadressen er allerede registrert."),
        "emailChangedTo": m29,
        "emailDoesNotHaveEnteAccount": m30,
        "emailNoEnteAccount": m31,
        "emailNotRegistered": MessageLookupByLibrary.simpleMessage(
            "E-postadressen er ikke registrert."),
        "emailVerificationToggle":
            MessageLookupByLibrary.simpleMessage("E-postbekreftelse"),
        "emailYourLogs":
            MessageLookupByLibrary.simpleMessage("Send loggene dine på e-post"),
        "embracingThem": m32,
        "emergencyContacts":
            MessageLookupByLibrary.simpleMessage("Nødkontakter"),
        "empty": MessageLookupByLibrary.simpleMessage("Tom"),
        "emptyTrash": MessageLookupByLibrary.simpleMessage("Tøm papirkurv?"),
        "enable": MessageLookupByLibrary.simpleMessage("Aktiver"),
        "enableMLIndexingDesc": MessageLookupByLibrary.simpleMessage(
            "Ente støtter maskinlæring på enheten for ansiktsgjenkjenning, magisk søk og andre avanserte søkefunksjoner"),
        "enableMachineLearningBanner": MessageLookupByLibrary.simpleMessage(
            "Aktiver maskinlæring for magisk søk og ansiktsgjenkjenning"),
        "enableMaps": MessageLookupByLibrary.simpleMessage("Aktiver kart"),
        "enableMapsDesc": MessageLookupByLibrary.simpleMessage(
            "Dette viser dine bilder på et verdenskart.\n\nDette kartet er hostet av Open Street Map, og de nøyaktige stedene for dine bilder blir aldri delt.\n\nDu kan deaktivere denne funksjonen når som helst fra Innstillinger."),
        "enabled": MessageLookupByLibrary.simpleMessage("Aktivert"),
        "encryptingBackup":
            MessageLookupByLibrary.simpleMessage("Krypterer sikkerhetskopi..."),
        "encryption": MessageLookupByLibrary.simpleMessage("Kryptering"),
        "encryptionKeys":
            MessageLookupByLibrary.simpleMessage("Krypteringsnøkkel"),
        "endpointUpdatedMessage":
            MessageLookupByLibrary.simpleMessage("Endepunktet ble oppdatert"),
        "endtoendEncryptedByDefault": MessageLookupByLibrary.simpleMessage(
            "Ende-til-ende kryptert som standard"),
        "enteCanEncryptAndPreserveFilesOnlyIfYouGrant":
            MessageLookupByLibrary.simpleMessage(
                "Ente kan bare kryptere og bevare filer hvis du gir tilgang til dem"),
        "entePhotosPerm": MessageLookupByLibrary.simpleMessage(
            "Ente <i>trenger tillatelse</i> for å bevare bildene dine"),
        "enteSubscriptionPitch": MessageLookupByLibrary.simpleMessage(
            "Ente bevarer minnene dine, slik at de er alltid tilgjengelig for deg, selv om du mister enheten."),
        "enteSubscriptionShareWithFamily": MessageLookupByLibrary.simpleMessage(
            "Familien din kan også legges til abonnementet ditt."),
        "enterAlbumName":
            MessageLookupByLibrary.simpleMessage("Skriv inn albumnavn"),
        "enterCode": MessageLookupByLibrary.simpleMessage("Angi kode"),
        "enterCodeDescription": MessageLookupByLibrary.simpleMessage(
            "Angi koden fra vennen din for å få gratis lagringsplass for dere begge"),
        "enterDateOfBirth":
            MessageLookupByLibrary.simpleMessage("Bursdag (valgfritt)"),
        "enterEmail": MessageLookupByLibrary.simpleMessage("Skriv inn e-post"),
        "enterFileName":
            MessageLookupByLibrary.simpleMessage("Skriv inn filnavn"),
        "enterName": MessageLookupByLibrary.simpleMessage("Angi navn"),
        "enterNewPasswordToEncrypt": MessageLookupByLibrary.simpleMessage(
            "Angi et nytt passord vi kan bruke til å kryptere dataene dine"),
        "enterPassword": MessageLookupByLibrary.simpleMessage("Angi passord"),
        "enterPasswordToEncrypt": MessageLookupByLibrary.simpleMessage(
            "Angi et passord vi kan bruke til å kryptere dataene dine"),
        "enterPersonName":
            MessageLookupByLibrary.simpleMessage("Angi personnavn"),
        "enterPin": MessageLookupByLibrary.simpleMessage("Skriv inn PIN-koden"),
        "enterReferralCode":
            MessageLookupByLibrary.simpleMessage("Angi vervekode"),
        "enterThe6digitCodeFromnyourAuthenticatorApp":
            MessageLookupByLibrary.simpleMessage(
                "Skriv inn den 6-sifrede koden fra\ndin autentiseringsapp"),
        "enterValidEmail": MessageLookupByLibrary.simpleMessage(
            "Vennligst skriv inn en gyldig e-postadresse."),
        "enterYourEmailAddress": MessageLookupByLibrary.simpleMessage(
            "Skriv inn e-postadressen din"),
        "enterYourPassword":
            MessageLookupByLibrary.simpleMessage("Angi passordet ditt"),
        "enterYourRecoveryKey": MessageLookupByLibrary.simpleMessage(
            "Skriv inn din gjenopprettingsnøkkel"),
        "error": MessageLookupByLibrary.simpleMessage("Feil"),
        "everywhere": MessageLookupByLibrary.simpleMessage("Overalt"),
        "exif": MessageLookupByLibrary.simpleMessage("EXIF"),
        "existingUser":
            MessageLookupByLibrary.simpleMessage("Eksisterende bruker"),
        "expiredLinkInfo": MessageLookupByLibrary.simpleMessage(
            "Denne lenken er utløpt. Vennligst velg en ny utløpstid eller deaktiver lenkeutløp."),
        "exportLogs": MessageLookupByLibrary.simpleMessage("Eksporter logger"),
        "exportYourData":
            MessageLookupByLibrary.simpleMessage("Eksporter dine data"),
        "extraPhotosFound":
            MessageLookupByLibrary.simpleMessage("Ekstra bilder funnet"),
        "extraPhotosFoundFor": m33,
        "faceNotClusteredYet": MessageLookupByLibrary.simpleMessage(
            "Ansikt ikke gruppert ennå, vennligst kom tilbake senere"),
        "faceRecognition":
            MessageLookupByLibrary.simpleMessage("Ansiktsgjenkjenning"),
        "faces": MessageLookupByLibrary.simpleMessage("Ansikt"),
        "failed": MessageLookupByLibrary.simpleMessage("Mislykket"),
        "failedToApplyCode":
            MessageLookupByLibrary.simpleMessage("Kunne ikke bruke koden"),
        "failedToCancel":
            MessageLookupByLibrary.simpleMessage("Kan ikke avbryte"),
        "failedToDownloadVideo":
            MessageLookupByLibrary.simpleMessage("Kan ikke laste ned video"),
        "failedToFetchActiveSessions": MessageLookupByLibrary.simpleMessage(
            "Kunne ikke hente aktive økter"),
        "failedToFetchOriginalForEdit": MessageLookupByLibrary.simpleMessage(
            "Kunne ikke hente originalen for redigering"),
        "failedToFetchReferralDetails": MessageLookupByLibrary.simpleMessage(
            "Kan ikke hente vervedetaljer. Prøv igjen senere."),
        "failedToLoadAlbums":
            MessageLookupByLibrary.simpleMessage("Kunne ikke laste inn album"),
        "failedToPlayVideo":
            MessageLookupByLibrary.simpleMessage("Kunne ikke spille av video"),
        "failedToRefreshStripeSubscription":
            MessageLookupByLibrary.simpleMessage(
                "Kunne ikke oppdatere abonnement"),
        "failedToRenew":
            MessageLookupByLibrary.simpleMessage("Kunne ikke fornye"),
        "failedToVerifyPaymentStatus": MessageLookupByLibrary.simpleMessage(
            "Kunne ikke verifisere betalingsstatus"),
        "familyPlanOverview": MessageLookupByLibrary.simpleMessage(
            "Legg til 5 familiemedlemmer til det eksisterende abonnementet uten å betale ekstra.\n\nHvert medlem får sitt eget private område, og kan ikke se hverandres filer med mindre de er delt.\n\nFamilieabonnement er tilgjengelige for kunder som har et betalt Ente-abonnement.\n\nAbonner nå for å komme i gang!"),
        "familyPlanPortalTitle":
            MessageLookupByLibrary.simpleMessage("Familie"),
        "familyPlans":
            MessageLookupByLibrary.simpleMessage("Familieabonnementer"),
        "faq": MessageLookupByLibrary.simpleMessage("Ofte stilte spørsmål"),
        "faqs": MessageLookupByLibrary.simpleMessage("Ofte stilte spørsmål"),
        "favorite": MessageLookupByLibrary.simpleMessage("Favoritt"),
        "feastingWithThem": m34,
        "feedback": MessageLookupByLibrary.simpleMessage("Tilbakemelding"),
        "file": MessageLookupByLibrary.simpleMessage("Fil"),
        "fileFailedToSaveToGallery": MessageLookupByLibrary.simpleMessage(
            "Kunne ikke lagre filen i galleriet"),
        "fileInfoAddDescHint":
            MessageLookupByLibrary.simpleMessage("Legg til en beskrivelse..."),
        "fileNotUploadedYet": MessageLookupByLibrary.simpleMessage(
            "Filen er ikke lastet opp enda"),
        "fileSavedToGallery":
            MessageLookupByLibrary.simpleMessage("Fil lagret i galleriet"),
        "fileTypes": MessageLookupByLibrary.simpleMessage("Filtyper"),
        "fileTypesAndNames":
            MessageLookupByLibrary.simpleMessage("Filtyper og navn"),
        "filesBackedUpFromDevice": m35,
        "filesBackedUpInAlbum": m36,
        "filesDeleted":
            MessageLookupByLibrary.simpleMessage("Filene er slettet"),
        "filesSavedToGallery":
            MessageLookupByLibrary.simpleMessage("Filer lagret i galleriet"),
        "findPeopleByName":
            MessageLookupByLibrary.simpleMessage("Finn folk raskt med navn"),
        "findThemQuickly":
            MessageLookupByLibrary.simpleMessage("Finn dem raskt"),
        "flip": MessageLookupByLibrary.simpleMessage("Speilvend"),
        "food": MessageLookupByLibrary.simpleMessage("Kulinær glede"),
        "forYourMemories":
            MessageLookupByLibrary.simpleMessage("for dine minner"),
        "forgotPassword": MessageLookupByLibrary.simpleMessage("Glemt passord"),
        "foundFaces": MessageLookupByLibrary.simpleMessage("Fant ansikter"),
        "freeStorageClaimed": MessageLookupByLibrary.simpleMessage(
            "Gratis lagringplass aktivert"),
        "freeStorageOnReferralSuccess": m37,
        "freeStorageUsable": MessageLookupByLibrary.simpleMessage(
            "Gratis lagringsplass som kan brukes"),
        "freeTrial":
            MessageLookupByLibrary.simpleMessage("Gratis prøveversjon"),
        "freeTrialValidTill": m38,
        "freeUpAmount": m40,
        "freeUpDeviceSpace":
            MessageLookupByLibrary.simpleMessage("Frigjør plass på enheten"),
        "freeUpDeviceSpaceDesc": MessageLookupByLibrary.simpleMessage(
            "Spar plass på enheten ved å fjerne filer som allerede er sikkerhetskopiert."),
        "freeUpSpace":
            MessageLookupByLibrary.simpleMessage("Frigjør lagringsplass"),
        "gallery": MessageLookupByLibrary.simpleMessage("Galleri"),
        "galleryMemoryLimitInfo": MessageLookupByLibrary.simpleMessage(
            "Opptil 1000 minner vist i galleriet"),
        "general": MessageLookupByLibrary.simpleMessage("Generelt"),
        "generatingEncryptionKeys": MessageLookupByLibrary.simpleMessage(
            "Genererer krypteringsnøkler..."),
        "genericProgress": m42,
        "goToSettings":
            MessageLookupByLibrary.simpleMessage("Gå til innstillinger"),
        "googlePlayId": MessageLookupByLibrary.simpleMessage("Google Play ID"),
        "grantFullAccessPrompt": MessageLookupByLibrary.simpleMessage(
            "Vennligst gi tilgang til alle bilder i Innstillinger-appen"),
        "grantPermission":
            MessageLookupByLibrary.simpleMessage("Gi tillatelse"),
        "greenery": MessageLookupByLibrary.simpleMessage("Det grønne livet"),
        "groupNearbyPhotos":
            MessageLookupByLibrary.simpleMessage("Grupper nærliggende bilder"),
        "guestView": MessageLookupByLibrary.simpleMessage("Gjestevisning"),
        "guestViewEnablePreSteps": MessageLookupByLibrary.simpleMessage(
            "For å aktivere gjestevisning, vennligst konfigurer enhetens passord eller skjermlås i systeminnstillingene."),
        "hearUsExplanation": MessageLookupByLibrary.simpleMessage(
            "Vi sporer ikke app-installasjoner. Det hadde vært til hjelp om du fortalte oss hvor du fant oss!"),
        "hearUsWhereTitle": MessageLookupByLibrary.simpleMessage(
            "Hvordan fikk du høre om Ente? (valgfritt)"),
        "help": MessageLookupByLibrary.simpleMessage("Hjelp"),
        "hidden": MessageLookupByLibrary.simpleMessage("Skjult"),
        "hide": MessageLookupByLibrary.simpleMessage("Skjul"),
        "hideContent": MessageLookupByLibrary.simpleMessage("Skjul innhold"),
        "hideContentDescriptionAndroid": MessageLookupByLibrary.simpleMessage(
            "Skjuler appinnhold i appveksleren og deaktiverer skjermbilder"),
        "hideContentDescriptionIos": MessageLookupByLibrary.simpleMessage(
            "Skjuler appinnhold i appveksleren"),
        "hideSharedItemsFromHomeGallery": MessageLookupByLibrary.simpleMessage(
            "Skjul delte elementer fra hjemgalleriet"),
        "hiding": MessageLookupByLibrary.simpleMessage("Skjuler..."),
<<<<<<< HEAD
        "hikingWithThem": m44,
=======
        "hikingWithThem": m43,
>>>>>>> 76bff25d
        "hostedAtOsmFrance":
            MessageLookupByLibrary.simpleMessage("Hostet på OSM France"),
        "howItWorks":
            MessageLookupByLibrary.simpleMessage("Hvordan det fungerer"),
        "howToViewShareeVerificationID": MessageLookupByLibrary.simpleMessage(
            "Vennligst be dem om å trykke og holde inne på e-postadressen sin på innstillingsskjermen, og bekreft at ID-ene på begge enhetene er like."),
        "iOSGoToSettingsDescription": MessageLookupByLibrary.simpleMessage(
            "Biometrisk autentisering er ikke satt opp på enheten din. Aktiver enten Touch-ID eller Ansikts-ID på telefonen."),
        "iOSLockOut": MessageLookupByLibrary.simpleMessage(
            "Biometrisk autentisering er deaktivert. Vennligst lås og lås opp skjermen for å aktivere den."),
        "iOSOkButton": MessageLookupByLibrary.simpleMessage("OK"),
        "ignoreUpdate": MessageLookupByLibrary.simpleMessage("Ignorer"),
        "ignored": MessageLookupByLibrary.simpleMessage("ignorert"),
        "ignoredFolderUploadReason": MessageLookupByLibrary.simpleMessage(
            "Noen filer i dette albumet ble ikke lastet opp fordi de tidligere har blitt slettet fra Ente."),
        "imageNotAnalyzed":
            MessageLookupByLibrary.simpleMessage("Bilde ikke analysert"),
        "immediately": MessageLookupByLibrary.simpleMessage("Umiddelbart"),
        "importing": MessageLookupByLibrary.simpleMessage("Importerer...."),
        "incorrectCode": MessageLookupByLibrary.simpleMessage("Feil kode"),
        "incorrectPasswordTitle":
            MessageLookupByLibrary.simpleMessage("Feil passord"),
        "incorrectRecoveryKey":
            MessageLookupByLibrary.simpleMessage("Feil gjenopprettingsnøkkel"),
        "incorrectRecoveryKeyBody": MessageLookupByLibrary.simpleMessage(
            "Gjennopprettingsnøkkelen du skrev inn er feil"),
        "incorrectRecoveryKeyTitle":
            MessageLookupByLibrary.simpleMessage("Feil gjenopprettingsnøkkel"),
        "indexedItems":
            MessageLookupByLibrary.simpleMessage("Indekserte elementer"),
        "indexingIsPaused": MessageLookupByLibrary.simpleMessage(
            "Indeksering er satt på pause. Den vil automatisk fortsette når enheten er klar."),
        "ineligible": MessageLookupByLibrary.simpleMessage("Ikke aktuell"),
        "info": MessageLookupByLibrary.simpleMessage("Info"),
        "insecureDevice": MessageLookupByLibrary.simpleMessage("Usikker enhet"),
        "installManually":
            MessageLookupByLibrary.simpleMessage("Installer manuelt"),
        "invalidEmailAddress":
            MessageLookupByLibrary.simpleMessage("Ugyldig e-postadresse"),
        "invalidEndpoint":
            MessageLookupByLibrary.simpleMessage("Ugyldig endepunkt"),
        "invalidEndpointMessage": MessageLookupByLibrary.simpleMessage(
            "Beklager, endepunktet du skrev inn er ugyldig. Skriv inn et gyldig endepunkt og prøv igjen."),
        "invalidKey": MessageLookupByLibrary.simpleMessage("Ugyldig nøkkel"),
        "invalidRecoveryKey": MessageLookupByLibrary.simpleMessage(
            "Gjenopprettingsnøkkelen du har skrevet inn er ikke gyldig. Kontroller at den inneholder 24 ord og kontroller stavemåten av hvert ord.\n\nHvis du har angitt en eldre gjenopprettingskode, må du kontrollere at den er 64 tegn lang, og kontrollere hvert av dem."),
        "invite": MessageLookupByLibrary.simpleMessage("Inviter"),
        "inviteToEnte":
            MessageLookupByLibrary.simpleMessage("Inviter til Ente"),
        "inviteYourFriends":
            MessageLookupByLibrary.simpleMessage("Inviter vennene dine"),
        "inviteYourFriendsToEnte": MessageLookupByLibrary.simpleMessage(
            "Inviter vennene dine til Ente"),
        "itLooksLikeSomethingWentWrongPleaseRetryAfterSome":
            MessageLookupByLibrary.simpleMessage(
                "Det ser ut til at noe gikk galt. Prøv på nytt etter en stund. Hvis feilen vedvarer, kan du kontakte kundestøtte."),
<<<<<<< HEAD
        "itemCount": m45,
=======
        "itemCount": m44,
>>>>>>> 76bff25d
        "itemsShowTheNumberOfDaysRemainingBeforePermanentDeletion":
            MessageLookupByLibrary.simpleMessage(
                "Elementer viser gjenværende dager før de slettes for godt"),
        "itemsWillBeRemovedFromAlbum": MessageLookupByLibrary.simpleMessage(
            "Valgte elementer vil bli fjernet fra dette albumet"),
        "join": MessageLookupByLibrary.simpleMessage("Bli med"),
        "joinAlbum": MessageLookupByLibrary.simpleMessage("Bli med i albumet"),
        "joinAlbumConfirmationDialogBody": MessageLookupByLibrary.simpleMessage(
            "Å bli med i et album vil gjøre e-postadressen din synlig for dens deltakere."),
        "joinAlbumSubtext": MessageLookupByLibrary.simpleMessage(
            "for å se og legge til bildene dine"),
        "joinAlbumSubtextViewer": MessageLookupByLibrary.simpleMessage(
            "for å legge dette til til delte album"),
        "joinDiscord":
            MessageLookupByLibrary.simpleMessage("Bli med i Discord"),
        "keepPhotos": MessageLookupByLibrary.simpleMessage("Behold Bilder"),
        "kiloMeterUnit": MessageLookupByLibrary.simpleMessage("km"),
        "kindlyHelpUsWithThisInformation": MessageLookupByLibrary.simpleMessage(
            "Vær vennlig og hjelp oss med denne informasjonen"),
        "language": MessageLookupByLibrary.simpleMessage("Språk"),
<<<<<<< HEAD
        "lastTimeWithThem": m46,
=======
        "lastTimeWithThem": m45,
>>>>>>> 76bff25d
        "lastUpdated": MessageLookupByLibrary.simpleMessage("Sist oppdatert"),
        "lastYearsTrip": MessageLookupByLibrary.simpleMessage("Fjorårets tur"),
        "leave": MessageLookupByLibrary.simpleMessage("Forlat"),
        "leaveAlbum": MessageLookupByLibrary.simpleMessage("Forlat album"),
        "leaveFamily": MessageLookupByLibrary.simpleMessage("Forlat familie"),
        "leaveSharedAlbum":
            MessageLookupByLibrary.simpleMessage("Slett delt album?"),
        "left": MessageLookupByLibrary.simpleMessage("Venstre"),
        "legacy": MessageLookupByLibrary.simpleMessage("Arv"),
        "legacyAccounts": MessageLookupByLibrary.simpleMessage("Eldre kontoer"),
<<<<<<< HEAD
        "legacyInvite": m47,
=======
        "legacyInvite": m46,
>>>>>>> 76bff25d
        "legacyPageDesc": MessageLookupByLibrary.simpleMessage(
            "Arv-funksjonen lar betrodde kontakter få tilgang til kontoen din i ditt fravær."),
        "legacyPageDesc2": MessageLookupByLibrary.simpleMessage(
            "Betrodde kontakter kan starte gjenoppretting av kontoen, og hvis de ikke blir blokkert innen 30 dager, tilbakestille passordet ditt og få tilgang til kontoen din."),
        "light": MessageLookupByLibrary.simpleMessage("Lys"),
        "lightTheme": MessageLookupByLibrary.simpleMessage("Lys"),
        "link": MessageLookupByLibrary.simpleMessage("Lenke"),
        "linkCopiedToClipboard": MessageLookupByLibrary.simpleMessage(
            "Lenker er kopiert til utklippstavlen"),
        "linkDeviceLimit": MessageLookupByLibrary.simpleMessage("Enhetsgrense"),
        "linkEmail": MessageLookupByLibrary.simpleMessage("Koble til e-post"),
        "linkEmailToContactBannerCaption":
            MessageLookupByLibrary.simpleMessage("for raskere deling"),
        "linkEnabled": MessageLookupByLibrary.simpleMessage("Aktivert"),
        "linkExpired": MessageLookupByLibrary.simpleMessage("Utløpt"),
<<<<<<< HEAD
        "linkExpiresOn": m48,
=======
        "linkExpiresOn": m47,
>>>>>>> 76bff25d
        "linkExpiry": MessageLookupByLibrary.simpleMessage("Lenkeutløp"),
        "linkHasExpired":
            MessageLookupByLibrary.simpleMessage("Lenken har utløpt"),
        "linkNeverExpires": MessageLookupByLibrary.simpleMessage("Aldri"),
        "linkPerson": MessageLookupByLibrary.simpleMessage("Knytt til person"),
        "linkPersonCaption":
            MessageLookupByLibrary.simpleMessage("for bedre delingsopplevelse"),
<<<<<<< HEAD
        "linkPersonToEmail": m49,
        "linkPersonToEmailConfirmation": m50,
=======
        "linkPersonToEmail": m48,
        "linkPersonToEmailConfirmation": m49,
>>>>>>> 76bff25d
        "livePhotos": MessageLookupByLibrary.simpleMessage("Live-bilder"),
        "loadMessage1": MessageLookupByLibrary.simpleMessage(
            "Du kan dele abonnementet med familien din"),
        "loadMessage3": MessageLookupByLibrary.simpleMessage(
            "Vi beholder 3 kopier av dine data, en i en underjordisk bunker"),
        "loadMessage4": MessageLookupByLibrary.simpleMessage(
            "Alle våre apper har åpen kildekode"),
        "loadMessage5": MessageLookupByLibrary.simpleMessage(
            "Vår kildekode og kryptografi har blitt revidert eksternt"),
        "loadMessage6": MessageLookupByLibrary.simpleMessage(
            "Du kan dele lenker til dine album med dine kjære"),
        "loadMessage7": MessageLookupByLibrary.simpleMessage(
            "Våre mobilapper kjører i bakgrunnen for å kryptere og sikkerhetskopiere de nye bildene du klikker"),
        "loadMessage8": MessageLookupByLibrary.simpleMessage(
            "web.ente.io har en flott opplaster"),
        "loadMessage9": MessageLookupByLibrary.simpleMessage(
            "Vi bruker Xcha20Poly1305 for å trygt kryptere dataene dine"),
        "loadingExifData":
            MessageLookupByLibrary.simpleMessage("Laster inn EXIF-data..."),
        "loadingGallery":
            MessageLookupByLibrary.simpleMessage("Laster galleri..."),
        "loadingMessage":
            MessageLookupByLibrary.simpleMessage("Laster bildene dine..."),
        "loadingModel":
            MessageLookupByLibrary.simpleMessage("Laster ned modeller..."),
        "loadingYourPhotos":
            MessageLookupByLibrary.simpleMessage("Laster bildene dine..."),
        "localGallery": MessageLookupByLibrary.simpleMessage("Lokalt galleri"),
        "localIndexing":
            MessageLookupByLibrary.simpleMessage("Lokal indeksering"),
        "localSyncErrorMessage": MessageLookupByLibrary.simpleMessage(
            "Ser ut som noe gikk galt siden lokal synkronisering av bilder tar lengre tid enn forventet. Vennligst kontakt vårt supportteam"),
        "location": MessageLookupByLibrary.simpleMessage("Plassering"),
        "locationName": MessageLookupByLibrary.simpleMessage("Stedsnavn"),
        "locationTagFeatureDescription": MessageLookupByLibrary.simpleMessage(
            "En plasseringsetikett grupperer alle bilder som ble tatt innenfor en gitt radius av et bilde"),
        "locations": MessageLookupByLibrary.simpleMessage("Plasseringer"),
        "lockButtonLabel": MessageLookupByLibrary.simpleMessage("Lås"),
        "lockscreen": MessageLookupByLibrary.simpleMessage("Låseskjerm"),
        "logInLabel": MessageLookupByLibrary.simpleMessage("Logg inn"),
        "loggingOut": MessageLookupByLibrary.simpleMessage("Logger ut..."),
        "loginSessionExpired":
            MessageLookupByLibrary.simpleMessage("Økten har utløpt"),
        "loginSessionExpiredDetails": MessageLookupByLibrary.simpleMessage(
            "Økten er utløpt. Vennligst logg inn på nytt."),
        "loginTerms": MessageLookupByLibrary.simpleMessage(
            "Ved å klikke Logg inn, godtar jeg <u-terms>brukervilkårene</u-terms> og <u-policy>personvernreglene</u-policy>"),
        "loginWithTOTP":
            MessageLookupByLibrary.simpleMessage("Pålogging med TOTP"),
        "logout": MessageLookupByLibrary.simpleMessage("Logg ut"),
        "logsDialogBody": MessageLookupByLibrary.simpleMessage(
            "Dette vil sende over logger for å hjelpe oss med å feilsøke problemet. Vær oppmerksom på at filnavn vil bli inkludert for å hjelpe å spore problemer med spesifikke filer."),
        "longPressAnEmailToVerifyEndToEndEncryption":
            MessageLookupByLibrary.simpleMessage(
                "Trykk og hold på en e-post for å bekrefte ende-til-ende-kryptering."),
        "longpressOnAnItemToViewInFullscreen":
            MessageLookupByLibrary.simpleMessage(
                "Lang-trykk på en gjenstand for å vise i fullskjerm"),
        "loopVideoOff": MessageLookupByLibrary.simpleMessage("Gjenta video av"),
        "loopVideoOn": MessageLookupByLibrary.simpleMessage("Gjenta video på"),
        "lostDevice": MessageLookupByLibrary.simpleMessage("Mistet enhet?"),
        "machineLearning": MessageLookupByLibrary.simpleMessage("Maskinlæring"),
        "magicSearch": MessageLookupByLibrary.simpleMessage("Magisk søk"),
        "magicSearchHint": MessageLookupByLibrary.simpleMessage(
            "Magisk søk lar deg finne bilder basert på innholdet i dem, for eksempel ‘blomst’, ‘rød bil’, ‘ID-dokumenter\'"),
        "manage": MessageLookupByLibrary.simpleMessage("Administrer"),
        "manageDeviceStorage": MessageLookupByLibrary.simpleMessage(
            "Behandle enhetens hurtigbuffer"),
        "manageDeviceStorageDesc": MessageLookupByLibrary.simpleMessage(
            "Gjennomgå og fjern lokal hurtigbuffer."),
        "manageFamily":
            MessageLookupByLibrary.simpleMessage("Administrer familie"),
        "manageLink": MessageLookupByLibrary.simpleMessage("Administrer lenke"),
        "manageParticipants":
            MessageLookupByLibrary.simpleMessage("Administrer"),
        "manageSubscription":
            MessageLookupByLibrary.simpleMessage("Administrer abonnement"),
        "manualPairDesc": MessageLookupByLibrary.simpleMessage(
            "Koble til PIN fungerer med alle skjermer du vil se albumet på."),
        "map": MessageLookupByLibrary.simpleMessage("Kart"),
        "maps": MessageLookupByLibrary.simpleMessage("Kart"),
        "mastodon": MessageLookupByLibrary.simpleMessage("Mastodon"),
        "matrix": MessageLookupByLibrary.simpleMessage("Matrix"),
        "me": MessageLookupByLibrary.simpleMessage("Meg"),
<<<<<<< HEAD
        "memoryCount": m51,
=======
        "memoryCount": m50,
>>>>>>> 76bff25d
        "merchandise": MessageLookupByLibrary.simpleMessage("Varer"),
        "mergeWithExisting":
            MessageLookupByLibrary.simpleMessage("Slå sammen med eksisterende"),
        "mergedPhotos":
            MessageLookupByLibrary.simpleMessage("Sammenslåtte bilder"),
        "mlConsent":
            MessageLookupByLibrary.simpleMessage("Aktiver maskinlæring"),
        "mlConsentConfirmation": MessageLookupByLibrary.simpleMessage(
            "Jeg forstår, og ønsker å aktivere maskinlæring"),
        "mlConsentDescription": MessageLookupByLibrary.simpleMessage(
            "Hvis du aktiverer maskinlæring, vil Ente hente ut informasjon som ansiktsgeometri fra filer, inkludert de som er delt med deg.\n\nDette skjer på enheten din, og all generert biometrisk informasjon blir ende-til-ende-kryptert."),
        "mlConsentPrivacy": MessageLookupByLibrary.simpleMessage(
            "Klikk her for mer informasjon om denne funksjonen i våre retningslinjer for personvern"),
        "mlConsentTitle":
            MessageLookupByLibrary.simpleMessage("Aktiver maskinlæring?"),
        "mlIndexingDescription": MessageLookupByLibrary.simpleMessage(
            "Vær oppmerksom på at maskinlæring vil resultere i høyere båndbredde og batteribruk inntil alle elementer er indeksert. Vurder å bruke skrivebordsappen for raskere indeksering, alle resultater vil bli synkronisert automatisk."),
        "mobileWebDesktop":
            MessageLookupByLibrary.simpleMessage("Mobil, Web, Datamaskin"),
        "moderateStrength": MessageLookupByLibrary.simpleMessage("Moderat"),
        "modifyYourQueryOrTrySearchingFor":
            MessageLookupByLibrary.simpleMessage(
                "Juster søket ditt, eller prøv å søke etter"),
        "moments": MessageLookupByLibrary.simpleMessage("Øyeblikk"),
        "month": MessageLookupByLibrary.simpleMessage("måned"),
        "monthly": MessageLookupByLibrary.simpleMessage("Månedlig"),
        "moon": MessageLookupByLibrary.simpleMessage("I månelyset"),
        "moreDetails": MessageLookupByLibrary.simpleMessage("Flere detaljer"),
        "mostRecent": MessageLookupByLibrary.simpleMessage("Nyeste"),
        "mostRelevant": MessageLookupByLibrary.simpleMessage("Mest relevant"),
        "mountains": MessageLookupByLibrary.simpleMessage("Over åsene"),
<<<<<<< HEAD
        "moveItem": m52,
=======
        "moveItem": m51,
>>>>>>> 76bff25d
        "moveSelectedPhotosToOneDate": MessageLookupByLibrary.simpleMessage(
            "Flytt valgte bilder til en dato"),
        "moveToAlbum": MessageLookupByLibrary.simpleMessage("Flytt til album"),
        "moveToHiddenAlbum":
            MessageLookupByLibrary.simpleMessage("Flytt til skjult album"),
<<<<<<< HEAD
        "movedSuccessfullyTo": m53,
=======
        "movedSuccessfullyTo": m52,
>>>>>>> 76bff25d
        "movedToTrash":
            MessageLookupByLibrary.simpleMessage("Flyttet til papirkurven"),
        "movingFilesToAlbum":
            MessageLookupByLibrary.simpleMessage("Flytter filer til album..."),
        "name": MessageLookupByLibrary.simpleMessage("Navn"),
        "nameTheAlbum": MessageLookupByLibrary.simpleMessage("Navngi albumet"),
        "networkConnectionRefusedErr": MessageLookupByLibrary.simpleMessage(
            "Kan ikke koble til Ente, prøv igjen etter en stund. Hvis feilen vedvarer, vennligst kontakt kundestøtte."),
        "networkHostLookUpErr": MessageLookupByLibrary.simpleMessage(
            "Kan ikke koble til Ente, kontroller nettverksinnstillingene og kontakt kundestøtte hvis feilen vedvarer."),
        "never": MessageLookupByLibrary.simpleMessage("Aldri"),
        "newAlbum": MessageLookupByLibrary.simpleMessage("Nytt album"),
        "newLocation": MessageLookupByLibrary.simpleMessage("Ny plassering"),
        "newPerson": MessageLookupByLibrary.simpleMessage("Ny person"),
        "newRange": MessageLookupByLibrary.simpleMessage("Ny rekkevidde"),
        "newToEnte": MessageLookupByLibrary.simpleMessage("Ny til Ente"),
        "newest": MessageLookupByLibrary.simpleMessage("Nyeste"),
        "next": MessageLookupByLibrary.simpleMessage("Neste"),
        "no": MessageLookupByLibrary.simpleMessage("Nei"),
        "noAlbumsSharedByYouYet": MessageLookupByLibrary.simpleMessage(
            "Ingen album delt av deg enda"),
        "noDeviceFound":
            MessageLookupByLibrary.simpleMessage("Ingen enheter funnet"),
        "noDeviceLimit": MessageLookupByLibrary.simpleMessage("Ingen"),
        "noDeviceThatCanBeDeleted": MessageLookupByLibrary.simpleMessage(
            "Du har ingen filer i dette albumet som kan bli slettet"),
        "noDuplicates":
            MessageLookupByLibrary.simpleMessage("✨ Ingen duplikater"),
        "noEnteAccountExclamation":
            MessageLookupByLibrary.simpleMessage("Ingen Ente-konto!"),
        "noExifData": MessageLookupByLibrary.simpleMessage("Ingen EXIF-data"),
        "noFacesFound":
            MessageLookupByLibrary.simpleMessage("Ingen ansikter funnet"),
        "noHiddenPhotosOrVideos": MessageLookupByLibrary.simpleMessage(
            "Ingen skjulte bilder eller videoer"),
        "noImagesWithLocation":
            MessageLookupByLibrary.simpleMessage("Ingen bilder med plassering"),
        "noInternetConnection":
            MessageLookupByLibrary.simpleMessage("Ingen nettverksforbindelse"),
        "noPhotosAreBeingBackedUpRightNow":
            MessageLookupByLibrary.simpleMessage(
                "Ingen bilder er blitt sikkerhetskopiert akkurat nå"),
        "noPhotosFoundHere":
            MessageLookupByLibrary.simpleMessage("Ingen bilder funnet her"),
        "noQuickLinksSelected":
            MessageLookupByLibrary.simpleMessage("Ingen hurtiglenker er valgt"),
        "noRecoveryKey": MessageLookupByLibrary.simpleMessage(
            "Ingen gjenopprettingsnøkkel?"),
        "noRecoveryKeyNoDecryption": MessageLookupByLibrary.simpleMessage(
            "Grunnet vår type ente-til-ende-krypteringsprotokoll kan ikke dine data dekrypteres uten passordet ditt eller gjenopprettingsnøkkelen din"),
        "noResults": MessageLookupByLibrary.simpleMessage("Ingen resultater"),
        "noResultsFound":
            MessageLookupByLibrary.simpleMessage("Ingen resultater funnet"),
<<<<<<< HEAD
        "noSuggestionsForPerson": m54,
        "noSystemLockFound":
            MessageLookupByLibrary.simpleMessage("Ingen systemlås funnet"),
        "notPersonLabel": m55,
=======
        "noSuggestionsForPerson": m53,
        "noSystemLockFound":
            MessageLookupByLibrary.simpleMessage("Ingen systemlås funnet"),
        "notPersonLabel": m54,
>>>>>>> 76bff25d
        "notThisPerson":
            MessageLookupByLibrary.simpleMessage("Ikke denne personen?"),
        "nothingSharedWithYouYet":
            MessageLookupByLibrary.simpleMessage("Ingenting delt med deg enda"),
        "nothingToSeeHere":
            MessageLookupByLibrary.simpleMessage("Ingenting å se her! 👀"),
        "notifications": MessageLookupByLibrary.simpleMessage("Varslinger"),
        "ok": MessageLookupByLibrary.simpleMessage("Ok"),
        "onDevice": MessageLookupByLibrary.simpleMessage("På enhet"),
        "onEnte": MessageLookupByLibrary.simpleMessage(
            "På <branding>ente</branding>"),
        "onTheRoad": MessageLookupByLibrary.simpleMessage("På veien igjen"),
<<<<<<< HEAD
        "onlyFamilyAdminCanChangeCode": m56,
=======
        "onlyFamilyAdminCanChangeCode": m55,
>>>>>>> 76bff25d
        "onlyThem": MessageLookupByLibrary.simpleMessage("Bare de"),
        "oops": MessageLookupByLibrary.simpleMessage("Oisann"),
        "oopsCouldNotSaveEdits": MessageLookupByLibrary.simpleMessage(
            "Oisann, kunne ikke lagre endringer"),
        "oopsSomethingWentWrong":
            MessageLookupByLibrary.simpleMessage("Oisann! Noe gikk galt"),
        "openAlbumInBrowser":
            MessageLookupByLibrary.simpleMessage("Åpne album i nettleser"),
        "openAlbumInBrowserTitle": MessageLookupByLibrary.simpleMessage(
            "Vennligst bruk webapplikasjonen for å legge til bilder til dette albumet"),
        "openFile": MessageLookupByLibrary.simpleMessage("Åpne fil"),
        "openSettings":
            MessageLookupByLibrary.simpleMessage("Åpne innstillinger"),
        "openTheItem": MessageLookupByLibrary.simpleMessage("• Åpne elementet"),
        "openstreetmapContributors":
            MessageLookupByLibrary.simpleMessage("OpenStreetMap bidragsytere"),
        "optionalAsShortAsYouLike": MessageLookupByLibrary.simpleMessage(
            "Valgfri, så kort som du vil..."),
        "orMergeWithExistingPerson": MessageLookupByLibrary.simpleMessage(
            "Eller slå sammen med eksisterende"),
        "orPickAnExistingOne":
            MessageLookupByLibrary.simpleMessage("Eller velg en eksisterende"),
        "orPickFromYourContacts": MessageLookupByLibrary.simpleMessage(
            "Eller velg fra kontaktene dine"),
        "otherDetectedFaces":
            MessageLookupByLibrary.simpleMessage("Other detected faces"),
        "pair": MessageLookupByLibrary.simpleMessage("Par"),
        "pairWithPin":
            MessageLookupByLibrary.simpleMessage("Parr sammen med PIN"),
        "pairingComplete":
            MessageLookupByLibrary.simpleMessage("Sammenkobling fullført"),
        "panorama": MessageLookupByLibrary.simpleMessage("Panora"),
<<<<<<< HEAD
        "partyWithThem": m57,
=======
        "partyWithThem": m56,
>>>>>>> 76bff25d
        "passKeyPendingVerification":
            MessageLookupByLibrary.simpleMessage("Bekreftelse venter fortsatt"),
        "passkey": MessageLookupByLibrary.simpleMessage("Tilgangsnøkkel"),
        "passkeyAuthTitle": MessageLookupByLibrary.simpleMessage(
            "Verifisering av tilgangsnøkkel"),
        "password": MessageLookupByLibrary.simpleMessage("Passord"),
        "passwordChangedSuccessfully":
            MessageLookupByLibrary.simpleMessage("Passordet ble endret"),
        "passwordLock": MessageLookupByLibrary.simpleMessage("Passordlås"),
<<<<<<< HEAD
        "passwordStrength": m58,
=======
        "passwordStrength": m57,
>>>>>>> 76bff25d
        "passwordStrengthInfo": MessageLookupByLibrary.simpleMessage(
            "Passordstyrken beregnes basert på passordets lengde, brukte tegn, og om passordet finnes blant de 10 000 mest brukte passordene"),
        "passwordWarning": MessageLookupByLibrary.simpleMessage(
            "Vi lagrer ikke dette passordet, så hvis du glemmer det, <underline>kan vi ikke dekryptere dataene dine</underline>"),
        "paymentDetails":
            MessageLookupByLibrary.simpleMessage("Betalingsinformasjon"),
        "paymentFailed":
            MessageLookupByLibrary.simpleMessage("Betaling feilet"),
        "paymentFailedMessage": MessageLookupByLibrary.simpleMessage(
            "Betalingen din mislyktes. Kontakt kundestøtte og vi vil hjelpe deg!"),
<<<<<<< HEAD
        "paymentFailedTalkToProvider": m59,
=======
        "paymentFailedTalkToProvider": m58,
>>>>>>> 76bff25d
        "pendingItems":
            MessageLookupByLibrary.simpleMessage("Ventende elementer"),
        "pendingSync":
            MessageLookupByLibrary.simpleMessage("Ventende synkronisering"),
        "people": MessageLookupByLibrary.simpleMessage("Folk"),
        "peopleUsingYourCode": MessageLookupByLibrary.simpleMessage(
            "Personer som bruker koden din"),
        "permDeleteWarning": MessageLookupByLibrary.simpleMessage(
            "Alle elementer i papirkurven vil slettes permanent\n\nDenne handlingen kan ikke angres"),
        "permanentlyDelete":
            MessageLookupByLibrary.simpleMessage("Slette for godt"),
        "permanentlyDeleteFromDevice":
            MessageLookupByLibrary.simpleMessage("Slett permanent fra enhet?"),
<<<<<<< HEAD
        "personIsAge": m60,
        "personName": MessageLookupByLibrary.simpleMessage("Personnavn"),
        "personTurningAge": m61,
=======
        "personIsAge": m59,
        "personName": MessageLookupByLibrary.simpleMessage("Personnavn"),
        "personTurningAge": m60,
>>>>>>> 76bff25d
        "pets": MessageLookupByLibrary.simpleMessage("Pelsvenner"),
        "photoDescriptions":
            MessageLookupByLibrary.simpleMessage("Bildebeskrivelser"),
        "photoGridSize":
            MessageLookupByLibrary.simpleMessage("Bilderutenettstørrelse"),
        "photoSmallCase": MessageLookupByLibrary.simpleMessage("bilde"),
<<<<<<< HEAD
        "photocountPhotos": m62,
=======
        "photocountPhotos": m61,
>>>>>>> 76bff25d
        "photos": MessageLookupByLibrary.simpleMessage("Bilder"),
        "photosAddedByYouWillBeRemovedFromTheAlbum":
            MessageLookupByLibrary.simpleMessage(
                "Bilder lagt til av deg vil bli fjernet fra albumet"),
        "photosKeepRelativeTimeDifference":
            MessageLookupByLibrary.simpleMessage(
                "Bilder holder relativ tidsforskjell"),
        "pickCenterPoint":
            MessageLookupByLibrary.simpleMessage("Velg midtpunkt"),
        "pinAlbum": MessageLookupByLibrary.simpleMessage("Fest album"),
        "pinLock": MessageLookupByLibrary.simpleMessage("PIN-kode lås"),
        "playOnTv":
            MessageLookupByLibrary.simpleMessage("Spill av album på TV"),
        "playOriginal":
            MessageLookupByLibrary.simpleMessage("Spill av original"),
<<<<<<< HEAD
        "playStoreFreeTrialValidTill": m64,
=======
        "playStoreFreeTrialValidTill": m63,
>>>>>>> 76bff25d
        "playStream": MessageLookupByLibrary.simpleMessage("Spill av strøm"),
        "playstoreSubscription":
            MessageLookupByLibrary.simpleMessage("PlayStore abonnement"),
        "pleaseCheckYourInternetConnectionAndTryAgain":
            MessageLookupByLibrary.simpleMessage(
                "Kontroller Internett-tilkoblingen din og prøv igjen."),
        "pleaseContactSupportAndWeWillBeHappyToHelp":
            MessageLookupByLibrary.simpleMessage(
                "Vennligst kontakt support@ente.io og vi vil gjerne hjelpe!"),
        "pleaseContactSupportIfTheProblemPersists":
            MessageLookupByLibrary.simpleMessage(
                "Vennligst kontakt kundestøtte hvis problemet vedvarer"),
<<<<<<< HEAD
        "pleaseEmailUsAt": m65,
=======
        "pleaseEmailUsAt": m64,
>>>>>>> 76bff25d
        "pleaseGrantPermissions":
            MessageLookupByLibrary.simpleMessage("Vennligst gi tillatelser"),
        "pleaseLoginAgain":
            MessageLookupByLibrary.simpleMessage("Vennligst logg inn igjen"),
        "pleaseSelectQuickLinksToRemove":
            MessageLookupByLibrary.simpleMessage("Velg hurtiglenker å fjerne"),
<<<<<<< HEAD
        "pleaseSendTheLogsTo": m66,
=======
        "pleaseSendTheLogsTo": m65,
>>>>>>> 76bff25d
        "pleaseTryAgain":
            MessageLookupByLibrary.simpleMessage("Vennligst prøv igjen"),
        "pleaseVerifyTheCodeYouHaveEntered":
            MessageLookupByLibrary.simpleMessage(
                "Bekreft koden du har skrevet inn"),
        "pleaseWait": MessageLookupByLibrary.simpleMessage("Vennligst vent..."),
        "pleaseWaitDeletingAlbum": MessageLookupByLibrary.simpleMessage(
            "Vennligst vent, sletter album"),
        "pleaseWaitForSometimeBeforeRetrying":
            MessageLookupByLibrary.simpleMessage(
                "Vennligst vent en stund før du prøver på nytt"),
        "pleaseWaitThisWillTakeAWhile": MessageLookupByLibrary.simpleMessage(
            "Vennligst vent, dette vil ta litt tid."),
<<<<<<< HEAD
        "posingWithThem": m67,
=======
        "posingWithThem": m66,
>>>>>>> 76bff25d
        "preparingLogs":
            MessageLookupByLibrary.simpleMessage("Forbereder logger..."),
        "preserveMore": MessageLookupByLibrary.simpleMessage("Behold mer"),
        "pressAndHoldToPlayVideo": MessageLookupByLibrary.simpleMessage(
            "Trykk og hold inne for å spille av video"),
        "pressAndHoldToPlayVideoDetailed": MessageLookupByLibrary.simpleMessage(
            "Trykk og hold inne bildet for å spille av video"),
        "previous": MessageLookupByLibrary.simpleMessage("Forrige"),
        "privacy": MessageLookupByLibrary.simpleMessage("Personvern"),
        "privacyPolicyTitle":
            MessageLookupByLibrary.simpleMessage("Personvernserklæring"),
        "privateBackups":
            MessageLookupByLibrary.simpleMessage("Private sikkerhetskopier"),
        "privateSharing": MessageLookupByLibrary.simpleMessage("Privat deling"),
        "proceed": MessageLookupByLibrary.simpleMessage("Fortsett"),
        "processed": MessageLookupByLibrary.simpleMessage("Behandlet"),
        "processing": MessageLookupByLibrary.simpleMessage("Behandler"),
<<<<<<< HEAD
        "processingImport": m68,
=======
        "processingImport": m67,
>>>>>>> 76bff25d
        "processingVideos":
            MessageLookupByLibrary.simpleMessage("Behandler videoer"),
        "publicLinkCreated":
            MessageLookupByLibrary.simpleMessage("Offentlig lenke opprettet"),
        "publicLinkEnabled":
            MessageLookupByLibrary.simpleMessage("Offentlig lenke aktivert"),
        "questionmark": MessageLookupByLibrary.simpleMessage("?"),
        "queued": MessageLookupByLibrary.simpleMessage("I køen"),
        "quickLinks": MessageLookupByLibrary.simpleMessage("Hurtiglenker"),
        "radius": MessageLookupByLibrary.simpleMessage("Radius"),
        "raiseTicket": MessageLookupByLibrary.simpleMessage("Opprett sak"),
        "rateTheApp": MessageLookupByLibrary.simpleMessage("Vurder appen"),
        "rateUs": MessageLookupByLibrary.simpleMessage("Vurder oss"),
<<<<<<< HEAD
        "rateUsOnStore": m69,
        "reassignMe": MessageLookupByLibrary.simpleMessage("Tildel \"Meg\""),
        "reassignedToName": m70,
=======
        "rateUsOnStore": m68,
        "reassignMe": MessageLookupByLibrary.simpleMessage("Tildel \"Meg\""),
        "reassignedToName": m69,
>>>>>>> 76bff25d
        "reassigningLoading":
            MessageLookupByLibrary.simpleMessage("Tildeler..."),
        "recover": MessageLookupByLibrary.simpleMessage("Gjenopprett"),
        "recoverAccount":
            MessageLookupByLibrary.simpleMessage("Gjenopprett konto"),
        "recoverButton": MessageLookupByLibrary.simpleMessage("Gjenopprett"),
        "recoveryAccount":
            MessageLookupByLibrary.simpleMessage("Gjenopprett konto"),
        "recoveryInitiated":
            MessageLookupByLibrary.simpleMessage("Gjenoppretting startet"),
<<<<<<< HEAD
        "recoveryInitiatedDesc": m71,
=======
        "recoveryInitiatedDesc": m70,
>>>>>>> 76bff25d
        "recoveryKey":
            MessageLookupByLibrary.simpleMessage("Gjenopprettingsnøkkel"),
        "recoveryKeyCopiedToClipboard": MessageLookupByLibrary.simpleMessage(
            "Gjenopprettingsnøkkel kopiert til utklippstavlen"),
        "recoveryKeyOnForgotPassword": MessageLookupByLibrary.simpleMessage(
            "Hvis du glemmer passordet ditt er den eneste måten du kan gjenopprette dataene dine på med denne nøkkelen."),
        "recoveryKeySaveDescription": MessageLookupByLibrary.simpleMessage(
            "Vi lagrer ikke denne nøkkelen, vennligst lagre denne 24-ords nøkkelen på et trygt sted."),
        "recoveryKeySuccessBody": MessageLookupByLibrary.simpleMessage(
            "Flott! Din gjenopprettingsnøkkel er gyldig. Takk for bekreftelsen.\n\nVennligst husk å holde gjenopprettingsnøkkelen din trygt sikkerhetskopiert."),
        "recoveryKeyVerified": MessageLookupByLibrary.simpleMessage(
            "Gjenopprettingsnøkkel bekreftet"),
        "recoveryKeyVerifyReason": MessageLookupByLibrary.simpleMessage(
            "Gjenopprettingsnøkkelen er den eneste måten å gjenopprette bildene dine på hvis du glemmer passordet ditt. Du finner gjenopprettingsnøkkelen din i Innstillinger > Konto.\n\nVennligst skriv inn gjenopprettingsnøkkelen din her for å bekrefte at du har lagret den riktig."),
<<<<<<< HEAD
        "recoveryReady": m72,
=======
        "recoveryReady": m71,
>>>>>>> 76bff25d
        "recoverySuccessful": MessageLookupByLibrary.simpleMessage(
            "Gjenopprettingen var vellykket!"),
        "recoveryWarning": MessageLookupByLibrary.simpleMessage(
            "En betrodd kontakt prøver å få tilgang til kontoen din"),
<<<<<<< HEAD
        "recoveryWarningBody": m73,
=======
        "recoveryWarningBody": m72,
>>>>>>> 76bff25d
        "recreatePasswordBody": MessageLookupByLibrary.simpleMessage(
            "Den gjeldende enheten er ikke kraftig nok til å verifisere passordet ditt, men vi kan regenerere på en måte som fungerer på alle enheter.\n\nVennligst logg inn med gjenopprettingsnøkkelen og regenerer passordet (du kan bruke den samme igjen om du vil)."),
        "recreatePasswordTitle":
            MessageLookupByLibrary.simpleMessage("Gjenopprett passord"),
        "reddit": MessageLookupByLibrary.simpleMessage("Reddit"),
        "reenterPassword":
            MessageLookupByLibrary.simpleMessage("Skriv inn passord på nytt"),
        "reenterPin":
            MessageLookupByLibrary.simpleMessage("Skriv inn PIN-kode på nytt"),
        "referFriendsAnd2xYourPlan": MessageLookupByLibrary.simpleMessage(
            "Verv venner og doble abonnementet ditt"),
        "referralStep1": MessageLookupByLibrary.simpleMessage(
            "1. Gi denne koden til vennene dine"),
        "referralStep2": MessageLookupByLibrary.simpleMessage(
            "De registrerer seg for en betalt plan"),
<<<<<<< HEAD
        "referralStep3": m74,
=======
        "referralStep3": m73,
>>>>>>> 76bff25d
        "referrals": MessageLookupByLibrary.simpleMessage("Vervinger"),
        "referralsAreCurrentlyPaused": MessageLookupByLibrary.simpleMessage(
            "Vervinger er for øyeblikket satt på pause"),
        "rejectRecovery":
            MessageLookupByLibrary.simpleMessage("Avslå gjenoppretting"),
        "remindToEmptyDeviceTrash": MessageLookupByLibrary.simpleMessage(
            "Tøm også \"Nylig slettet\" fra \"Innstillinger\" → \"Lagring\" for å få frigjort plass"),
        "remindToEmptyEnteTrash": MessageLookupByLibrary.simpleMessage(
            "Du kan også tømme \"Papirkurven\" for å få den frigjorte lagringsplassen"),
        "remoteImages": MessageLookupByLibrary.simpleMessage("Eksterne bilder"),
        "remoteThumbnails":
            MessageLookupByLibrary.simpleMessage("Eksterne miniatyrbilder"),
        "remoteVideos":
            MessageLookupByLibrary.simpleMessage("Eksterne videoer"),
        "remove": MessageLookupByLibrary.simpleMessage("Fjern"),
        "removeDuplicates":
            MessageLookupByLibrary.simpleMessage("Fjern duplikater"),
        "removeDuplicatesDesc": MessageLookupByLibrary.simpleMessage(
            "Gjennomgå og fjern filer som er eksakte duplikater."),
        "removeFromAlbum":
            MessageLookupByLibrary.simpleMessage("Fjern fra album"),
        "removeFromAlbumTitle":
            MessageLookupByLibrary.simpleMessage("Fjern fra album?"),
        "removeFromFavorite":
            MessageLookupByLibrary.simpleMessage("Fjern fra favoritter"),
        "removeInvite":
            MessageLookupByLibrary.simpleMessage("Fjern invitasjon"),
        "removeLink": MessageLookupByLibrary.simpleMessage("Fjern lenke"),
        "removeParticipant":
            MessageLookupByLibrary.simpleMessage("Fjern deltaker"),
<<<<<<< HEAD
        "removeParticipantBody": m75,
=======
        "removeParticipantBody": m74,
>>>>>>> 76bff25d
        "removePersonLabel":
            MessageLookupByLibrary.simpleMessage("Fjern etikett for person"),
        "removePublicLink":
            MessageLookupByLibrary.simpleMessage("Fjern offentlig lenke"),
        "removePublicLinks":
            MessageLookupByLibrary.simpleMessage("Fjern offentlige lenker"),
        "removeShareItemsWarning": MessageLookupByLibrary.simpleMessage(
            "Noen av elementene du fjerner ble lagt til av andre personer, og du vil miste tilgang til dem"),
        "removeWithQuestionMark":
            MessageLookupByLibrary.simpleMessage("Fjern?"),
        "removeYourselfAsTrustedContact": MessageLookupByLibrary.simpleMessage(
            "Fjern deg selv som betrodd kontakt"),
        "removingFromFavorites":
            MessageLookupByLibrary.simpleMessage("Fjerner fra favoritter..."),
        "rename": MessageLookupByLibrary.simpleMessage("Endre navn"),
        "renameAlbum":
            MessageLookupByLibrary.simpleMessage("Gi album nytt navn"),
        "renameFile": MessageLookupByLibrary.simpleMessage("Gi nytt filnavn"),
        "renewSubscription":
            MessageLookupByLibrary.simpleMessage("Forny abonnement"),
<<<<<<< HEAD
        "renewsOn": m76,
=======
        "renewsOn": m75,
>>>>>>> 76bff25d
        "reportABug": MessageLookupByLibrary.simpleMessage("Rapporter en feil"),
        "reportBug": MessageLookupByLibrary.simpleMessage("Rapporter feil"),
        "resendEmail":
            MessageLookupByLibrary.simpleMessage("Send e-posten på nytt"),
        "resetIgnoredFiles": MessageLookupByLibrary.simpleMessage(
            "Tilbakestill ignorerte filer"),
        "resetPasswordTitle":
            MessageLookupByLibrary.simpleMessage("Tilbakestill passord"),
        "resetPerson": MessageLookupByLibrary.simpleMessage("Fjern"),
        "resetToDefault":
            MessageLookupByLibrary.simpleMessage("Tilbakestill til standard"),
        "restore": MessageLookupByLibrary.simpleMessage("Gjenopprett"),
        "restoreToAlbum":
            MessageLookupByLibrary.simpleMessage("Gjenopprett til album"),
        "restoringFiles":
            MessageLookupByLibrary.simpleMessage("Gjenoppretter filer..."),
        "resumableUploads":
            MessageLookupByLibrary.simpleMessage("Fortsette opplastinger"),
        "retry": MessageLookupByLibrary.simpleMessage("Prøv på nytt"),
        "review": MessageLookupByLibrary.simpleMessage("Gjennomgå"),
        "reviewDeduplicateItems": MessageLookupByLibrary.simpleMessage(
            "Vennligst gjennomgå og slett elementene du tror er duplikater."),
        "reviewSuggestions":
            MessageLookupByLibrary.simpleMessage("Gjennomgå forslag"),
        "right": MessageLookupByLibrary.simpleMessage("Høyre"),
<<<<<<< HEAD
        "roadtripWithThem": m77,
=======
        "roadtripWithThem": m76,
>>>>>>> 76bff25d
        "rotate": MessageLookupByLibrary.simpleMessage("Roter"),
        "rotateLeft": MessageLookupByLibrary.simpleMessage("Roter mot venstre"),
        "rotateRight": MessageLookupByLibrary.simpleMessage("Roter mot høyre"),
        "safelyStored": MessageLookupByLibrary.simpleMessage("Trygt lagret"),
        "save": MessageLookupByLibrary.simpleMessage("Lagre"),
        "saveAsAnotherPerson":
            MessageLookupByLibrary.simpleMessage("Save as another person"),
        "saveChangesBeforeLeavingQuestion":
            MessageLookupByLibrary.simpleMessage(
                "Lagre endringer før du drar?"),
        "saveCollage": MessageLookupByLibrary.simpleMessage("Lagre kollasje"),
        "saveCopy": MessageLookupByLibrary.simpleMessage("Lagre en kopi"),
        "saveKey": MessageLookupByLibrary.simpleMessage("Lagre nøkkel"),
        "savePerson": MessageLookupByLibrary.simpleMessage("Lagre person"),
        "saveYourRecoveryKeyIfYouHaventAlready":
            MessageLookupByLibrary.simpleMessage(
                "Lagre gjenopprettingsnøkkelen hvis du ikke allerede har gjort det"),
        "saving": MessageLookupByLibrary.simpleMessage("Lagrer..."),
        "savingEdits":
            MessageLookupByLibrary.simpleMessage("Lagrer redigeringer..."),
        "scanCode": MessageLookupByLibrary.simpleMessage("Skann kode"),
        "scanThisBarcodeWithnyourAuthenticatorApp":
            MessageLookupByLibrary.simpleMessage(
                "Skann denne strekkoden med\nautentiseringsappen din"),
        "search": MessageLookupByLibrary.simpleMessage("Søk"),
        "searchAlbumsEmptySection":
            MessageLookupByLibrary.simpleMessage("Album"),
        "searchByAlbumNameHint":
            MessageLookupByLibrary.simpleMessage("Albumnavn"),
        "searchByExamples": MessageLookupByLibrary.simpleMessage(
            "• Albumnavn (f.eks. \"Kamera\")\n• Filtyper (f.eks. \"Videoer\", \".gif\")\n• År og måneder (f.eks. \"2022\", \"January\")\n• Hellidager (f.eks. \"Jul\")\n• Bildebeskrivelser (f.eks. \"#moro\")"),
        "searchCaptionEmptySection": MessageLookupByLibrary.simpleMessage(
            "Legg til beskrivelser som \"#tur\" i bildeinfo for raskt å finne dem her"),
        "searchDatesEmptySection": MessageLookupByLibrary.simpleMessage(
            "Søk etter dato, måned eller år"),
        "searchDiscoverEmptySection": MessageLookupByLibrary.simpleMessage(
            "Bilder vil vises her når behandlingen og synkronisering er fullført"),
        "searchFaceEmptySection": MessageLookupByLibrary.simpleMessage(
            "Folk vil vises her når indeksering er gjort"),
        "searchFileTypesAndNamesEmptySection":
            MessageLookupByLibrary.simpleMessage("Filtyper og navn"),
        "searchHint1":
            MessageLookupByLibrary.simpleMessage("Raskt søk på enheten"),
        "searchHint2":
            MessageLookupByLibrary.simpleMessage("Bildedatoer, beskrivelser"),
        "searchHint3":
            MessageLookupByLibrary.simpleMessage("Albumer, filnavn og typer"),
        "searchHint4": MessageLookupByLibrary.simpleMessage("Plassering"),
        "searchHint5": MessageLookupByLibrary.simpleMessage(
            "Kommer snart: ansikt & magisk søk ✨"),
        "searchLocationEmptySection": MessageLookupByLibrary.simpleMessage(
            "Gruppebilder som er tatt innenfor noen radius av et bilde"),
        "searchPeopleEmptySection": MessageLookupByLibrary.simpleMessage(
            "Inviter folk, og du vil se alle bilder som deles av dem her"),
        "searchPersonsEmptySection": MessageLookupByLibrary.simpleMessage(
            "Folk vil vises her når behandling og synkronisering er fullført"),
<<<<<<< HEAD
        "searchResultCount": m78,
        "searchSectionsLengthMismatch": m79,
=======
        "searchResultCount": m77,
        "searchSectionsLengthMismatch": m78,
>>>>>>> 76bff25d
        "security": MessageLookupByLibrary.simpleMessage("Sikkerhet"),
        "seePublicAlbumLinksInApp": MessageLookupByLibrary.simpleMessage(
            "Se offentlige albumlenker i appen"),
        "selectALocation":
            MessageLookupByLibrary.simpleMessage("Velg en plassering"),
        "selectALocationFirst":
            MessageLookupByLibrary.simpleMessage("Velg en plassering først"),
        "selectAlbum": MessageLookupByLibrary.simpleMessage("Velg album"),
        "selectAll": MessageLookupByLibrary.simpleMessage("Velg alle"),
        "selectAllShort": MessageLookupByLibrary.simpleMessage("Alle"),
        "selectCoverPhoto":
            MessageLookupByLibrary.simpleMessage("Velg forsidebilde"),
        "selectDate": MessageLookupByLibrary.simpleMessage("Velg dato"),
        "selectFoldersForBackup": MessageLookupByLibrary.simpleMessage(
            "Velg mapper for sikkerhetskopiering"),
        "selectItemsToAdd":
            MessageLookupByLibrary.simpleMessage("Velg produkter å legge til"),
        "selectLanguage": MessageLookupByLibrary.simpleMessage("Velg språk"),
        "selectMailApp":
            MessageLookupByLibrary.simpleMessage("Velg e-post-app"),
        "selectMorePhotos":
            MessageLookupByLibrary.simpleMessage("Velg flere bilder"),
        "selectOneDateAndTime":
            MessageLookupByLibrary.simpleMessage("Velg en dato og klokkeslett"),
        "selectOneDateAndTimeForAll": MessageLookupByLibrary.simpleMessage(
            "Velg én dato og klokkeslett for alle"),
        "selectPersonToLink":
            MessageLookupByLibrary.simpleMessage("Velg person å knytte til"),
        "selectReason": MessageLookupByLibrary.simpleMessage("Velg grunn"),
        "selectStartOfRange":
            MessageLookupByLibrary.simpleMessage("Velg starten på rekkevidde"),
        "selectTime": MessageLookupByLibrary.simpleMessage("Velg tidspunkt"),
        "selectYourFace":
            MessageLookupByLibrary.simpleMessage("Velg ansiktet ditt"),
        "selectYourPlan":
            MessageLookupByLibrary.simpleMessage("Velg abonnementet ditt"),
        "selectedFilesAreNotOnEnte": MessageLookupByLibrary.simpleMessage(
            "Valgte filer er ikke på Ente"),
        "selectedFoldersWillBeEncryptedAndBackedUp":
            MessageLookupByLibrary.simpleMessage(
                "Valgte mapper vil bli kryptert og sikkerhetskopiert"),
        "selectedItemsWillBeDeletedFromAllAlbumsAndMoved":
            MessageLookupByLibrary.simpleMessage(
                "Valgte elementer vil bli slettet fra alle album og flyttet til papirkurven."),
        "selectedItemsWillBeRemovedFromThisPerson":
            MessageLookupByLibrary.simpleMessage(
                "Valgte elementer fjernes fra denne personen, men blir ikke slettet fra biblioteket ditt."),
<<<<<<< HEAD
        "selectedPhotos": m81,
        "selectedPhotosWithYours": m82,
        "selfiesWithThem": m83,
=======
        "selectedPhotos": m80,
        "selectedPhotosWithYours": m81,
        "selfiesWithThem": m82,
>>>>>>> 76bff25d
        "send": MessageLookupByLibrary.simpleMessage("Send"),
        "sendEmail": MessageLookupByLibrary.simpleMessage("Send e-post"),
        "sendInvite": MessageLookupByLibrary.simpleMessage("Send invitasjon"),
        "sendLink": MessageLookupByLibrary.simpleMessage("Send lenke"),
        "serverEndpoint":
            MessageLookupByLibrary.simpleMessage("Serverendepunkt"),
        "sessionExpired":
            MessageLookupByLibrary.simpleMessage("Økten har utløpt"),
        "sessionIdMismatch":
            MessageLookupByLibrary.simpleMessage("Økt-ID stemmer ikke"),
        "setAPassword": MessageLookupByLibrary.simpleMessage("Lag et passord"),
        "setAs": MessageLookupByLibrary.simpleMessage("Angi som"),
        "setCover": MessageLookupByLibrary.simpleMessage("Angi forside"),
        "setLabel": MessageLookupByLibrary.simpleMessage("Angi"),
        "setNewPassword":
            MessageLookupByLibrary.simpleMessage("Angi nytt passord"),
        "setNewPin": MessageLookupByLibrary.simpleMessage("Angi ny PIN-kode"),
        "setPasswordTitle":
            MessageLookupByLibrary.simpleMessage("Angi passord"),
        "setRadius": MessageLookupByLibrary.simpleMessage("Angi radius"),
        "setupComplete":
            MessageLookupByLibrary.simpleMessage("Oppsett fullført"),
        "share": MessageLookupByLibrary.simpleMessage("Del"),
        "shareALink": MessageLookupByLibrary.simpleMessage("Del en lenke"),
        "shareAlbumHint": MessageLookupByLibrary.simpleMessage(
            "Åpne et album og trykk på del-knappen øverst til høyre for å dele."),
        "shareAnAlbumNow":
            MessageLookupByLibrary.simpleMessage("Del et album nå"),
        "shareLink": MessageLookupByLibrary.simpleMessage("Del link"),
<<<<<<< HEAD
        "shareMyVerificationID": m84,
        "shareOnlyWithThePeopleYouWant":
            MessageLookupByLibrary.simpleMessage("Del bare med de du vil"),
        "shareTextConfirmOthersVerificationID": m85,
        "shareTextRecommendUsingEnte": MessageLookupByLibrary.simpleMessage(
            "Last ned Ente slik at vi lett kan dele bilder og videoer av original kvalitet\n\nhttps://ente.io"),
        "shareTextReferralCode": m86,
        "shareWithNonenteUsers": MessageLookupByLibrary.simpleMessage(
            "Del med brukere som ikke har Ente"),
        "shareWithPeopleSectionTitle": m87,
=======
        "shareMyVerificationID": m83,
        "shareOnlyWithThePeopleYouWant":
            MessageLookupByLibrary.simpleMessage("Del bare med de du vil"),
        "shareTextConfirmOthersVerificationID": m84,
        "shareTextRecommendUsingEnte": MessageLookupByLibrary.simpleMessage(
            "Last ned Ente slik at vi lett kan dele bilder og videoer av original kvalitet\n\nhttps://ente.io"),
        "shareTextReferralCode": m85,
        "shareWithNonenteUsers": MessageLookupByLibrary.simpleMessage(
            "Del med brukere som ikke har Ente"),
        "shareWithPeopleSectionTitle": m86,
>>>>>>> 76bff25d
        "shareYourFirstAlbum":
            MessageLookupByLibrary.simpleMessage("Del ditt første album"),
        "sharedAlbumSectionDescription": MessageLookupByLibrary.simpleMessage(
            "Opprett delte album du kan samarbeide om med andre Ente-brukere, inkludert brukere med gratisabonnement."),
        "sharedByMe": MessageLookupByLibrary.simpleMessage("Delt av meg"),
        "sharedByYou": MessageLookupByLibrary.simpleMessage("Delt av deg"),
        "sharedPhotoNotifications":
            MessageLookupByLibrary.simpleMessage("Nye delte bilder"),
        "sharedPhotoNotificationsExplanation": MessageLookupByLibrary.simpleMessage(
            "Motta varsler når noen legger til et bilde i et delt album som du er en del av"),
<<<<<<< HEAD
        "sharedWith": m88,
=======
        "sharedWith": m87,
>>>>>>> 76bff25d
        "sharedWithMe": MessageLookupByLibrary.simpleMessage("Delt med meg"),
        "sharedWithYou": MessageLookupByLibrary.simpleMessage("Delt med deg"),
        "sharing": MessageLookupByLibrary.simpleMessage("Deler..."),
        "shiftDatesAndTime": MessageLookupByLibrary.simpleMessage(
            "Forskyv datoer og klokkeslett"),
        "showLessFaces":
            MessageLookupByLibrary.simpleMessage("Show less faces"),
        "showMemories": MessageLookupByLibrary.simpleMessage("Vis minner"),
        "showMoreFaces":
            MessageLookupByLibrary.simpleMessage("Show more faces"),
        "showPerson": MessageLookupByLibrary.simpleMessage("Vis person"),
        "signOutFromOtherDevices":
            MessageLookupByLibrary.simpleMessage("Logg ut fra andre enheter"),
        "signOutOtherBody": MessageLookupByLibrary.simpleMessage(
            "Hvis du tror noen kjenner til ditt passord, kan du tvinge alle andre enheter som bruker kontoen din til å logge ut."),
        "signOutOtherDevices":
            MessageLookupByLibrary.simpleMessage("Logg ut andre enheter"),
        "signUpTerms": MessageLookupByLibrary.simpleMessage(
            "Jeg godtar <u-terms>bruksvilkårene</u-terms> og <u-policy>personvernreglene</u-policy>"),
<<<<<<< HEAD
        "singleFileDeleteFromDevice": m89,
        "singleFileDeleteHighlight": MessageLookupByLibrary.simpleMessage(
            "Den vil bli slettet fra alle album."),
        "singleFileInBothLocalAndRemote": m90,
        "singleFileInRemoteOnly": m91,
=======
        "singleFileDeleteFromDevice": m88,
        "singleFileDeleteHighlight": MessageLookupByLibrary.simpleMessage(
            "Den vil bli slettet fra alle album."),
        "singleFileInBothLocalAndRemote": m89,
        "singleFileInRemoteOnly": m90,
>>>>>>> 76bff25d
        "skip": MessageLookupByLibrary.simpleMessage("Hopp over"),
        "social": MessageLookupByLibrary.simpleMessage("Sosial"),
        "someItemsAreInBothEnteAndYourDevice":
            MessageLookupByLibrary.simpleMessage(
                "Noen elementer er i både Ente og på enheten din."),
        "someOfTheFilesYouAreTryingToDeleteAre":
            MessageLookupByLibrary.simpleMessage(
                "Noen av filene du prøver å slette, er kun tilgjengelig på enheten og kan ikke gjenopprettes dersom det blir slettet"),
        "someoneSharingAlbumsWithYouShouldSeeTheSameId":
            MessageLookupByLibrary.simpleMessage(
                "Folk som deler album med deg bør se den samme ID-en på deres enhet."),
        "somethingWentWrong":
            MessageLookupByLibrary.simpleMessage("Noe gikk galt"),
        "somethingWentWrongPleaseTryAgain":
            MessageLookupByLibrary.simpleMessage(
                "Noe gikk galt. Vennligst prøv igjen"),
        "sorry": MessageLookupByLibrary.simpleMessage("Beklager"),
        "sorryCouldNotAddToFavorites": MessageLookupByLibrary.simpleMessage(
            "Beklager, kan ikke legge til i favoritter!"),
        "sorryCouldNotRemoveFromFavorites":
            MessageLookupByLibrary.simpleMessage(
                "Beklager, kunne ikke fjerne fra favoritter!"),
        "sorryTheCodeYouveEnteredIsIncorrect":
            MessageLookupByLibrary.simpleMessage(
                "Beklager, koden du skrev inn er feil"),
        "sorryWeCouldNotGenerateSecureKeysOnThisDevicennplease":
            MessageLookupByLibrary.simpleMessage(
                "Beklager, vi kunne ikke generere sikre nøkler på denne enheten.\n\nvennligst registrer deg fra en annen enhet."),
        "sort": MessageLookupByLibrary.simpleMessage("Sorter"),
        "sortAlbumsBy": MessageLookupByLibrary.simpleMessage("Sorter etter"),
        "sortNewestFirst": MessageLookupByLibrary.simpleMessage("Nyeste først"),
        "sortOldestFirst": MessageLookupByLibrary.simpleMessage("Eldste først"),
        "sparkleSuccess": MessageLookupByLibrary.simpleMessage("✨ Suksess"),
<<<<<<< HEAD
        "sportsWithThem": m92,
        "spotlightOnThem": m93,
=======
        "sportsWithThem": m91,
        "spotlightOnThem": m92,
>>>>>>> 76bff25d
        "spotlightOnYourself":
            MessageLookupByLibrary.simpleMessage("Fremhev deg selv"),
        "startAccountRecoveryTitle":
            MessageLookupByLibrary.simpleMessage("Start gjenoppretting"),
        "startBackup":
            MessageLookupByLibrary.simpleMessage("Start sikkerhetskopiering"),
        "status": MessageLookupByLibrary.simpleMessage("Status"),
        "stopCastingBody":
            MessageLookupByLibrary.simpleMessage("Vil du avbryte strømmingen?"),
        "stopCastingTitle":
            MessageLookupByLibrary.simpleMessage("Stopp strømmingen"),
        "storage": MessageLookupByLibrary.simpleMessage("Lagring"),
        "storageBreakupFamily": MessageLookupByLibrary.simpleMessage("Familie"),
        "storageBreakupYou": MessageLookupByLibrary.simpleMessage("Deg"),
<<<<<<< HEAD
        "storageInGB": m94,
        "storageLimitExceeded":
            MessageLookupByLibrary.simpleMessage("Lagringsplassen er full"),
        "storageUsageInfo": m95,
        "streamDetails":
            MessageLookupByLibrary.simpleMessage("Strømmedetaljer"),
        "strongStrength": MessageLookupByLibrary.simpleMessage("Sterkt"),
        "subAlreadyLinkedErrMessage": m96,
        "subWillBeCancelledOn": m97,
=======
        "storageInGB": m93,
        "storageLimitExceeded":
            MessageLookupByLibrary.simpleMessage("Lagringsplassen er full"),
        "storageUsageInfo": m94,
        "streamDetails":
            MessageLookupByLibrary.simpleMessage("Strømmedetaljer"),
        "strongStrength": MessageLookupByLibrary.simpleMessage("Sterkt"),
        "subAlreadyLinkedErrMessage": m95,
        "subWillBeCancelledOn": m96,
>>>>>>> 76bff25d
        "subscribe": MessageLookupByLibrary.simpleMessage("Abonner"),
        "subscribeToEnableSharing": MessageLookupByLibrary.simpleMessage(
            "Du trenger et aktivt betalt abonnement for å aktivere deling."),
        "subscription": MessageLookupByLibrary.simpleMessage("Abonnement"),
        "success": MessageLookupByLibrary.simpleMessage("Suksess"),
        "successfullyArchived":
            MessageLookupByLibrary.simpleMessage("Lagt til i arkivet"),
        "successfullyHid":
            MessageLookupByLibrary.simpleMessage("Vellykket skjult"),
        "successfullyUnarchived":
            MessageLookupByLibrary.simpleMessage("Fjernet fra arkviet"),
        "successfullyUnhid":
            MessageLookupByLibrary.simpleMessage("Vellykket synliggjøring"),
        "suggestFeatures":
            MessageLookupByLibrary.simpleMessage("Foreslå funksjoner"),
        "sunrise": MessageLookupByLibrary.simpleMessage("På horisonten"),
        "support": MessageLookupByLibrary.simpleMessage("Brukerstøtte"),
<<<<<<< HEAD
        "syncProgress": m98,
=======
        "syncProgress": m97,
>>>>>>> 76bff25d
        "syncStopped":
            MessageLookupByLibrary.simpleMessage("Synkronisering stoppet"),
        "syncing": MessageLookupByLibrary.simpleMessage("Synkroniserer..."),
        "systemTheme": MessageLookupByLibrary.simpleMessage("System"),
        "tapToCopy":
            MessageLookupByLibrary.simpleMessage("trykk for å kopiere"),
        "tapToEnterCode":
            MessageLookupByLibrary.simpleMessage("Trykk for å angi kode"),
        "tapToUnlock":
            MessageLookupByLibrary.simpleMessage("Trykk for å låse opp"),
        "tapToUpload":
            MessageLookupByLibrary.simpleMessage("Trykk for å laste opp"),
<<<<<<< HEAD
        "tapToUploadIsIgnoredDue": m99,
=======
        "tapToUploadIsIgnoredDue": m98,
>>>>>>> 76bff25d
        "tempErrorContactSupportIfPersists": MessageLookupByLibrary.simpleMessage(
            "Det ser ut som noe gikk galt. Prøv på nytt etter en stund. Hvis feilen vedvarer, kontakt kundestøtte."),
        "terminate": MessageLookupByLibrary.simpleMessage("Avslutte"),
        "terminateSession":
            MessageLookupByLibrary.simpleMessage("Avslutte økten?"),
        "terms": MessageLookupByLibrary.simpleMessage("Vilkår"),
        "termsOfServicesTitle": MessageLookupByLibrary.simpleMessage("Vilkår"),
        "thankYou": MessageLookupByLibrary.simpleMessage("Tusen takk"),
        "thankYouForSubscribing":
            MessageLookupByLibrary.simpleMessage("Takk for at du abonnerer!"),
        "theDownloadCouldNotBeCompleted": MessageLookupByLibrary.simpleMessage(
            "Nedlastingen kunne ikke fullføres"),
        "theLinkYouAreTryingToAccessHasExpired":
            MessageLookupByLibrary.simpleMessage(
                "Lenken du prøver å få tilgang til, er utløpt."),
        "theRecoveryKeyYouEnteredIsIncorrect":
            MessageLookupByLibrary.simpleMessage(
                "Gjennopprettingsnøkkelen du skrev inn er feil"),
        "theme": MessageLookupByLibrary.simpleMessage("Tema"),
        "theseItemsWillBeDeletedFromYourDevice":
            MessageLookupByLibrary.simpleMessage(
                "Disse elementene vil bli slettet fra enheten din."),
<<<<<<< HEAD
        "theyAlsoGetXGb": m100,
=======
        "theyAlsoGetXGb": m99,
>>>>>>> 76bff25d
        "theyWillBeDeletedFromAllAlbums": MessageLookupByLibrary.simpleMessage(
            "De vil bli slettet fra alle album."),
        "thisActionCannotBeUndone": MessageLookupByLibrary.simpleMessage(
            "Denne handlingen kan ikke angres"),
        "thisAlbumAlreadyHDACollaborativeLink":
            MessageLookupByLibrary.simpleMessage(
                "Dette albumet har allerede en samarbeidslenke"),
        "thisCanBeUsedToRecoverYourAccountIfYou":
            MessageLookupByLibrary.simpleMessage(
                "Dette kan brukes til å gjenopprette kontoen din hvis du mister din andre faktor"),
        "thisDevice": MessageLookupByLibrary.simpleMessage("Denne enheten"),
        "thisEmailIsAlreadyInUse": MessageLookupByLibrary.simpleMessage(
            "Denne e-postadressen er allerede i bruk"),
        "thisImageHasNoExifData": MessageLookupByLibrary.simpleMessage(
            "Dette bildet har ingen exif-data"),
        "thisIsMeExclamation":
            MessageLookupByLibrary.simpleMessage("Dette er meg!"),
<<<<<<< HEAD
        "thisIsPersonVerificationId": m101,
=======
        "thisIsPersonVerificationId": m100,
>>>>>>> 76bff25d
        "thisIsYourVerificationId": MessageLookupByLibrary.simpleMessage(
            "Dette er din bekreftelses-ID"),
        "thisWeekThroughTheYears":
            MessageLookupByLibrary.simpleMessage("Denne uka gjennom årene"),
<<<<<<< HEAD
        "thisWeekXYearsAgo": m102,
=======
        "thisWeekXYearsAgo": m101,
>>>>>>> 76bff25d
        "thisWillLogYouOutOfTheFollowingDevice":
            MessageLookupByLibrary.simpleMessage(
                "Dette vil logge deg ut av følgende enhet:"),
        "thisWillLogYouOutOfThisDevice": MessageLookupByLibrary.simpleMessage(
            "Dette vil logge deg ut av denne enheten!"),
        "thisWillMakeTheDateAndTimeOfAllSelected":
            MessageLookupByLibrary.simpleMessage(
                "Dette vil gjøre dato og klokkeslett for alle valgte bilder det samme."),
        "thisWillRemovePublicLinksOfAllSelectedQuickLinks":
            MessageLookupByLibrary.simpleMessage(
                "Dette fjerner de offentlige lenkene av alle valgte hurtiglenker."),
<<<<<<< HEAD
        "throughTheYears": m103,
=======
        "throughTheYears": m102,
>>>>>>> 76bff25d
        "toEnableAppLockPleaseSetupDevicePasscodeOrScreen":
            MessageLookupByLibrary.simpleMessage(
                "For å aktivere applås, vennligst angi passord eller skjermlås i systeminnstillingene."),
        "toHideAPhotoOrVideo": MessageLookupByLibrary.simpleMessage(
            "For å skjule et bilde eller video"),
        "toResetVerifyEmail": MessageLookupByLibrary.simpleMessage(
            "For å tilbakestille passordet ditt, vennligst bekreft e-posten din først."),
        "todaysLogs": MessageLookupByLibrary.simpleMessage("Dagens logger"),
        "tooManyIncorrectAttempts":
            MessageLookupByLibrary.simpleMessage("For mange gale forsøk"),
        "total": MessageLookupByLibrary.simpleMessage("totalt"),
        "totalSize": MessageLookupByLibrary.simpleMessage("Total størrelse"),
        "trash": MessageLookupByLibrary.simpleMessage("Papirkurv"),
<<<<<<< HEAD
        "trashDaysLeft": m104,
        "trim": MessageLookupByLibrary.simpleMessage("Beskjær"),
        "tripInYear": m105,
        "tripToLocation": m106,
        "trustedContacts":
            MessageLookupByLibrary.simpleMessage("Betrodde kontakter"),
        "trustedInviteBody": m107,
=======
        "trashDaysLeft": m103,
        "trim": MessageLookupByLibrary.simpleMessage("Beskjær"),
        "tripInYear": m104,
        "tripToLocation": m105,
        "trustedContacts":
            MessageLookupByLibrary.simpleMessage("Betrodde kontakter"),
        "trustedInviteBody": m106,
>>>>>>> 76bff25d
        "tryAgain": MessageLookupByLibrary.simpleMessage("Prøv igjen"),
        "turnOnBackupForAutoUpload": MessageLookupByLibrary.simpleMessage(
            "Slå på sikkerhetskopi for å automatisk laste opp filer lagt til denne enhetsmappen i Ente."),
        "twitter": MessageLookupByLibrary.simpleMessage("Twitter"),
        "twoMonthsFreeOnYearlyPlans": MessageLookupByLibrary.simpleMessage(
            "2 måneder gratis med årsabonnement"),
        "twofactor": MessageLookupByLibrary.simpleMessage("Tofaktor"),
        "twofactorAuthenticationHasBeenDisabled":
            MessageLookupByLibrary.simpleMessage(
                "Tofaktorautentisering har blitt deaktivert"),
        "twofactorAuthenticationPageTitle":
            MessageLookupByLibrary.simpleMessage("Tofaktorautentisering"),
        "twofactorAuthenticationSuccessfullyReset":
            MessageLookupByLibrary.simpleMessage(
                "Tofaktorautentisering ble tilbakestilt"),
        "twofactorSetup":
            MessageLookupByLibrary.simpleMessage("Oppsett av to-faktor"),
<<<<<<< HEAD
        "typeOfGallerGallerytypeIsNotSupportedForRename": m108,
=======
        "typeOfGallerGallerytypeIsNotSupportedForRename": m107,
>>>>>>> 76bff25d
        "unarchive": MessageLookupByLibrary.simpleMessage("Opphev arkivering"),
        "unarchiveAlbum":
            MessageLookupByLibrary.simpleMessage("Gjenopprett album"),
        "unarchiving":
            MessageLookupByLibrary.simpleMessage("Fjerner fra arkivet..."),
        "unavailableReferralCode": MessageLookupByLibrary.simpleMessage(
            "Beklager, denne koden er utilgjengelig."),
        "uncategorized": MessageLookupByLibrary.simpleMessage("Ukategorisert"),
        "unhide": MessageLookupByLibrary.simpleMessage("Gjør synligjort"),
        "unhideToAlbum":
            MessageLookupByLibrary.simpleMessage("Gjør synlig i album"),
        "unhiding": MessageLookupByLibrary.simpleMessage("Synliggjør..."),
        "unhidingFilesToAlbum": MessageLookupByLibrary.simpleMessage(
            "Gjør filer synlige i albumet"),
        "unlock": MessageLookupByLibrary.simpleMessage("Lås opp"),
        "unpinAlbum": MessageLookupByLibrary.simpleMessage("Løsne album"),
        "unselectAll": MessageLookupByLibrary.simpleMessage("Velg bort alle"),
        "update": MessageLookupByLibrary.simpleMessage("Oppdater"),
        "updateAvailable": MessageLookupByLibrary.simpleMessage(
            "En oppdatering er tilgjengelig"),
        "updatingFolderSelection":
            MessageLookupByLibrary.simpleMessage("Oppdaterer mappevalg..."),
        "upgrade": MessageLookupByLibrary.simpleMessage("Oppgrader"),
<<<<<<< HEAD
        "uploadIsIgnoredDueToIgnorereason": m109,
        "uploadingFilesToAlbum": MessageLookupByLibrary.simpleMessage(
            "Laster opp filer til albumet..."),
        "uploadingMultipleMemories": m110,
=======
        "uploadIsIgnoredDueToIgnorereason": m108,
        "uploadingFilesToAlbum": MessageLookupByLibrary.simpleMessage(
            "Laster opp filer til albumet..."),
        "uploadingMultipleMemories": m109,
>>>>>>> 76bff25d
        "uploadingSingleMemory":
            MessageLookupByLibrary.simpleMessage("Bevarer 1 minne..."),
        "upto50OffUntil4thDec": MessageLookupByLibrary.simpleMessage(
            "Opptil 50 % rabatt, frem til 4. desember."),
        "usableReferralStorageInfo": MessageLookupByLibrary.simpleMessage(
            "Brukbar lagringsplass er begrenset av abonnementet ditt. Lagring du har gjort krav på utover denne grensen blir automatisk tilgjengelig når du oppgraderer abonnementet ditt."),
        "useAsCover":
            MessageLookupByLibrary.simpleMessage("Bruk som forsidebilde"),
        "useDifferentPlayerInfo": MessageLookupByLibrary.simpleMessage(
            "Har du problemer med å spille av denne videoen? Hold inne her for å prøve en annen avspiller."),
        "usePublicLinksForPeopleNotOnEnte":
            MessageLookupByLibrary.simpleMessage(
                "Bruk offentlige lenker for folk som ikke bruker Ente"),
        "useRecoveryKey":
            MessageLookupByLibrary.simpleMessage("Bruk gjenopprettingsnøkkel"),
        "useSelectedPhoto":
            MessageLookupByLibrary.simpleMessage("Bruk valgt bilde"),
        "usedSpace":
            MessageLookupByLibrary.simpleMessage("Benyttet lagringsplass"),
<<<<<<< HEAD
        "validTill": m111,
=======
        "validTill": m110,
>>>>>>> 76bff25d
        "verificationFailedPleaseTryAgain":
            MessageLookupByLibrary.simpleMessage(
                "Bekreftelse mislyktes, vennligst prøv igjen"),
        "verificationId":
            MessageLookupByLibrary.simpleMessage("Verifiserings-ID"),
        "verify": MessageLookupByLibrary.simpleMessage("Bekreft"),
        "verifyEmail":
            MessageLookupByLibrary.simpleMessage("Bekreft e-postadresse"),
<<<<<<< HEAD
        "verifyEmailID": m112,
=======
        "verifyEmailID": m111,
>>>>>>> 76bff25d
        "verifyIDLabel": MessageLookupByLibrary.simpleMessage("Bekreft"),
        "verifyPasskey":
            MessageLookupByLibrary.simpleMessage("Bekreft tilgangsnøkkel"),
        "verifyPassword":
            MessageLookupByLibrary.simpleMessage("Bekreft passord"),
        "verifying": MessageLookupByLibrary.simpleMessage("Verifiserer..."),
        "verifyingRecoveryKey": MessageLookupByLibrary.simpleMessage(
            "Verifiserer gjenopprettingsnøkkel..."),
        "videoInfo": MessageLookupByLibrary.simpleMessage("Videoinformasjon"),
        "videoSmallCase": MessageLookupByLibrary.simpleMessage("video"),
        "videos": MessageLookupByLibrary.simpleMessage("Videoer"),
        "viewActiveSessions":
            MessageLookupByLibrary.simpleMessage("Vis aktive økter"),
        "viewAddOnButton": MessageLookupByLibrary.simpleMessage("Vis tillegg"),
        "viewAll": MessageLookupByLibrary.simpleMessage("Vis alle"),
        "viewAllExifData":
            MessageLookupByLibrary.simpleMessage("Vis alle EXIF-data"),
        "viewLargeFiles": MessageLookupByLibrary.simpleMessage("Store filer"),
        "viewLargeFilesDesc": MessageLookupByLibrary.simpleMessage(
            "Vis filer som bruker mest lagringsplass."),
        "viewLogs": MessageLookupByLibrary.simpleMessage("Se logger"),
        "viewRecoveryKey":
            MessageLookupByLibrary.simpleMessage("Vis gjenopprettingsnøkkel"),
        "viewer": MessageLookupByLibrary.simpleMessage("Seer"),
        "visitWebToManage": MessageLookupByLibrary.simpleMessage(
            "Vennligst besøk web.ente.io for å administrere abonnementet"),
        "waitingForVerification":
            MessageLookupByLibrary.simpleMessage("Venter på verifikasjon..."),
        "waitingForWifi":
            MessageLookupByLibrary.simpleMessage("Venter på WiFi..."),
        "warning": MessageLookupByLibrary.simpleMessage("Advarsel"),
        "weAreOpenSource":
            MessageLookupByLibrary.simpleMessage("Vi har åpen kildekode!"),
        "weDontSupportEditingPhotosAndAlbumsThatYouDont":
            MessageLookupByLibrary.simpleMessage(
                "Vi støtter ikke redigering av bilder og album som du ikke eier ennå"),
<<<<<<< HEAD
        "weHaveSendEmailTo": m115,
=======
        "weHaveSendEmailTo": m114,
>>>>>>> 76bff25d
        "weakStrength": MessageLookupByLibrary.simpleMessage("Svakt"),
        "welcomeBack":
            MessageLookupByLibrary.simpleMessage("Velkommen tilbake!"),
        "whatsNew": MessageLookupByLibrary.simpleMessage("Det som er nytt"),
        "whyAddTrustContact": MessageLookupByLibrary.simpleMessage(
            "Betrodd kontakt kan hjelpe til med å gjenopprette dine data."),
        "wishThemAHappyBirthday": m115,
        "yearShort": MessageLookupByLibrary.simpleMessage("år"),
        "yearly": MessageLookupByLibrary.simpleMessage("Årlig"),
        "yearsAgo": m116,
        "yes": MessageLookupByLibrary.simpleMessage("Ja"),
        "yesCancel": MessageLookupByLibrary.simpleMessage("Ja, avslutt"),
        "yesConvertToViewer":
            MessageLookupByLibrary.simpleMessage("Ja, konverter til seer"),
        "yesDelete": MessageLookupByLibrary.simpleMessage("Ja, slett"),
        "yesDiscardChanges":
            MessageLookupByLibrary.simpleMessage("Ja, forkast endringer"),
        "yesLogout": MessageLookupByLibrary.simpleMessage("Ja, logg ut"),
        "yesRemove": MessageLookupByLibrary.simpleMessage("Ja, fjern"),
        "yesRenew": MessageLookupByLibrary.simpleMessage("Ja, forny"),
        "yesResetPerson":
            MessageLookupByLibrary.simpleMessage("Ja, tilbakestill person"),
        "you": MessageLookupByLibrary.simpleMessage("Deg"),
        "youAndThem": m117,
        "youAreOnAFamilyPlan": MessageLookupByLibrary.simpleMessage(
            "Du har et familieabonnement!"),
        "youAreOnTheLatestVersion": MessageLookupByLibrary.simpleMessage(
            "Du er på den nyeste versjonen"),
        "youCanAtMaxDoubleYourStorage": MessageLookupByLibrary.simpleMessage(
            "* Du kan maksimalt doble lagringsplassen din"),
        "youCanManageYourLinksInTheShareTab":
            MessageLookupByLibrary.simpleMessage(
                "Du kan administrere koblingene dine i fanen for deling."),
        "youCanTrySearchingForADifferentQuery":
            MessageLookupByLibrary.simpleMessage(
                "Du kan prøve å søke etter noe annet."),
        "youCannotDowngradeToThisPlan": MessageLookupByLibrary.simpleMessage(
            "Du kan ikke nedgradere til dette abonnementet"),
        "youCannotShareWithYourself": MessageLookupByLibrary.simpleMessage(
            "Du kan ikke dele med deg selv"),
        "youDontHaveAnyArchivedItems": MessageLookupByLibrary.simpleMessage(
            "Du har ingen arkiverte elementer."),
        "youHaveSuccessfullyFreedUp": m118,
        "yourAccountHasBeenDeleted": MessageLookupByLibrary.simpleMessage(
            "Brukeren din har blitt slettet"),
        "yourMap": MessageLookupByLibrary.simpleMessage("Ditt kart"),
        "yourPlanWasSuccessfullyDowngraded":
            MessageLookupByLibrary.simpleMessage(
                "Abonnementet ditt ble nedgradert"),
        "yourPlanWasSuccessfullyUpgraded": MessageLookupByLibrary.simpleMessage(
            "Abonnementet ditt ble oppgradert"),
        "yourPurchaseWasSuccessful":
            MessageLookupByLibrary.simpleMessage("Ditt kjøp var vellykket"),
        "yourStorageDetailsCouldNotBeFetched":
            MessageLookupByLibrary.simpleMessage(
                "Lagringsdetaljene dine kunne ikke hentes"),
        "yourSubscriptionHasExpired":
            MessageLookupByLibrary.simpleMessage("Abonnementet har utløpt"),
        "yourSubscriptionWasUpdatedSuccessfully":
            MessageLookupByLibrary.simpleMessage(
                "Abonnementet ditt ble oppdatert"),
        "yourVerificationCodeHasExpired":
            MessageLookupByLibrary.simpleMessage("Bekreftelseskoden er utløpt"),
        "youveNoDuplicateFilesThatCanBeCleared":
            MessageLookupByLibrary.simpleMessage(
                "Du har ingen duplikatfiler som kan fjernes"),
        "youveNoFilesInThisAlbumThatCanBeDeleted":
            MessageLookupByLibrary.simpleMessage(
                "Du har ingen filer i dette albumet som kan bli slettet"),
        "zoomOutToSeePhotos":
            MessageLookupByLibrary.simpleMessage("Zoom ut for å se bilder")
      };
}<|MERGE_RESOLUTION|>--- conflicted
+++ resolved
@@ -122,181 +122,6 @@
   static String m42(currentlyProcessing, totalCount) =>
       "Behandler ${currentlyProcessing} / ${totalCount}";
 
-<<<<<<< HEAD
-  static String m44(name) => "Tur med ${name}";
-
-  static String m45(count) =>
-      "${Intl.plural(count, one: '${count} element', other: '${count} elementer')}";
-
-  static String m46(name) => "Siste gang med ${name}";
-
-  static String m47(email) =>
-      "${email} har invitert deg til å være en betrodd kontakt";
-
-  static String m48(expiryTime) => "Lenken utløper på ${expiryTime}";
-
-  static String m49(email) => "Knytt personen til ${email}";
-
-  static String m50(personName, email) =>
-      "Dette knytter ${personName} til ${email}";
-
-  static String m51(count, formattedCount) =>
-      "${Intl.plural(count, zero: 'ingen minner', one: '${formattedCount} minne', other: '${formattedCount} minner')}";
-
-  static String m52(count) =>
-      "${Intl.plural(count, one: 'Flytt elementet', other: 'Flytt elementene')}";
-
-  static String m53(albumName) => "Flyttet til ${albumName}";
-
-  static String m54(personName) => "Ingen forslag for ${personName}";
-
-  static String m55(name) => "Ikke ${name}?";
-
-  static String m56(familyAdminEmail) =>
-      "Vennligst kontakt ${familyAdminEmail} for å endre koden din.";
-
-  static String m57(name) => "Fest med ${name}";
-
-  static String m58(passwordStrengthValue) =>
-      "Passordstyrke: ${passwordStrengthValue}";
-
-  static String m59(providerName) =>
-      "Snakk med ${providerName} kundestøtte hvis du ble belastet";
-
-  static String m60(name, age) => "${name} er ${age}!";
-
-  static String m61(name, age) => "${name} fyller ${age} snart";
-
-  static String m62(count) =>
-      "${Intl.plural(count, zero: 'Ingen bilder', one: '1 bilde', other: '${count} bilder')}";
-
-  static String m64(endDate) =>
-      "Prøveperioden varer til ${endDate}.\nDu kan velge en betalt plan etterpå.";
-
-  static String m65(toEmail) => "Vennligst send oss en e-post på ${toEmail}";
-
-  static String m66(toEmail) => "Vennligst send loggene til \n${toEmail}";
-
-  static String m67(name) => "Poseringer med ${name}";
-
-  static String m68(folderName) => "Behandler ${folderName}...";
-
-  static String m69(storeName) => "Vurder oss på ${storeName}";
-
-  static String m70(name) =>
-      "Tildeler deg til ${name}${name}${name}${name}${name}";
-
-  static String m71(days, email) =>
-      "Du kan få tilgang til kontoen etter ${days} dager. En varsling vil bli sendt til ${email}.";
-
-  static String m72(email) =>
-      "Du kan nå gjenopprette ${email} sin konto ved å sette et nytt passord.";
-
-  static String m73(email) => "${email} prøver å gjenopprette kontoen din.";
-
-  static String m74(storageInGB) =>
-      "3. Begge dere får ${storageInGB} GB* gratis";
-
-  static String m75(userEmail) =>
-      "${userEmail} vil bli fjernet fra dette delte albumet\n\nAlle bilder lagt til av dem vil også bli fjernet fra albumet";
-
-  static String m76(endDate) => "Abonnement fornyes på ${endDate}";
-
-  static String m77(name) => "Biltur med ${name}";
-
-  static String m78(count) =>
-      "${Intl.plural(count, one: '${count} resultat funnet', other: '${count} resultater funnet')}";
-
-  static String m79(snapshotLength, searchLength) =>
-      "Uoverensstemmelse i seksjonslengde: ${snapshotLength} != ${searchLength}";
-
-  static String m81(count) => "${count} valgt";
-
-  static String m82(count, yourCount) => "${count} valgt (${yourCount} dine)";
-
-  static String m83(name) => "Selfier med ${name}";
-
-  static String m84(verificationID) =>
-      "Her er min verifiserings-ID: ${verificationID} for ente.io.";
-
-  static String m85(verificationID) =>
-      "Hei, kan du bekrefte at dette er din ente.io verifiserings-ID: ${verificationID}";
-
-  static String m86(referralCode, referralStorageInGB) =>
-      "Gi vervekode: ${referralCode} \n\nBruk den i Innstillinger → General → Verving for å få ${referralStorageInGB} GB gratis etter at du har registrert deg for en betalt plan\n\nhttps://ente.io";
-
-  static String m87(numberOfPeople) =>
-      "${Intl.plural(numberOfPeople, zero: 'Del med bestemte personer', one: 'Delt med 1 person', other: 'Delt med ${numberOfPeople} personer')}";
-
-  static String m88(emailIDs) => "Delt med ${emailIDs}";
-
-  static String m89(fileType) =>
-      "Denne ${fileType} vil bli slettet fra enheten din.";
-
-  static String m90(fileType) =>
-      "Denne ${fileType} er både i Ente og på enheten din.";
-
-  static String m91(fileType) => "Denne ${fileType} vil bli slettet fra Ente.";
-
-  static String m92(name) => "Sport med ${name}";
-
-  static String m93(name) => "Fremhev ${name}";
-
-  static String m94(storageAmountInGB) => "${storageAmountInGB} GB";
-
-  static String m95(
-          usedAmount, usedStorageUnit, totalAmount, totalStorageUnit) =>
-      "${usedAmount} ${usedStorageUnit} av ${totalAmount} ${totalStorageUnit} brukt";
-
-  static String m96(id) =>
-      "Din ${id} er allerede koblet til en annen Ente-konto.\nHvis du ønsker å bruke din ${id} med denne kontoen, vennligst kontakt vår brukerstøtte\'\'";
-
-  static String m97(endDate) =>
-      "Abonnementet ditt blir avsluttet den ${endDate}";
-
-  static String m98(completed, total) => "${completed}/${total} minner bevart";
-
-  static String m99(ignoreReason) =>
-      "Trykk for å laste opp, opplasting er ignorert nå på grunn av ${ignoreReason}";
-
-  static String m100(storageAmountInGB) =>
-      "De får også ${storageAmountInGB} GB";
-
-  static String m101(email) => "Dette er ${email} sin verifiserings-ID";
-
-  static String m102(count) =>
-      "${Intl.plural(count, one: 'Denne uka, ${count} år siden', other: 'Denne uka, ${count} år siden')}";
-
-  static String m103(dateFormat) => "${dateFormat} gjennom årene";
-
-  static String m104(count) =>
-      "${Intl.plural(count, zero: 'Snart', one: '1 dag', other: '${count} dager')}";
-
-  static String m105(year) => "Reise i ${year}";
-
-  static String m106(location) => "Reise til ${location}";
-
-  static String m107(email) =>
-      "Du er invitert til å være en betrodd kontakt av ${email}.";
-
-  static String m108(galleryType) =>
-      "Galleritype ${galleryType} støttes ikke for nytt navn";
-
-  static String m109(ignoreReason) =>
-      "Opplastingen ble ignorert på grunn av ${ignoreReason}";
-
-  static String m110(count) => "Bevarer ${count} minner...";
-
-  static String m111(endDate) => "Gyldig til ${endDate}";
-
-  static String m112(email) => "Verifiser ${email}";
-
-  static String m115(email) =>
-      "Vi har sendt en e-post til <green>${email}</green>";
-
-  static String m116(count) =>
-      "${Intl.plural(count, one: '${count} år siden', other: '${count} år siden')}";
-=======
   static String m43(name) => "Tur med ${name}";
 
   static String m44(count) =>
@@ -471,7 +296,6 @@
 
   static String m116(count) =>
       "${Intl.plural(count, other: '${count} år siden')}";
->>>>>>> 76bff25d
 
   static String m117(name) => "Du og ${name}";
 
@@ -602,10 +426,6 @@
         "archiveAlbum": MessageLookupByLibrary.simpleMessage("Arkiver album"),
         "archiving":
             MessageLookupByLibrary.simpleMessage("Legger til i arkivet..."),
-        "areThey": MessageLookupByLibrary.simpleMessage("Are they "),
-        "areYouSureRemoveThisFaceFromPerson":
-            MessageLookupByLibrary.simpleMessage(
-                "Are you sure you want to remove this face from this person?"),
         "areYouSureThatYouWantToLeaveTheFamily":
             MessageLookupByLibrary.simpleMessage(
                 "Er du sikker på at du vil forlate familieabonnementet?"),
@@ -1222,11 +1042,7 @@
         "hideSharedItemsFromHomeGallery": MessageLookupByLibrary.simpleMessage(
             "Skjul delte elementer fra hjemgalleriet"),
         "hiding": MessageLookupByLibrary.simpleMessage("Skjuler..."),
-<<<<<<< HEAD
-        "hikingWithThem": m44,
-=======
         "hikingWithThem": m43,
->>>>>>> 76bff25d
         "hostedAtOsmFrance":
             MessageLookupByLibrary.simpleMessage("Hostet på OSM France"),
         "howItWorks":
@@ -1283,11 +1099,7 @@
         "itLooksLikeSomethingWentWrongPleaseRetryAfterSome":
             MessageLookupByLibrary.simpleMessage(
                 "Det ser ut til at noe gikk galt. Prøv på nytt etter en stund. Hvis feilen vedvarer, kan du kontakte kundestøtte."),
-<<<<<<< HEAD
-        "itemCount": m45,
-=======
         "itemCount": m44,
->>>>>>> 76bff25d
         "itemsShowTheNumberOfDaysRemainingBeforePermanentDeletion":
             MessageLookupByLibrary.simpleMessage(
                 "Elementer viser gjenværende dager før de slettes for godt"),
@@ -1308,11 +1120,7 @@
         "kindlyHelpUsWithThisInformation": MessageLookupByLibrary.simpleMessage(
             "Vær vennlig og hjelp oss med denne informasjonen"),
         "language": MessageLookupByLibrary.simpleMessage("Språk"),
-<<<<<<< HEAD
-        "lastTimeWithThem": m46,
-=======
         "lastTimeWithThem": m45,
->>>>>>> 76bff25d
         "lastUpdated": MessageLookupByLibrary.simpleMessage("Sist oppdatert"),
         "lastYearsTrip": MessageLookupByLibrary.simpleMessage("Fjorårets tur"),
         "leave": MessageLookupByLibrary.simpleMessage("Forlat"),
@@ -1323,11 +1131,7 @@
         "left": MessageLookupByLibrary.simpleMessage("Venstre"),
         "legacy": MessageLookupByLibrary.simpleMessage("Arv"),
         "legacyAccounts": MessageLookupByLibrary.simpleMessage("Eldre kontoer"),
-<<<<<<< HEAD
-        "legacyInvite": m47,
-=======
         "legacyInvite": m46,
->>>>>>> 76bff25d
         "legacyPageDesc": MessageLookupByLibrary.simpleMessage(
             "Arv-funksjonen lar betrodde kontakter få tilgang til kontoen din i ditt fravær."),
         "legacyPageDesc2": MessageLookupByLibrary.simpleMessage(
@@ -1343,11 +1147,7 @@
             MessageLookupByLibrary.simpleMessage("for raskere deling"),
         "linkEnabled": MessageLookupByLibrary.simpleMessage("Aktivert"),
         "linkExpired": MessageLookupByLibrary.simpleMessage("Utløpt"),
-<<<<<<< HEAD
-        "linkExpiresOn": m48,
-=======
         "linkExpiresOn": m47,
->>>>>>> 76bff25d
         "linkExpiry": MessageLookupByLibrary.simpleMessage("Lenkeutløp"),
         "linkHasExpired":
             MessageLookupByLibrary.simpleMessage("Lenken har utløpt"),
@@ -1355,13 +1155,8 @@
         "linkPerson": MessageLookupByLibrary.simpleMessage("Knytt til person"),
         "linkPersonCaption":
             MessageLookupByLibrary.simpleMessage("for bedre delingsopplevelse"),
-<<<<<<< HEAD
-        "linkPersonToEmail": m49,
-        "linkPersonToEmailConfirmation": m50,
-=======
         "linkPersonToEmail": m48,
         "linkPersonToEmailConfirmation": m49,
->>>>>>> 76bff25d
         "livePhotos": MessageLookupByLibrary.simpleMessage("Live-bilder"),
         "loadMessage1": MessageLookupByLibrary.simpleMessage(
             "Du kan dele abonnementet med familien din"),
@@ -1446,11 +1241,7 @@
         "mastodon": MessageLookupByLibrary.simpleMessage("Mastodon"),
         "matrix": MessageLookupByLibrary.simpleMessage("Matrix"),
         "me": MessageLookupByLibrary.simpleMessage("Meg"),
-<<<<<<< HEAD
-        "memoryCount": m51,
-=======
         "memoryCount": m50,
->>>>>>> 76bff25d
         "merchandise": MessageLookupByLibrary.simpleMessage("Varer"),
         "mergeWithExisting":
             MessageLookupByLibrary.simpleMessage("Slå sammen med eksisterende"),
@@ -1482,21 +1273,13 @@
         "mostRecent": MessageLookupByLibrary.simpleMessage("Nyeste"),
         "mostRelevant": MessageLookupByLibrary.simpleMessage("Mest relevant"),
         "mountains": MessageLookupByLibrary.simpleMessage("Over åsene"),
-<<<<<<< HEAD
-        "moveItem": m52,
-=======
         "moveItem": m51,
->>>>>>> 76bff25d
         "moveSelectedPhotosToOneDate": MessageLookupByLibrary.simpleMessage(
             "Flytt valgte bilder til en dato"),
         "moveToAlbum": MessageLookupByLibrary.simpleMessage("Flytt til album"),
         "moveToHiddenAlbum":
             MessageLookupByLibrary.simpleMessage("Flytt til skjult album"),
-<<<<<<< HEAD
-        "movedSuccessfullyTo": m53,
-=======
         "movedSuccessfullyTo": m52,
->>>>>>> 76bff25d
         "movedToTrash":
             MessageLookupByLibrary.simpleMessage("Flyttet til papirkurven"),
         "movingFilesToAlbum":
@@ -1550,17 +1333,10 @@
         "noResults": MessageLookupByLibrary.simpleMessage("Ingen resultater"),
         "noResultsFound":
             MessageLookupByLibrary.simpleMessage("Ingen resultater funnet"),
-<<<<<<< HEAD
-        "noSuggestionsForPerson": m54,
-        "noSystemLockFound":
-            MessageLookupByLibrary.simpleMessage("Ingen systemlås funnet"),
-        "notPersonLabel": m55,
-=======
         "noSuggestionsForPerson": m53,
         "noSystemLockFound":
             MessageLookupByLibrary.simpleMessage("Ingen systemlås funnet"),
         "notPersonLabel": m54,
->>>>>>> 76bff25d
         "notThisPerson":
             MessageLookupByLibrary.simpleMessage("Ikke denne personen?"),
         "nothingSharedWithYouYet":
@@ -1573,11 +1349,7 @@
         "onEnte": MessageLookupByLibrary.simpleMessage(
             "På <branding>ente</branding>"),
         "onTheRoad": MessageLookupByLibrary.simpleMessage("På veien igjen"),
-<<<<<<< HEAD
-        "onlyFamilyAdminCanChangeCode": m56,
-=======
         "onlyFamilyAdminCanChangeCode": m55,
->>>>>>> 76bff25d
         "onlyThem": MessageLookupByLibrary.simpleMessage("Bare de"),
         "oops": MessageLookupByLibrary.simpleMessage("Oisann"),
         "oopsCouldNotSaveEdits": MessageLookupByLibrary.simpleMessage(
@@ -1602,19 +1374,13 @@
             MessageLookupByLibrary.simpleMessage("Eller velg en eksisterende"),
         "orPickFromYourContacts": MessageLookupByLibrary.simpleMessage(
             "Eller velg fra kontaktene dine"),
-        "otherDetectedFaces":
-            MessageLookupByLibrary.simpleMessage("Other detected faces"),
         "pair": MessageLookupByLibrary.simpleMessage("Par"),
         "pairWithPin":
             MessageLookupByLibrary.simpleMessage("Parr sammen med PIN"),
         "pairingComplete":
             MessageLookupByLibrary.simpleMessage("Sammenkobling fullført"),
         "panorama": MessageLookupByLibrary.simpleMessage("Panora"),
-<<<<<<< HEAD
-        "partyWithThem": m57,
-=======
         "partyWithThem": m56,
->>>>>>> 76bff25d
         "passKeyPendingVerification":
             MessageLookupByLibrary.simpleMessage("Bekreftelse venter fortsatt"),
         "passkey": MessageLookupByLibrary.simpleMessage("Tilgangsnøkkel"),
@@ -1624,11 +1390,7 @@
         "passwordChangedSuccessfully":
             MessageLookupByLibrary.simpleMessage("Passordet ble endret"),
         "passwordLock": MessageLookupByLibrary.simpleMessage("Passordlås"),
-<<<<<<< HEAD
-        "passwordStrength": m58,
-=======
         "passwordStrength": m57,
->>>>>>> 76bff25d
         "passwordStrengthInfo": MessageLookupByLibrary.simpleMessage(
             "Passordstyrken beregnes basert på passordets lengde, brukte tegn, og om passordet finnes blant de 10 000 mest brukte passordene"),
         "passwordWarning": MessageLookupByLibrary.simpleMessage(
@@ -1639,11 +1401,7 @@
             MessageLookupByLibrary.simpleMessage("Betaling feilet"),
         "paymentFailedMessage": MessageLookupByLibrary.simpleMessage(
             "Betalingen din mislyktes. Kontakt kundestøtte og vi vil hjelpe deg!"),
-<<<<<<< HEAD
-        "paymentFailedTalkToProvider": m59,
-=======
         "paymentFailedTalkToProvider": m58,
->>>>>>> 76bff25d
         "pendingItems":
             MessageLookupByLibrary.simpleMessage("Ventende elementer"),
         "pendingSync":
@@ -1657,26 +1415,16 @@
             MessageLookupByLibrary.simpleMessage("Slette for godt"),
         "permanentlyDeleteFromDevice":
             MessageLookupByLibrary.simpleMessage("Slett permanent fra enhet?"),
-<<<<<<< HEAD
-        "personIsAge": m60,
-        "personName": MessageLookupByLibrary.simpleMessage("Personnavn"),
-        "personTurningAge": m61,
-=======
         "personIsAge": m59,
         "personName": MessageLookupByLibrary.simpleMessage("Personnavn"),
         "personTurningAge": m60,
->>>>>>> 76bff25d
         "pets": MessageLookupByLibrary.simpleMessage("Pelsvenner"),
         "photoDescriptions":
             MessageLookupByLibrary.simpleMessage("Bildebeskrivelser"),
         "photoGridSize":
             MessageLookupByLibrary.simpleMessage("Bilderutenettstørrelse"),
         "photoSmallCase": MessageLookupByLibrary.simpleMessage("bilde"),
-<<<<<<< HEAD
-        "photocountPhotos": m62,
-=======
         "photocountPhotos": m61,
->>>>>>> 76bff25d
         "photos": MessageLookupByLibrary.simpleMessage("Bilder"),
         "photosAddedByYouWillBeRemovedFromTheAlbum":
             MessageLookupByLibrary.simpleMessage(
@@ -1692,11 +1440,7 @@
             MessageLookupByLibrary.simpleMessage("Spill av album på TV"),
         "playOriginal":
             MessageLookupByLibrary.simpleMessage("Spill av original"),
-<<<<<<< HEAD
-        "playStoreFreeTrialValidTill": m64,
-=======
         "playStoreFreeTrialValidTill": m63,
->>>>>>> 76bff25d
         "playStream": MessageLookupByLibrary.simpleMessage("Spill av strøm"),
         "playstoreSubscription":
             MessageLookupByLibrary.simpleMessage("PlayStore abonnement"),
@@ -1709,22 +1453,14 @@
         "pleaseContactSupportIfTheProblemPersists":
             MessageLookupByLibrary.simpleMessage(
                 "Vennligst kontakt kundestøtte hvis problemet vedvarer"),
-<<<<<<< HEAD
-        "pleaseEmailUsAt": m65,
-=======
         "pleaseEmailUsAt": m64,
->>>>>>> 76bff25d
         "pleaseGrantPermissions":
             MessageLookupByLibrary.simpleMessage("Vennligst gi tillatelser"),
         "pleaseLoginAgain":
             MessageLookupByLibrary.simpleMessage("Vennligst logg inn igjen"),
         "pleaseSelectQuickLinksToRemove":
             MessageLookupByLibrary.simpleMessage("Velg hurtiglenker å fjerne"),
-<<<<<<< HEAD
-        "pleaseSendTheLogsTo": m66,
-=======
         "pleaseSendTheLogsTo": m65,
->>>>>>> 76bff25d
         "pleaseTryAgain":
             MessageLookupByLibrary.simpleMessage("Vennligst prøv igjen"),
         "pleaseVerifyTheCodeYouHaveEntered":
@@ -1738,11 +1474,7 @@
                 "Vennligst vent en stund før du prøver på nytt"),
         "pleaseWaitThisWillTakeAWhile": MessageLookupByLibrary.simpleMessage(
             "Vennligst vent, dette vil ta litt tid."),
-<<<<<<< HEAD
-        "posingWithThem": m67,
-=======
         "posingWithThem": m66,
->>>>>>> 76bff25d
         "preparingLogs":
             MessageLookupByLibrary.simpleMessage("Forbereder logger..."),
         "preserveMore": MessageLookupByLibrary.simpleMessage("Behold mer"),
@@ -1760,33 +1492,22 @@
         "proceed": MessageLookupByLibrary.simpleMessage("Fortsett"),
         "processed": MessageLookupByLibrary.simpleMessage("Behandlet"),
         "processing": MessageLookupByLibrary.simpleMessage("Behandler"),
-<<<<<<< HEAD
-        "processingImport": m68,
-=======
         "processingImport": m67,
->>>>>>> 76bff25d
         "processingVideos":
             MessageLookupByLibrary.simpleMessage("Behandler videoer"),
         "publicLinkCreated":
             MessageLookupByLibrary.simpleMessage("Offentlig lenke opprettet"),
         "publicLinkEnabled":
             MessageLookupByLibrary.simpleMessage("Offentlig lenke aktivert"),
-        "questionmark": MessageLookupByLibrary.simpleMessage("?"),
         "queued": MessageLookupByLibrary.simpleMessage("I køen"),
         "quickLinks": MessageLookupByLibrary.simpleMessage("Hurtiglenker"),
         "radius": MessageLookupByLibrary.simpleMessage("Radius"),
         "raiseTicket": MessageLookupByLibrary.simpleMessage("Opprett sak"),
         "rateTheApp": MessageLookupByLibrary.simpleMessage("Vurder appen"),
         "rateUs": MessageLookupByLibrary.simpleMessage("Vurder oss"),
-<<<<<<< HEAD
-        "rateUsOnStore": m69,
-        "reassignMe": MessageLookupByLibrary.simpleMessage("Tildel \"Meg\""),
-        "reassignedToName": m70,
-=======
         "rateUsOnStore": m68,
         "reassignMe": MessageLookupByLibrary.simpleMessage("Tildel \"Meg\""),
         "reassignedToName": m69,
->>>>>>> 76bff25d
         "reassigningLoading":
             MessageLookupByLibrary.simpleMessage("Tildeler..."),
         "recover": MessageLookupByLibrary.simpleMessage("Gjenopprett"),
@@ -1797,11 +1518,7 @@
             MessageLookupByLibrary.simpleMessage("Gjenopprett konto"),
         "recoveryInitiated":
             MessageLookupByLibrary.simpleMessage("Gjenoppretting startet"),
-<<<<<<< HEAD
-        "recoveryInitiatedDesc": m71,
-=======
         "recoveryInitiatedDesc": m70,
->>>>>>> 76bff25d
         "recoveryKey":
             MessageLookupByLibrary.simpleMessage("Gjenopprettingsnøkkel"),
         "recoveryKeyCopiedToClipboard": MessageLookupByLibrary.simpleMessage(
@@ -1816,20 +1533,12 @@
             "Gjenopprettingsnøkkel bekreftet"),
         "recoveryKeyVerifyReason": MessageLookupByLibrary.simpleMessage(
             "Gjenopprettingsnøkkelen er den eneste måten å gjenopprette bildene dine på hvis du glemmer passordet ditt. Du finner gjenopprettingsnøkkelen din i Innstillinger > Konto.\n\nVennligst skriv inn gjenopprettingsnøkkelen din her for å bekrefte at du har lagret den riktig."),
-<<<<<<< HEAD
-        "recoveryReady": m72,
-=======
         "recoveryReady": m71,
->>>>>>> 76bff25d
         "recoverySuccessful": MessageLookupByLibrary.simpleMessage(
             "Gjenopprettingen var vellykket!"),
         "recoveryWarning": MessageLookupByLibrary.simpleMessage(
             "En betrodd kontakt prøver å få tilgang til kontoen din"),
-<<<<<<< HEAD
-        "recoveryWarningBody": m73,
-=======
         "recoveryWarningBody": m72,
->>>>>>> 76bff25d
         "recreatePasswordBody": MessageLookupByLibrary.simpleMessage(
             "Den gjeldende enheten er ikke kraftig nok til å verifisere passordet ditt, men vi kan regenerere på en måte som fungerer på alle enheter.\n\nVennligst logg inn med gjenopprettingsnøkkelen og regenerer passordet (du kan bruke den samme igjen om du vil)."),
         "recreatePasswordTitle":
@@ -1845,11 +1554,7 @@
             "1. Gi denne koden til vennene dine"),
         "referralStep2": MessageLookupByLibrary.simpleMessage(
             "De registrerer seg for en betalt plan"),
-<<<<<<< HEAD
-        "referralStep3": m74,
-=======
         "referralStep3": m73,
->>>>>>> 76bff25d
         "referrals": MessageLookupByLibrary.simpleMessage("Vervinger"),
         "referralsAreCurrentlyPaused": MessageLookupByLibrary.simpleMessage(
             "Vervinger er for øyeblikket satt på pause"),
@@ -1880,11 +1585,7 @@
         "removeLink": MessageLookupByLibrary.simpleMessage("Fjern lenke"),
         "removeParticipant":
             MessageLookupByLibrary.simpleMessage("Fjern deltaker"),
-<<<<<<< HEAD
-        "removeParticipantBody": m75,
-=======
         "removeParticipantBody": m74,
->>>>>>> 76bff25d
         "removePersonLabel":
             MessageLookupByLibrary.simpleMessage("Fjern etikett for person"),
         "removePublicLink":
@@ -1905,11 +1606,7 @@
         "renameFile": MessageLookupByLibrary.simpleMessage("Gi nytt filnavn"),
         "renewSubscription":
             MessageLookupByLibrary.simpleMessage("Forny abonnement"),
-<<<<<<< HEAD
-        "renewsOn": m76,
-=======
         "renewsOn": m75,
->>>>>>> 76bff25d
         "reportABug": MessageLookupByLibrary.simpleMessage("Rapporter en feil"),
         "reportBug": MessageLookupByLibrary.simpleMessage("Rapporter feil"),
         "resendEmail":
@@ -1935,18 +1632,12 @@
         "reviewSuggestions":
             MessageLookupByLibrary.simpleMessage("Gjennomgå forslag"),
         "right": MessageLookupByLibrary.simpleMessage("Høyre"),
-<<<<<<< HEAD
-        "roadtripWithThem": m77,
-=======
         "roadtripWithThem": m76,
->>>>>>> 76bff25d
         "rotate": MessageLookupByLibrary.simpleMessage("Roter"),
         "rotateLeft": MessageLookupByLibrary.simpleMessage("Roter mot venstre"),
         "rotateRight": MessageLookupByLibrary.simpleMessage("Roter mot høyre"),
         "safelyStored": MessageLookupByLibrary.simpleMessage("Trygt lagret"),
         "save": MessageLookupByLibrary.simpleMessage("Lagre"),
-        "saveAsAnotherPerson":
-            MessageLookupByLibrary.simpleMessage("Save as another person"),
         "saveChangesBeforeLeavingQuestion":
             MessageLookupByLibrary.simpleMessage(
                 "Lagre endringer før du drar?"),
@@ -1996,13 +1687,8 @@
             "Inviter folk, og du vil se alle bilder som deles av dem her"),
         "searchPersonsEmptySection": MessageLookupByLibrary.simpleMessage(
             "Folk vil vises her når behandling og synkronisering er fullført"),
-<<<<<<< HEAD
-        "searchResultCount": m78,
-        "searchSectionsLengthMismatch": m79,
-=======
         "searchResultCount": m77,
         "searchSectionsLengthMismatch": m78,
->>>>>>> 76bff25d
         "security": MessageLookupByLibrary.simpleMessage("Sikkerhet"),
         "seePublicAlbumLinksInApp": MessageLookupByLibrary.simpleMessage(
             "Se offentlige albumlenker i appen"),
@@ -2050,15 +1736,9 @@
         "selectedItemsWillBeRemovedFromThisPerson":
             MessageLookupByLibrary.simpleMessage(
                 "Valgte elementer fjernes fra denne personen, men blir ikke slettet fra biblioteket ditt."),
-<<<<<<< HEAD
-        "selectedPhotos": m81,
-        "selectedPhotosWithYours": m82,
-        "selfiesWithThem": m83,
-=======
         "selectedPhotos": m80,
         "selectedPhotosWithYours": m81,
         "selfiesWithThem": m82,
->>>>>>> 76bff25d
         "send": MessageLookupByLibrary.simpleMessage("Send"),
         "sendEmail": MessageLookupByLibrary.simpleMessage("Send e-post"),
         "sendInvite": MessageLookupByLibrary.simpleMessage("Send invitasjon"),
@@ -2088,18 +1768,6 @@
         "shareAnAlbumNow":
             MessageLookupByLibrary.simpleMessage("Del et album nå"),
         "shareLink": MessageLookupByLibrary.simpleMessage("Del link"),
-<<<<<<< HEAD
-        "shareMyVerificationID": m84,
-        "shareOnlyWithThePeopleYouWant":
-            MessageLookupByLibrary.simpleMessage("Del bare med de du vil"),
-        "shareTextConfirmOthersVerificationID": m85,
-        "shareTextRecommendUsingEnte": MessageLookupByLibrary.simpleMessage(
-            "Last ned Ente slik at vi lett kan dele bilder og videoer av original kvalitet\n\nhttps://ente.io"),
-        "shareTextReferralCode": m86,
-        "shareWithNonenteUsers": MessageLookupByLibrary.simpleMessage(
-            "Del med brukere som ikke har Ente"),
-        "shareWithPeopleSectionTitle": m87,
-=======
         "shareMyVerificationID": m83,
         "shareOnlyWithThePeopleYouWant":
             MessageLookupByLibrary.simpleMessage("Del bare med de du vil"),
@@ -2110,7 +1778,6 @@
         "shareWithNonenteUsers": MessageLookupByLibrary.simpleMessage(
             "Del med brukere som ikke har Ente"),
         "shareWithPeopleSectionTitle": m86,
->>>>>>> 76bff25d
         "shareYourFirstAlbum":
             MessageLookupByLibrary.simpleMessage("Del ditt første album"),
         "sharedAlbumSectionDescription": MessageLookupByLibrary.simpleMessage(
@@ -2121,21 +1788,13 @@
             MessageLookupByLibrary.simpleMessage("Nye delte bilder"),
         "sharedPhotoNotificationsExplanation": MessageLookupByLibrary.simpleMessage(
             "Motta varsler når noen legger til et bilde i et delt album som du er en del av"),
-<<<<<<< HEAD
-        "sharedWith": m88,
-=======
         "sharedWith": m87,
->>>>>>> 76bff25d
         "sharedWithMe": MessageLookupByLibrary.simpleMessage("Delt med meg"),
         "sharedWithYou": MessageLookupByLibrary.simpleMessage("Delt med deg"),
         "sharing": MessageLookupByLibrary.simpleMessage("Deler..."),
         "shiftDatesAndTime": MessageLookupByLibrary.simpleMessage(
             "Forskyv datoer og klokkeslett"),
-        "showLessFaces":
-            MessageLookupByLibrary.simpleMessage("Show less faces"),
         "showMemories": MessageLookupByLibrary.simpleMessage("Vis minner"),
-        "showMoreFaces":
-            MessageLookupByLibrary.simpleMessage("Show more faces"),
         "showPerson": MessageLookupByLibrary.simpleMessage("Vis person"),
         "signOutFromOtherDevices":
             MessageLookupByLibrary.simpleMessage("Logg ut fra andre enheter"),
@@ -2145,19 +1804,11 @@
             MessageLookupByLibrary.simpleMessage("Logg ut andre enheter"),
         "signUpTerms": MessageLookupByLibrary.simpleMessage(
             "Jeg godtar <u-terms>bruksvilkårene</u-terms> og <u-policy>personvernreglene</u-policy>"),
-<<<<<<< HEAD
-        "singleFileDeleteFromDevice": m89,
-        "singleFileDeleteHighlight": MessageLookupByLibrary.simpleMessage(
-            "Den vil bli slettet fra alle album."),
-        "singleFileInBothLocalAndRemote": m90,
-        "singleFileInRemoteOnly": m91,
-=======
         "singleFileDeleteFromDevice": m88,
         "singleFileDeleteHighlight": MessageLookupByLibrary.simpleMessage(
             "Den vil bli slettet fra alle album."),
         "singleFileInBothLocalAndRemote": m89,
         "singleFileInRemoteOnly": m90,
->>>>>>> 76bff25d
         "skip": MessageLookupByLibrary.simpleMessage("Hopp over"),
         "social": MessageLookupByLibrary.simpleMessage("Sosial"),
         "someItemsAreInBothEnteAndYourDevice":
@@ -2191,13 +1842,8 @@
         "sortNewestFirst": MessageLookupByLibrary.simpleMessage("Nyeste først"),
         "sortOldestFirst": MessageLookupByLibrary.simpleMessage("Eldste først"),
         "sparkleSuccess": MessageLookupByLibrary.simpleMessage("✨ Suksess"),
-<<<<<<< HEAD
-        "sportsWithThem": m92,
-        "spotlightOnThem": m93,
-=======
         "sportsWithThem": m91,
         "spotlightOnThem": m92,
->>>>>>> 76bff25d
         "spotlightOnYourself":
             MessageLookupByLibrary.simpleMessage("Fremhev deg selv"),
         "startAccountRecoveryTitle":
@@ -2212,17 +1858,6 @@
         "storage": MessageLookupByLibrary.simpleMessage("Lagring"),
         "storageBreakupFamily": MessageLookupByLibrary.simpleMessage("Familie"),
         "storageBreakupYou": MessageLookupByLibrary.simpleMessage("Deg"),
-<<<<<<< HEAD
-        "storageInGB": m94,
-        "storageLimitExceeded":
-            MessageLookupByLibrary.simpleMessage("Lagringsplassen er full"),
-        "storageUsageInfo": m95,
-        "streamDetails":
-            MessageLookupByLibrary.simpleMessage("Strømmedetaljer"),
-        "strongStrength": MessageLookupByLibrary.simpleMessage("Sterkt"),
-        "subAlreadyLinkedErrMessage": m96,
-        "subWillBeCancelledOn": m97,
-=======
         "storageInGB": m93,
         "storageLimitExceeded":
             MessageLookupByLibrary.simpleMessage("Lagringsplassen er full"),
@@ -2232,7 +1867,6 @@
         "strongStrength": MessageLookupByLibrary.simpleMessage("Sterkt"),
         "subAlreadyLinkedErrMessage": m95,
         "subWillBeCancelledOn": m96,
->>>>>>> 76bff25d
         "subscribe": MessageLookupByLibrary.simpleMessage("Abonner"),
         "subscribeToEnableSharing": MessageLookupByLibrary.simpleMessage(
             "Du trenger et aktivt betalt abonnement for å aktivere deling."),
@@ -2250,11 +1884,7 @@
             MessageLookupByLibrary.simpleMessage("Foreslå funksjoner"),
         "sunrise": MessageLookupByLibrary.simpleMessage("På horisonten"),
         "support": MessageLookupByLibrary.simpleMessage("Brukerstøtte"),
-<<<<<<< HEAD
-        "syncProgress": m98,
-=======
         "syncProgress": m97,
->>>>>>> 76bff25d
         "syncStopped":
             MessageLookupByLibrary.simpleMessage("Synkronisering stoppet"),
         "syncing": MessageLookupByLibrary.simpleMessage("Synkroniserer..."),
@@ -2267,11 +1897,7 @@
             MessageLookupByLibrary.simpleMessage("Trykk for å låse opp"),
         "tapToUpload":
             MessageLookupByLibrary.simpleMessage("Trykk for å laste opp"),
-<<<<<<< HEAD
-        "tapToUploadIsIgnoredDue": m99,
-=======
         "tapToUploadIsIgnoredDue": m98,
->>>>>>> 76bff25d
         "tempErrorContactSupportIfPersists": MessageLookupByLibrary.simpleMessage(
             "Det ser ut som noe gikk galt. Prøv på nytt etter en stund. Hvis feilen vedvarer, kontakt kundestøtte."),
         "terminate": MessageLookupByLibrary.simpleMessage("Avslutte"),
@@ -2294,11 +1920,7 @@
         "theseItemsWillBeDeletedFromYourDevice":
             MessageLookupByLibrary.simpleMessage(
                 "Disse elementene vil bli slettet fra enheten din."),
-<<<<<<< HEAD
-        "theyAlsoGetXGb": m100,
-=======
         "theyAlsoGetXGb": m99,
->>>>>>> 76bff25d
         "theyWillBeDeletedFromAllAlbums": MessageLookupByLibrary.simpleMessage(
             "De vil bli slettet fra alle album."),
         "thisActionCannotBeUndone": MessageLookupByLibrary.simpleMessage(
@@ -2316,20 +1938,12 @@
             "Dette bildet har ingen exif-data"),
         "thisIsMeExclamation":
             MessageLookupByLibrary.simpleMessage("Dette er meg!"),
-<<<<<<< HEAD
-        "thisIsPersonVerificationId": m101,
-=======
         "thisIsPersonVerificationId": m100,
->>>>>>> 76bff25d
         "thisIsYourVerificationId": MessageLookupByLibrary.simpleMessage(
             "Dette er din bekreftelses-ID"),
         "thisWeekThroughTheYears":
             MessageLookupByLibrary.simpleMessage("Denne uka gjennom årene"),
-<<<<<<< HEAD
-        "thisWeekXYearsAgo": m102,
-=======
         "thisWeekXYearsAgo": m101,
->>>>>>> 76bff25d
         "thisWillLogYouOutOfTheFollowingDevice":
             MessageLookupByLibrary.simpleMessage(
                 "Dette vil logge deg ut av følgende enhet:"),
@@ -2341,11 +1955,7 @@
         "thisWillRemovePublicLinksOfAllSelectedQuickLinks":
             MessageLookupByLibrary.simpleMessage(
                 "Dette fjerner de offentlige lenkene av alle valgte hurtiglenker."),
-<<<<<<< HEAD
-        "throughTheYears": m103,
-=======
         "throughTheYears": m102,
->>>>>>> 76bff25d
         "toEnableAppLockPleaseSetupDevicePasscodeOrScreen":
             MessageLookupByLibrary.simpleMessage(
                 "For å aktivere applås, vennligst angi passord eller skjermlås i systeminnstillingene."),
@@ -2359,15 +1969,6 @@
         "total": MessageLookupByLibrary.simpleMessage("totalt"),
         "totalSize": MessageLookupByLibrary.simpleMessage("Total størrelse"),
         "trash": MessageLookupByLibrary.simpleMessage("Papirkurv"),
-<<<<<<< HEAD
-        "trashDaysLeft": m104,
-        "trim": MessageLookupByLibrary.simpleMessage("Beskjær"),
-        "tripInYear": m105,
-        "tripToLocation": m106,
-        "trustedContacts":
-            MessageLookupByLibrary.simpleMessage("Betrodde kontakter"),
-        "trustedInviteBody": m107,
-=======
         "trashDaysLeft": m103,
         "trim": MessageLookupByLibrary.simpleMessage("Beskjær"),
         "tripInYear": m104,
@@ -2375,7 +1976,6 @@
         "trustedContacts":
             MessageLookupByLibrary.simpleMessage("Betrodde kontakter"),
         "trustedInviteBody": m106,
->>>>>>> 76bff25d
         "tryAgain": MessageLookupByLibrary.simpleMessage("Prøv igjen"),
         "turnOnBackupForAutoUpload": MessageLookupByLibrary.simpleMessage(
             "Slå på sikkerhetskopi for å automatisk laste opp filer lagt til denne enhetsmappen i Ente."),
@@ -2393,11 +1993,7 @@
                 "Tofaktorautentisering ble tilbakestilt"),
         "twofactorSetup":
             MessageLookupByLibrary.simpleMessage("Oppsett av to-faktor"),
-<<<<<<< HEAD
-        "typeOfGallerGallerytypeIsNotSupportedForRename": m108,
-=======
         "typeOfGallerGallerytypeIsNotSupportedForRename": m107,
->>>>>>> 76bff25d
         "unarchive": MessageLookupByLibrary.simpleMessage("Opphev arkivering"),
         "unarchiveAlbum":
             MessageLookupByLibrary.simpleMessage("Gjenopprett album"),
@@ -2421,17 +2017,10 @@
         "updatingFolderSelection":
             MessageLookupByLibrary.simpleMessage("Oppdaterer mappevalg..."),
         "upgrade": MessageLookupByLibrary.simpleMessage("Oppgrader"),
-<<<<<<< HEAD
-        "uploadIsIgnoredDueToIgnorereason": m109,
-        "uploadingFilesToAlbum": MessageLookupByLibrary.simpleMessage(
-            "Laster opp filer til albumet..."),
-        "uploadingMultipleMemories": m110,
-=======
         "uploadIsIgnoredDueToIgnorereason": m108,
         "uploadingFilesToAlbum": MessageLookupByLibrary.simpleMessage(
             "Laster opp filer til albumet..."),
         "uploadingMultipleMemories": m109,
->>>>>>> 76bff25d
         "uploadingSingleMemory":
             MessageLookupByLibrary.simpleMessage("Bevarer 1 minne..."),
         "upto50OffUntil4thDec": MessageLookupByLibrary.simpleMessage(
@@ -2451,11 +2040,7 @@
             MessageLookupByLibrary.simpleMessage("Bruk valgt bilde"),
         "usedSpace":
             MessageLookupByLibrary.simpleMessage("Benyttet lagringsplass"),
-<<<<<<< HEAD
-        "validTill": m111,
-=======
         "validTill": m110,
->>>>>>> 76bff25d
         "verificationFailedPleaseTryAgain":
             MessageLookupByLibrary.simpleMessage(
                 "Bekreftelse mislyktes, vennligst prøv igjen"),
@@ -2464,11 +2049,7 @@
         "verify": MessageLookupByLibrary.simpleMessage("Bekreft"),
         "verifyEmail":
             MessageLookupByLibrary.simpleMessage("Bekreft e-postadresse"),
-<<<<<<< HEAD
-        "verifyEmailID": m112,
-=======
         "verifyEmailID": m111,
->>>>>>> 76bff25d
         "verifyIDLabel": MessageLookupByLibrary.simpleMessage("Bekreft"),
         "verifyPasskey":
             MessageLookupByLibrary.simpleMessage("Bekreft tilgangsnøkkel"),
@@ -2505,11 +2086,7 @@
         "weDontSupportEditingPhotosAndAlbumsThatYouDont":
             MessageLookupByLibrary.simpleMessage(
                 "Vi støtter ikke redigering av bilder og album som du ikke eier ennå"),
-<<<<<<< HEAD
-        "weHaveSendEmailTo": m115,
-=======
         "weHaveSendEmailTo": m114,
->>>>>>> 76bff25d
         "weakStrength": MessageLookupByLibrary.simpleMessage("Svakt"),
         "welcomeBack":
             MessageLookupByLibrary.simpleMessage("Velkommen tilbake!"),
