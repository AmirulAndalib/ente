{
  "@@locale ": "en",
  "enterYourEmailAddress": "अपना ईमेल ऐड्रेस डालें",
  "accountWelcomeBack": "आपका पुनः स्वागत है",
  "email": "ईमेल",
  "cancel": "रद्द करें",
  "verify": "सत्यापित करें",
  "invalidEmailAddress": "अमान्य ईमेल ऐड्रेस",
  "enterValidEmail": "कृपया वैद्य ईमेल ऐड्रेस डालें",
  "deleteAccount": "अकाउंट डिलीट करें",
  "askDeleteReason": "आपका अकाउंट हटाने का मुख्य कारण क्या है?",
  "deleteAccountFeedbackPrompt": "आपको जाता हुए देख कर हमें खेद है। कृपया हमें बेहतर बनने में सहायता के लिए अपनी प्रतिक्रिया साझा करें।",
  "feedback": "प्रतिपुष्टि",
  "kindlyHelpUsWithThisInformation": "कृपया हमें इस जानकारी के लिए सहायता करें",
  "confirmAccountDeletion": "अकाउंट डिलीट करने की पुष्टि करें",
  "deleteAccountPermanentlyButton": "अकाउंट स्थायी रूप से डिलीट करें",
  "yourAccountHasBeenDeleted": "आपका अकाउंट डिलीट कर दिया गया है",
  "selectReason": "कारण चुनें",
  "deleteReason1": "इसमें एक मुख्य विशेषता गायब है जिसकी मुझे आवश्यकता है",
  "deleteReason2": "यह ऐप या इसका कोई एक फीचर मेरे विचारानुसार काम नहीं करता है",
  "deleteReason3": "मुझे कहीं और कोई दूरी सेवा मिली जो मुझे बेहतर लगी",
  "deleteReason4": "मेरा कारण इस लिस्ट में नहीं है",
  "sendEmail": "ईमेल भेजें",
  "deleteRequestSLAText": "आपका अनुरोध 72 घंटों के भीतर संसाधित किया जाएगा।",
  "deleteEmailRequest": "कृपया <warning>account-deletion@ente.io</warning> पर अपने पंजीकृत ईमेल एड्रेस से ईमेल भेजें।",
  "entePhotosPerm": "Ente को आपकी तस्वीरों को संरक्षित करने के लिए <i>अनुमति की आवश्यकता है</i>",
  "ok": "ठीक है",
  "createAccount": "अकाउंट बनायें",
  "createNewAccount": "नया अकाउंट बनाएँ",
  "password": "पासवर्ड",
  "confirmPassword": "पासवर्ड की पुष्टि करें",
  "activeSessions": "एक्टिव सेशन",
  "oops": "ओह!",
  "somethingWentWrongPleaseTryAgain": "कुछ गड़बड़ हुई है। कृपया दोबारा प्रयास करें।",
  "thisWillLogYouOutOfThisDevice": "इससे आप इस डिवाइस से लॉग आउट हो जाएँगे!",
  "thisWillLogYouOutOfTheFollowingDevice": "इससे आप इन डिवाइसों से लॉग आउट हो जाएँगे:",
  "terminateSession": "सेशन रद्द करें?",
  "terminate": "रद्द करें",
  "thisDevice": "यह डिवाइस",
  "recoverButton": "पुनः प्राप्त",
  "recoverySuccessful": "रिकवरी सफल हुई!",
  "decrypting": "डिक्रिप्ट हो रहा है...",
  "incorrectRecoveryKeyTitle": "रिकवरी कुंजी ग़लत है",
  "incorrectRecoveryKeyBody": "आपके द्वारा दर्ज रिकवरी कुंजी ग़लत है",
  "forgotPassword": "पासवर्ड भूल गए",
  "enterYourRecoveryKey": "अपनी रिकवरी कुंजी दर्ज करें",
  "noRecoveryKey": "रिकवरी कुंजी नहीं है?",
  "sorry": "क्षमा करें!",
  "noRecoveryKeyNoDecryption": "हमारे एंड-टू-एंड एन्क्रिप्शन प्रोटोकॉल की प्रकृति के कारण, आपके डेटा को आपके पासवर्ड या रिकवरी कुंजी के बिना डिक्रिप्ट नहीं किया जा सकता है",
  "verifyEmail": "ईमेल सत्यापित करें",
  "toResetVerifyEmail": "अपना पासवर्ड रीसेट करने के लिए, कृपया पहले अपना ईमेल सत्यापित करें।",
<<<<<<< HEAD
  "showMoreFaces": "Show more faces",
  "showLessFaces": "Show less faces",
  "otherDetectedFaces": "Other detected faces",
  "areYouSureRemoveThisFaceFromPerson": "Are you sure you want to remove this face from this person?",
  "areThey": "Are they ",
  "questionmark": "?",
  "saveAsAnotherPerson": "Save as another person"
=======
  "wishThemAHappyBirthday": "Wish ${name} a happy birthday! 🎉"
>>>>>>> 76bff25d
}<|MERGE_RESOLUTION|>--- conflicted
+++ resolved
@@ -49,15 +49,5 @@
   "noRecoveryKeyNoDecryption": "हमारे एंड-टू-एंड एन्क्रिप्शन प्रोटोकॉल की प्रकृति के कारण, आपके डेटा को आपके पासवर्ड या रिकवरी कुंजी के बिना डिक्रिप्ट नहीं किया जा सकता है",
   "verifyEmail": "ईमेल सत्यापित करें",
   "toResetVerifyEmail": "अपना पासवर्ड रीसेट करने के लिए, कृपया पहले अपना ईमेल सत्यापित करें।",
-<<<<<<< HEAD
-  "showMoreFaces": "Show more faces",
-  "showLessFaces": "Show less faces",
-  "otherDetectedFaces": "Other detected faces",
-  "areYouSureRemoveThisFaceFromPerson": "Are you sure you want to remove this face from this person?",
-  "areThey": "Are they ",
-  "questionmark": "?",
-  "saveAsAnotherPerson": "Save as another person"
-=======
   "wishThemAHappyBirthday": "Wish ${name} a happy birthday! 🎉"
->>>>>>> 76bff25d
 }