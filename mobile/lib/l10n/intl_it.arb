{
  "@@locale ": "en",
  "enterYourEmailAddress": "Inserisci il tuo indirizzo email",
  "enterYourNewEmailAddress": "Inserisci il tuo nuovo indirizzo email",
  "accountWelcomeBack": "Bentornato!",
  "emailAlreadyRegistered": "Email già registrata.",
  "emailNotRegistered": "Email non registrata.",
  "email": "Email",
  "cancel": "Annulla",
  "verify": "Verifica",
  "invalidEmailAddress": "Indirizzo email non valido",
  "enterValidEmail": "Inserisci un indirizzo email valido.",
  "deleteAccount": "Elimina account",
  "askDeleteReason": "Qual è il motivo principale per cui stai cancellando il tuo account?",
  "deleteAccountFeedbackPrompt": "Ci dispiace vederti andare via. Facci sapere se hai bisogno di aiuto o se vuoi aiutarci a migliorare.",
  "feedback": "Suggerimenti",
  "kindlyHelpUsWithThisInformation": "Aiutaci con queste informazioni",
  "confirmDeletePrompt": "Sì, voglio eliminare definitivamente questo account e i dati associati a esso su tutte le applicazioni.",
  "confirmAccountDeletion": "Conferma eliminazione account",
  "deleteAccountPermanentlyButton": "Cancella definitivamente il tuo account",
  "yourAccountHasBeenDeleted": "Il tuo account è stato eliminato",
  "selectReason": "Seleziona un motivo",
  "deleteReason1": "Manca una caratteristica chiave di cui ho bisogno",
  "deleteReason2": "L'app o una determinata funzionalità non si comporta come dovrebbe",
  "deleteReason3": "Ho trovato un altro servizio che mi piace di più",
  "deleteReason4": "Il motivo non è elencato",
  "sendEmail": "Invia email",
  "deleteRequestSLAText": "La tua richiesta verrà elaborata entro 72 ore.",
  "deleteEmailRequest": "Invia un'email a <warning>account-deletion@ente.io</warning> dal tuo indirizzo email registrato.",
  "entePhotosPerm": "Ente <i>necessita del permesso per</i> preservare le tue foto",
  "ok": "Ok",
  "createAccount": "Crea account",
  "createNewAccount": "Crea un nuovo account",
  "password": "Password",
  "confirmPassword": "Conferma password",
  "activeSessions": "Sessioni attive",
  "oops": "Oops",
  "somethingWentWrongPleaseTryAgain": "Qualcosa è andato storto, per favore riprova",
  "thisWillLogYouOutOfThisDevice": "Verrai disconnesso dal tuo dispositivo!",
  "thisWillLogYouOutOfTheFollowingDevice": "Verrai disconnesso dai seguenti dispositivi:",
  "terminateSession": "Termina sessione?",
  "terminate": "Terminata",
  "thisDevice": "Questo dispositivo",
  "recoverButton": "Recupera",
  "recoverySuccessful": "Recupero riuscito!",
  "decrypting": "Decriptando...",
  "incorrectRecoveryKeyTitle": "Chiave di recupero errata",
  "incorrectRecoveryKeyBody": "Il codice che hai inserito non è corretto",
  "forgotPassword": "Password dimenticata",
  "enterYourRecoveryKey": "Inserisci la tua chiave di recupero",
  "noRecoveryKey": "Nessuna chiave di recupero?",
  "sorry": "Siamo spiacenti",
  "noRecoveryKeyNoDecryption": "A causa della natura del nostro protocollo di crittografia end-to-end, i tuoi dati non possono essere decifrati senza password o chiave di ripristino",
  "verifyEmail": "Verifica email",
  "toResetVerifyEmail": "Per reimpostare la tua password, verifica prima la tua email.",
  "checkInboxAndSpamFolder": "Per favore, controlla la tua casella di posta (e lo spam) per completare la verifica",
  "tapToEnterCode": "Tocca per inserire il codice",
  "resendEmail": "Rinvia email",
  "weHaveSendEmailTo": "Abbiamo inviato una mail a <green>{email}</green>",
  "@weHaveSendEmailTo": {
    "description": "Text to indicate that we have sent a mail to the user",
    "placeholders": {
      "email": {
        "description": "The email address of the user",
        "type": "String",
        "example": "example@ente.io"
      }
    }
  },
  "setPasswordTitle": "Imposta password",
  "changePasswordTitle": "Modifica password",
  "resetPasswordTitle": "Reimposta password",
  "encryptionKeys": "Chiavi di crittografia",
  "passwordWarning": "Noi non memorizziamo la tua password, quindi se te la dimentichi, <underline>non possiamo decriptare i tuoi dati</underline>",
  "enterPasswordToEncrypt": "Inserisci una password per criptare i tuoi dati",
  "enterNewPasswordToEncrypt": "Inserisci una nuova password per criptare i tuoi dati",
  "weakStrength": "Debole",
  "strongStrength": "Forte",
  "moderateStrength": "Mediocre",
  "passwordStrength": "Sicurezza password: {passwordStrengthValue}",
  "@passwordStrength": {
    "description": "Text to indicate the password strength",
    "placeholders": {
      "passwordStrengthValue": {
        "description": "The strength of the password as a string",
        "type": "String",
        "example": "Weak or Moderate or Strong"
      }
    },
    "message": "Password Strength: {passwordStrengthText}"
  },
  "passwordChangedSuccessfully": "Password modificata con successo",
  "generatingEncryptionKeys": "Generazione delle chiavi di crittografia...",
  "pleaseWait": "Attendere...",
  "continueLabel": "Continua",
  "insecureDevice": "Dispositivo non sicuro",
  "sorryWeCouldNotGenerateSecureKeysOnThisDevicennplease": "Siamo spiacenti, non possiamo generare le chiavi sicure su questo dispositivo.\n\nPer favore, accedi da un altro dispositivo.",
  "howItWorks": "Come funziona",
  "encryption": "Crittografia",
  "ackPasswordLostWarning": "Comprendo che se perdo la password potrei perdere l'accesso ai miei dati poiché sono <underline>criptati end-to-end</underline>.",
  "privacyPolicyTitle": "Privacy Policy",
  "termsOfServicesTitle": "Termini d'uso",
  "signUpTerms": "Accetto i <u-terms>termini di servizio</u-terms> e la <u-policy>politica sulla privacy</u-policy>",
  "logInLabel": "Accedi",
  "loginTerms": "Cliccando sul pulsante Accedi, accetti i <u-terms>termini di servizio</u-terms> e la <u-policy>politica sulla privacy</u-policy>",
  "changeEmail": "Modifica email",
  "enterYourPassword": "Inserisci la tua password",
  "welcomeBack": "Bentornato/a!",
  "contactSupport": "Contatta il supporto",
  "incorrectPasswordTitle": "Password sbagliata",
  "pleaseTryAgain": "Riprova",
  "recreatePasswordTitle": "Reimposta password",
  "useRecoveryKey": "Utilizza un codice di recupero",
  "recreatePasswordBody": "Il dispositivo attuale non è abbastanza potente per verificare la tua password, ma la possiamo rigenerare in un modo che funzioni su tutti i dispositivi.\n\nEffettua il login utilizzando la tua chiave di recupero e rigenera la tua password (puoi utilizzare nuovamente la stessa se vuoi).",
  "verifyPassword": "Verifica password",
  "recoveryKey": "Chiave di recupero",
  "recoveryKeyOnForgotPassword": "Se dimentichi la password, questa chiave è l'unico modo per recuperare i tuoi dati.",
  "recoveryKeySaveDescription": "Noi non memorizziamo questa chiave, per favore salva queste 24 parole in un posto sicuro.",
  "doThisLater": "In seguito",
  "saveKey": "Salva chiave",
  "recoveryKeyCopiedToClipboard": "Chiave di recupero copiata negli appunti",
  "recoverAccount": "Recupera account",
  "recover": "Recupera",
  "dropSupportEmail": "Per favore invia un'email a {supportEmail} dall'indirizzo email con cui ti sei registrato",
  "@dropSupportEmail": {
    "placeholders": {
      "supportEmail": {
        "description": "The support email address",
        "type": "String",
        "example": "support@ente.io"
      }
    }
  },
  "twofactorSetup": "Configura autenticazione a due fattori",
  "enterCode": "Inserisci codice",
  "scanCode": "Scansiona codice",
  "codeCopiedToClipboard": "Codice copiato negli appunti",
  "copypasteThisCodentoYourAuthenticatorApp": "Copia-incolla questo codice\nnella tua app di autenticazione",
  "tapToCopy": "tocca per copiare",
  "scanThisBarcodeWithnyourAuthenticatorApp": "Scansione questo codice QR\ncon la tua app di autenticazione",
  "enterThe6digitCodeFromnyourAuthenticatorApp": "Inserisci il codice di 6 cifre\ndalla tua app di autenticazione",
  "confirm": "Conferma",
  "setupComplete": "Configurazione completata",
  "saveYourRecoveryKeyIfYouHaventAlready": "Salva la tua chiave di recupero se non l'hai ancora fatto",
  "thisCanBeUsedToRecoverYourAccountIfYou": "Può essere utilizzata per recuperare il tuo account in caso tu non possa usare l'autenticazione a due fattori",
  "twofactorAuthenticationPageTitle": "Autenticazione a due fattori",
  "lostDevice": "Dispositivo perso?",
  "verifyingRecoveryKey": "Verifica della chiave di recupero...",
  "recoveryKeyVerified": "Chiave di recupero verificata",
  "recoveryKeySuccessBody": "Ottimo! La tua chiave di recupero è valida. Grazie per averla verificata.\n\nRicordati di salvare la tua chiave di recupero in un posto sicuro.",
  "invalidRecoveryKey": "La chiave di recupero che hai inserito non è valida. Assicurati che contenga 24 parole e controlla l'ortografia di ciascuna parola.\n\nSe hai inserito un vecchio codice di recupero, assicurati che sia lungo 64 caratteri e controlla ciascuno di essi.",
  "invalidKey": "Chiave non valida",
  "tryAgain": "Riprova",
  "viewRecoveryKey": "Visualizza chiave di recupero",
  "confirmRecoveryKey": "Conferma chiave di recupero",
  "recoveryKeyVerifyReason": "Se hai dimenticato la password, la tua chiave di ripristino è l'unico modo per recuperare le tue foto. La puoi trovare in Impostazioni > Account.\n\nInserisci la tua chiave di recupero per verificare di averla salvata correttamente.",
  "confirmYourRecoveryKey": "Conferma la tua chiave di recupero",
  "addViewer": "Aggiungi in sola lettura",
  "addCollaborator": "Aggiungi collaboratore",
  "addANewEmail": "Aggiungi una nuova email",
  "orPickAnExistingOne": "Oppure scegline una esistente",
  "collaboratorsCanAddPhotosAndVideosToTheSharedAlbum": "I collaboratori possono aggiungere foto e video all'album condiviso.",
  "enterEmail": "Inserisci email",
  "albumOwner": "Proprietario",
  "@albumOwner": {
    "description": "Role of the album owner"
  },
  "you": "Tu",
  "collaborator": "Collaboratore",
  "addMore": "Aggiungi altri",
  "@addMore": {
    "description": "Button text to add more collaborators/viewers"
  },
  "viewer": "Sola lettura",
  "remove": "Rimuovi",
  "removeParticipant": "Rimuovi partecipante",
  "@removeParticipant": {
    "description": "menuSectionTitle for removing a participant"
  },
  "manage": "Gestisci",
  "addedAs": "Aggiunto come",
  "changePermissions": "Cambio i permessi?",
  "yesConvertToViewer": "Sì, converti in sola lettura",
  "cannotAddMorePhotosAfterBecomingViewer": "{user} non sarà più in grado di aggiungere altre foto a questo album\n\nSarà ancora in grado di rimuovere le foto esistenti aggiunte da lui o lei",
  "allowAddingPhotos": "Consenti l'aggiunta di foto",
  "@allowAddingPhotos": {
    "description": "Switch button to enable uploading photos to a public link"
  },
  "allowAddPhotosDescription": "Permetti anche alle persone con il link di aggiungere foto all'album condiviso.",
  "passwordLock": "Blocco con password",
  "canNotOpenTitle": "Impossibile aprire questo album",
  "canNotOpenBody": "Spiacente, questo album non può essere aperto nell'app.",
  "disableDownloadWarningTitle": "Nota bene",
  "disableDownloadWarningBody": "I visualizzatori possono scattare screenshot o salvare una copia delle foto utilizzando strumenti esterni",
  "allowDownloads": "Consenti download",
  "linkDeviceLimit": "Limite dei dispositivi",
  "noDeviceLimit": "Nessuno",
  "@noDeviceLimit": {
    "description": "Text to indicate that there is limit on number of devices"
  },
  "linkExpiry": "Scadenza del link",
  "linkExpired": "Scaduto",
  "linkEnabled": "Attivato",
  "linkNeverExpires": "Mai",
  "expiredLinkInfo": "Questo link è scaduto. Si prega di selezionare un nuovo orario di scadenza o disabilitare la scadenza del link.",
  "setAPassword": "Imposta una password",
  "lockButtonLabel": "Blocca",
  "enterPassword": "Inserisci password",
  "removeLink": "Elimina link",
  "manageLink": "Gestisci link",
  "linkExpiresOn": "Il link scadrà il {expiryTime}",
  "albumUpdated": "Album aggiornato",
  "never": "Mai",
  "custom": "Personalizza",
  "@custom": {
    "description": "Label for setting custom value for link expiry"
  },
  "after1Hour": "Dopo un’ora ",
  "after1Day": "Dopo un giorno",
  "after1Week": "Dopo una settimana",
  "after1Month": "Dopo un mese",
  "after1Year": "Dopo un anno",
  "manageParticipants": "Gestisci",
  "albumParticipantsCount": "{count, plural, =0 {Nessun partecipante} =1 {1 Partecipante} other {{count} Partecipanti}}",
  "@albumParticipantsCount": {
    "placeholders": {
      "count": {
        "type": "int",
        "example": "5"
      }
    },
    "description": "Number of participants in an album, including the album owner."
  },
  "collabLinkSectionDescription": "Crea un link per consentire alle persone di aggiungere e visualizzare foto nel tuo album condiviso senza bisogno di un'applicazione o di un account Ente. Ottimo per raccogliere foto di un evento.",
  "collectPhotos": "Raccogli le foto",
  "collaborativeLink": "Link collaborativo",
  "shareWithNonenteUsers": "Condividi con utenti che non hanno un account Ente",
  "createPublicLink": "Crea link pubblico",
  "sendLink": "Invia link",
  "copyLink": "Copia link",
  "linkHasExpired": "Il link è scaduto",
  "publicLinkEnabled": "Link pubblico abilitato",
  "shareALink": "Condividi un link",
  "sharedAlbumSectionDescription": "Crea album condivisi e collaborativi con altri utenti di Ente, inclusi gli utenti con piani gratuiti.",
  "shareWithPeopleSectionTitle": "{numberOfPeople, plural, =0 {Condividi con persone specifiche} =1 {Condividi con una persona} other {Condividi con {numberOfPeople} persone}}",
  "@shareWithPeopleSectionTitle": {
    "placeholders": {
      "numberOfPeople": {
        "type": "int",
        "example": "2"
      }
    }
  },
  "thisIsYourVerificationId": "Questo è il tuo ID di verifica",
  "someoneSharingAlbumsWithYouShouldSeeTheSameId": "Chi condivide gli album con te deve vedere lo stesso ID sul proprio dispositivo.",
  "howToViewShareeVerificationID": "Chiedi di premere a lungo il loro indirizzo email nella schermata delle impostazioni e verificare che gli ID su entrambi i dispositivi corrispondano.",
  "thisIsPersonVerificationId": "Questo è l'ID di verifica di {email}",
  "@thisIsPersonVerificationId": {
    "placeholders": {
      "email": {
        "type": "String",
        "example": "someone@ente.io"
      }
    }
  },
  "verificationId": "ID di verifica",
  "verifyEmailID": "Verifica {email}",
  "emailNoEnteAccount": "{email} non ha un account Ente.\n\nInvia un invito per condividere foto.",
  "shareMyVerificationID": "Ecco il mio ID di verifica: {verificationID} per ente.io.",
  "shareTextConfirmOthersVerificationID": "Hey, puoi confermare che questo è il tuo ID di verifica: {verificationID} su ente.io",
  "somethingWentWrong": "Qualcosa è andato storto",
  "sendInvite": "Invita",
  "shareTextRecommendUsingEnte": "Scarica Ente in modo da poter facilmente condividere foto e video in qualità originale\n\nhttps://ente.io",
  "done": "Completato",
  "applyCodeTitle": "Applica codice",
  "enterCodeDescription": "Inserisci il codice fornito dal tuo amico per richiedere spazio gratuito per entrambi",
  "apply": "Applica",
  "failedToApplyCode": "Impossibile applicare il codice",
  "enterReferralCode": "Inserisci il codice di invito",
  "codeAppliedPageTitle": "Codice applicato",
  "changeYourReferralCode": "Cambia il tuo codice invito",
  "change": "Cambia",
  "unavailableReferralCode": "Siamo spiacenti, questo codice non è disponibile.",
  "codeChangeLimitReached": "Siamo spiacenti, hai raggiunto il limite di modifiche del codice.",
  "onlyFamilyAdminCanChangeCode": "Per favore contatta {familyAdminEmail} per cambiare il tuo codice.",
  "storageInGB": "{storageAmountInGB} GB",
  "claimed": "Riscattato",
  "@claimed": {
    "description": "Used to indicate storage claimed, like 10GB Claimed"
  },
  "details": "Dettagli",
  "claimMore": "Richiedine di più!",
  "theyAlsoGetXGb": "Anche loro riceveranno {storageAmountInGB} GB",
  "freeStorageOnReferralSuccess": "{storageAmountInGB} GB ogni volta che qualcuno si iscrive a un piano a pagamento e applica il tuo codice",
  "shareTextReferralCode": "Codice invito Ente: {referralCode} \n\nInseriscilo in Impostazioni → Generali → Inviti per ottenere {referralStorageInGB} GB gratis dopo la sottoscrizione a un piano a pagamento\n\nhttps://ente.io",
  "claimFreeStorage": "Richiedi spazio gratuito",
  "inviteYourFriends": "Invita i tuoi amici",
  "failedToFetchReferralDetails": "Impossibile recuperare i dettagli. Per favore, riprova più tardi.",
  "referralStep1": "1. Condividi questo codice con i tuoi amici",
  "referralStep2": "2. Si iscrivono per un piano a pagamento",
  "referralStep3": "3. Ottenete entrambi {storageInGB} GB* gratis",
  "referralsAreCurrentlyPaused": "I referral code sono attualmente in pausa",
  "youCanAtMaxDoubleYourStorage": "* Puoi al massimo raddoppiare il tuo spazio",
  "claimedStorageSoFar": "{isFamilyMember, select, true {Il tuo piano famiglia ha già richiesto {storageAmountInGb} GB finora} false {Hai già richiesto {storageAmountInGb} GB finora} other {Hai già richiesto {storageAmountInGb} GB finora!}}",
  "@claimedStorageSoFar": {
    "placeholders": {
      "isFamilyMember": {
        "type": "String",
        "example": "true"
      },
      "storageAmountInGb": {
        "type": "int",
        "example": "10"
      }
    }
  },
  "faq": "FAQ",
  "help": "Aiuto",
  "oopsSomethingWentWrong": "Oops! Qualcosa è andato storto",
  "peopleUsingYourCode": "Persone che hanno usato il tuo codice",
  "eligible": "idoneo",
  "total": "totale",
  "codeUsedByYou": "Codice utilizzato da te",
  "freeStorageClaimed": "Spazio gratuito richiesto",
  "freeStorageUsable": "Spazio libero utilizzabile",
  "usableReferralStorageInfo": "Lo spazio disponibile è limitato dal tuo piano corrente. L'archiviazione in eccesso diventerà automaticamente utilizzabile quando aggiornerai il tuo piano.",
  "removeFromAlbumTitle": "Rimuovi dall'album?",
  "removeFromAlbum": "Rimuovi dall'album",
  "itemsWillBeRemovedFromAlbum": "Gli elementi selezionati saranno rimossi da questo album",
  "removeShareItemsWarning": "Alcuni degli elementi che stai rimuovendo sono stati aggiunti da altre persone e ne perderai l'accesso",
  "addingToFavorites": "Aggiunto ai preferiti...",
  "removingFromFavorites": "Rimosso dai preferiti...",
  "sorryCouldNotAddToFavorites": "Spiacenti, non è stato possibile aggiungere ai preferiti!",
  "sorryCouldNotRemoveFromFavorites": "Siamo spiacenti, non è stato possibile rimuovere dai preferiti!",
  "subscribeToEnableSharing": "È necessario un abbonamento a pagamento attivo per abilitare la condivisione.",
  "subscribe": "Iscriviti",
  "canOnlyRemoveFilesOwnedByYou": "Puoi rimuovere solo i file di tua proprietà",
  "deleteSharedAlbum": "Eliminare l'album condiviso?",
  "deleteAlbum": "Elimina album",
  "deleteAlbumDialog": "Eliminare anche le foto (e i video) presenti in questo album da <bold>tutti</bold> gli altri album di cui fanno parte?",
  "deleteSharedAlbumDialogBody": "L'album verrà eliminato per tutti\n\nPerderai l'accesso alle foto condivise in questo album che sono di proprietà di altri",
  "yesRemove": "Sì, rimuovi",
  "creatingLink": "Creazione link...",
  "removeWithQuestionMark": "Rimuovi?",
  "removeParticipantBody": "{userEmail} verrà rimosso da questo album condiviso\n\nQualsiasi foto aggiunta dall'utente verrà rimossa dall'album",
  "keepPhotos": "Mantieni foto",
  "deletePhotos": "Elimina foto",
  "inviteToEnte": "Invita su Ente",
  "removePublicLink": "Rimuovi link pubblico",
  "disableLinkMessage": "Questo rimuoverà il link pubblico per accedere a \"{albumName}\".",
  "sharing": "Condivisione in corso...",
  "youCannotShareWithYourself": "Non puoi condividere con te stesso",
  "archive": "Archivio",
  "createAlbumActionHint": "Premi a lungo per selezionare le foto e fai clic su + per creare un album",
  "importing": "Importazione in corso....",
  "failedToLoadAlbums": "Impossibile caricare gli album",
  "hidden": "Nascosti",
  "authToViewYourHiddenFiles": "Autenticati per visualizzare i file nascosti",
  "authToViewTrashedFiles": "Autenticati per visualizzare i file cancellati",
  "trash": "Cestino",
  "uncategorized": "Senza categoria",
  "videoSmallCase": "video",
  "photoSmallCase": "foto",
  "singleFileDeleteHighlight": "Verrà eliminato da tutti gli album.",
  "singleFileInBothLocalAndRemote": "Questo {fileType} è sia su Ente che sul tuo dispositivo.",
  "singleFileInRemoteOnly": "Questo {fileType} verrà eliminato da Ente.",
  "singleFileDeleteFromDevice": "Questo {fileType} verrà eliminato dal tuo dispositivo.",
  "deleteFromEnte": "Elimina da Ente",
  "yesDelete": "Sì, elimina",
  "movedToTrash": "Spostato nel cestino",
  "deleteFromDevice": "Elimina dal dispositivo",
  "deleteFromBoth": "Elimina da entrambi",
  "newAlbum": "Nuovo album",
  "albums": "Album",
  "memoryCount": "{count, plural, =0{nessun ricordo} one{{formattedCount} ricordo} other{{formattedCount} ricordi}}",
  "@memoryCount": {
    "description": "The text to display the number of memories",
    "type": "text",
    "placeholders": {
      "count": {
        "example": "1",
        "type": "int"
      },
      "formattedCount": {
        "type": "String",
        "example": "11.513, 11,511"
      }
    }
  },
  "selectedPhotos": "{count} selezionati",
  "@selectedPhotos": {
    "description": "Display the number of selected photos",
    "type": "text",
    "placeholders": {
      "count": {
        "example": "5",
        "type": "int"
      }
    }
  },
  "selectedPhotosWithYours": "{count} selezionato ({yourCount} tuoi)",
  "@selectedPhotosWithYours": {
    "description": "Display the number of selected photos, including the number of selected photos owned by the user",
    "type": "text",
    "placeholders": {
      "count": {
        "example": "12",
        "type": "int"
      },
      "yourCount": {
        "example": "2",
        "type": "int"
      }
    }
  },
  "advancedSettings": "Avanzate",
  "@advancedSettings": {
    "description": "The text to display in the advanced settings section"
  },
  "photoGridSize": "Dimensione griglia foto",
  "manageDeviceStorage": "Gestisci cache dispositivo",
  "manageDeviceStorageDesc": "Verifica e svuota la memoria cache locale.",
  "machineLearning": "Apprendimento automatico (ML)",
  "mlConsent": "Abilita l'apprendimento automatico",
  "mlConsentTitle": "Abilita l'apprendimento automatico?",
  "mlConsentDescription": "Se abiliti il Machine Learning, Ente estrarrà informazioni come la geometria del volto dai file, inclusi quelli condivisi con te.\n\nQuesto accadrà sul tuo dispositivo, e qualsiasi informazione biometrica generata sarà crittografata end-to-end.",
  "mlConsentPrivacy": "Clicca qui per maggiori dettagli su questa funzione nella nostra informativa sulla privacy",
  "mlConsentConfirmation": "Comprendo e desidero abilitare l'apprendimento automatico",
  "magicSearch": "Ricerca magica",
  "discover": "Scopri",
  "@discover": {
    "description": "The text to display for the discover section under which we show receipts, screenshots, sunsets, greenery, etc."
  },
  "discover_identity": "Identità",
  "discover_screenshots": "Schermate",
  "discover_receipts": "Ricette",
  "discover_notes": "Note",
  "discover_memes": "Meme",
  "discover_visiting_cards": "Biglietti da Visita",
  "discover_babies": "Neonati",
  "discover_pets": "Animali domestici",
  "discover_selfies": "Selfie",
  "discover_wallpapers": "Sfondi",
  "discover_food": "Cibo",
  "discover_celebrations": "Festeggiamenti",
  "discover_sunset": "Tramonto",
  "discover_hills": "Colline",
  "discover_greenery": "Vegetazione",
  "mlIndexingDescription": "Si prega di notare che l'attivazione dell'apprendimento automatico si tradurrà in un maggior utilizzo della connessione e della batteria fino a quando tutti gli elementi non saranno indicizzati. Valuta di utilizzare l'applicazione desktop per un'indicizzazione più veloce, tutti i risultati verranno sincronizzati automaticamente.",
  "loadingModel": "Scaricamento modelli...",
  "waitingForWifi": "In attesa del WiFi...",
  "status": "Stato",
  "indexedItems": "Elementi indicizzati",
  "pendingItems": "Elementi in sospeso",
  "clearIndexes": "Cancella indici",
  "selectFoldersForBackup": "Seleziona cartelle per il backup",
  "selectedFoldersWillBeEncryptedAndBackedUp": "Le cartelle selezionate verranno crittografate e salvate su ente",
  "unselectAll": "Deseleziona tutto",
  "selectAll": "Seleziona tutto",
  "skip": "Salta",
  "updatingFolderSelection": "Aggiornamento della selezione delle cartelle...",
  "itemCount": "{count, plural, one{{count} elemento} other{{count} elementi}}",
  "deleteItemCount": "{count, plural, =1 {Elimina {count} elemento} other {Elimina {count} elementi}}",
  "duplicateItemsGroup": "{count} file, {formattedSize} l'uno",
  "@duplicateItemsGroup": {
    "description": "Display the number of duplicate files and their size",
    "type": "text",
    "placeholders": {
      "count": {
        "example": "12",
        "type": "int"
      },
      "formattedSize": {
        "example": "2.3 MB",
        "type": "String"
      }
    }
  },
  "showMemories": "Mostra ricordi",
  "yearsAgo": "{count, plural, one{{count} anno fa} other{{count} anni fa}}",
  "backupSettings": "Impostazioni backup",
  "backupStatus": "Stato backup",
  "backupStatusDescription": "Gli elementi che sono stati sottoposti a backup verranno mostrati qui",
  "backupOverMobileData": "Backup su dati mobili",
  "backupVideos": "Backup dei video",
  "disableAutoLock": "Disabilita blocco automatico",
  "deviceLockExplanation": "Disabilita il blocco schermo del dispositivo quando Ente è in primo piano e c'è un backup in corso. Questo normalmente non è necessario ma può aiutare a completare più velocemente grossi caricamenti e l'importazione iniziale di grandi librerie.",
  "about": "Info",
  "weAreOpenSource": "Siamo open source!",
  "privacy": "Privacy",
  "terms": "Termini d'uso",
  "checkForUpdates": "Controlla aggiornamenti",
  "checkStatus": "Verifica stato",
  "checking": "Controllo in corso...",
  "youAreOnTheLatestVersion": "Stai utilizzando l'ultima versione",
  "account": "Account",
  "manageSubscription": "Gestisci abbonamento",
  "authToChangeYourEmail": "Autenticati per cambiare la tua email",
  "changePassword": "Cambia password",
  "authToChangeYourPassword": "Autenticati per cambiare la tua password",
  "emailVerificationToggle": "Verifica Email",
  "authToChangeEmailVerificationSetting": "Autenticati per modificare la verifica email",
  "exportYourData": "Esporta dati",
  "logout": "Disconnetti",
  "authToInitiateAccountDeletion": "Autenticati per avviare l'eliminazione dell'account",
  "areYouSureYouWantToLogout": "Sei sicuro di volerti disconnettere?",
  "yesLogout": "Sì, disconnetti",
  "aNewVersionOfEnteIsAvailable": "Una nuova versione di Ente è disponibile.",
  "update": "Aggiorna",
  "installManually": "Installa manualmente",
  "criticalUpdateAvailable": "Un aggiornamento importante è disponibile",
  "updateAvailable": "Aggiornamento disponibile",
  "ignoreUpdate": "Ignora",
  "downloading": "Scaricamento in corso...",
  "cannotDeleteSharedFiles": "Impossibile eliminare i file condivisi",
  "theDownloadCouldNotBeCompleted": "Il download non può essere completato",
  "retry": "Riprova",
  "backedUpFolders": "Cartelle salvate",
  "backup": "Backup",
  "freeUpDeviceSpace": "Libera spazio",
  "freeUpDeviceSpaceDesc": "Risparmia spazio sul tuo dispositivo cancellando i file che sono già stati salvati online.",
  "allClear": "✨ Tutto pulito",
  "noDeviceThatCanBeDeleted": "Non hai file su questo dispositivo che possono essere eliminati",
  "removeDuplicates": "Rimuovi i doppioni",
  "removeDuplicatesDesc": "Verifica e rimuovi i file che sono esattamente duplicati.",
  "viewLargeFiles": "File di grandi dimensioni",
  "viewLargeFilesDesc": "Visualizza i file che stanno occupando la maggior parte dello spazio di archiviazione.",
  "noDuplicates": "✨ Nessun doppione",
  "youveNoDuplicateFilesThatCanBeCleared": "Non ci sono file duplicati che possono essere eliminati",
  "success": "Operazione riuscita",
  "rateUs": "Lascia una recensione",
  "remindToEmptyDeviceTrash": "Vuota anche \"Cancellati di recente\" da \"Impostazioni\" -> \"Storage\" per avere più spazio libero",
  "youHaveSuccessfullyFreedUp": "Hai liberato con successo {storageSaved}!",
  "@youHaveSuccessfullyFreedUp": {
    "description": "The text to display when the user has successfully freed up storage",
    "type": "text",
    "placeholders": {
      "storageSaved": {
        "example": "1.2 GB",
        "type": "String"
      }
    }
  },
  "remindToEmptyEnteTrash": "Svuota anche il tuo \"Cestino\" per avere più spazio libero",
  "sparkleSuccess": "✨ Operazione riuscita",
  "duplicateFileCountWithStorageSaved": "Hai ripulito {count, plural, one{{count} doppione} other{{count} doppioni}}, salvando ({storageSaved}!)",
  "@duplicateFileCountWithStorageSaved": {
    "description": "The text to display when the user has successfully cleaned up duplicate files",
    "type": "text",
    "placeholders": {
      "count": {
        "example": "1",
        "type": "int"
      },
      "storageSaved": {
        "example": "1.2 GB",
        "type": "String"
      }
    }
  },
  "familyPlans": "Piano famiglia",
  "referrals": "Invita un Amico",
  "notifications": "Notifiche",
  "sharedPhotoNotifications": "Nuove foto condivise",
  "sharedPhotoNotificationsExplanation": "Ricevi notifiche quando qualcuno aggiunge una foto a un album condiviso, di cui fai parte",
  "advanced": "Avanzate",
  "general": "Generali",
  "security": "Sicurezza",
  "authToViewYourRecoveryKey": "Autenticati per visualizzare la tua chiave di recupero",
  "twofactor": "Due fattori",
  "authToConfigureTwofactorAuthentication": "Autenticati per configurare l'autenticazione a due fattori",
  "lockscreen": "Schermata di blocco",
  "authToChangeLockscreenSetting": "Autenticati per modificare le impostazioni della schermata di blocco",
  "viewActiveSessions": "Visualizza sessioni attive",
  "authToViewYourActiveSessions": "Autenticati per visualizzare le sessioni attive",
  "disableTwofactor": "Disabilita autenticazione a due fattori",
  "confirm2FADisable": "Sei sicuro di voler disattivare l'autenticazione a due fattori?",
  "no": "No",
  "yes": "Si",
  "social": "Social",
  "rateUsOnStore": "Valutaci su {storeName}",
  "blog": "Blog",
  "merchandise": "Merchandise",
  "twitter": "Twitter",
  "mastodon": "Mastodon",
  "matrix": "Matrix",
  "discord": "Discord",
  "reddit": "Reddit",
  "yourStorageDetailsCouldNotBeFetched": "Impossibile recuperare i dettagli di archiviazione",
  "reportABug": "Segnala un bug",
  "reportBug": "Segnala un bug",
  "suggestFeatures": "Suggerisci una funzionalità",
  "support": "Assistenza",
  "theme": "Tema",
  "lightTheme": "Chiaro",
  "darkTheme": "Scuro",
  "systemTheme": "Sistema",
  "freeTrial": "Prova gratuita",
  "selectYourPlan": "Seleziona un piano",
  "enteSubscriptionPitch": "Ente conserva i tuoi ricordi in modo che siano sempre a disposizione, anche se perdi il tuo dispositivo.",
  "enteSubscriptionShareWithFamily": "Aggiungi la tua famiglia al tuo piano.",
  "currentUsageIs": "Spazio attualmente utilizzato ",
  "@currentUsageIs": {
    "description": "This text is followed by storage usage",
    "examples": {
      "0": "Current usage is 1.2 GB"
    },
    "type": "text"
  },
  "faqs": "FAQ",
  "renewsOn": "Si rinnova il {endDate}",
  "freeTrialValidTill": "La prova gratuita termina il {endDate}",
  "validTill": "Valido fino al {endDate}",
  "addOnValidTill": "Il tuo spazio aggiuntivo di {storageAmount} è valido fino al {endDate}",
  "playStoreFreeTrialValidTill": "Prova gratuita valida fino al {endDate}.\nIn seguito potrai scegliere un piano a pagamento.",
  "subWillBeCancelledOn": "L'abbonamento verrà cancellato il {endDate}",
  "subscription": "Abbonamento",
  "paymentDetails": "Dettagli di Pagamento",
  "manageFamily": "Gestisci Piano famiglia",
  "contactToManageSubscription": "Scrivi all'indirizzo support@ente.io per gestire il tuo abbonamento {provider}.",
  "renewSubscription": "Rinnova abbonamento",
  "cancelSubscription": "Annulla abbonamento",
  "areYouSureYouWantToRenew": "Sei sicuro di volere rinnovare?",
  "yesRenew": "Sì, Rinnova",
  "areYouSureYouWantToCancel": "Sicuro di volerlo cancellare?",
  "yesCancel": "Sì, cancella",
  "failedToRenew": "Rinnovo fallito",
  "failedToCancel": "Impossibile annullare",
  "twoMonthsFreeOnYearlyPlans": "2 mesi gratis sui piani annuali",
  "monthly": "Mensile",
  "@monthly": {
    "description": "The text to display for monthly plans",
    "type": "text"
  },
  "yearly": "Annuale",
  "@yearly": {
    "description": "The text to display for yearly plans",
    "type": "text"
  },
  "confirmPlanChange": "Conferma le modifiche al piano",
  "areYouSureYouWantToChangeYourPlan": "Sei sicuro di voler cambiare il piano?",
  "youCannotDowngradeToThisPlan": "Non puoi effettuare il downgrade su questo piano",
  "cancelOtherSubscription": "Annulla prima il tuo abbonamento esistente da {paymentProvider}",
  "@cancelOtherSubscription": {
    "description": "The text to display when the user has an existing subscription from a different payment provider",
    "type": "text",
    "placeholders": {
      "paymentProvider": {
        "example": "Apple",
        "type": "String"
      }
    }
  },
  "optionalAsShortAsYouLike": "Facoltativo, breve quanto vuoi...",
  "send": "Invia",
  "askCancelReason": "Il tuo abbonamento è stato annullato. Vuoi condividere il motivo?",
  "thankYouForSubscribing": "Grazie per esserti iscritto!",
  "yourPurchaseWasSuccessful": "Acquisto andato a buon fine",
  "yourPlanWasSuccessfullyUpgraded": "Il tuo piano è stato aggiornato con successo",
  "yourPlanWasSuccessfullyDowngraded": "Il tuo piano è stato aggiornato con successo",
  "yourSubscriptionWasUpdatedSuccessfully": "Il tuo abbonamento è stato modificato correttamente",
  "googlePlayId": "Google Play ID",
  "appleId": "Apple ID",
  "playstoreSubscription": "Abbonamento su PlayStore",
  "appstoreSubscription": "abbonamento AppStore",
  "subAlreadyLinkedErrMessage": "Il tuo {id} è già collegato a un altro account Ente.\nSe desideri utilizzare il tuo {id} con questo account, per favore contatta il nostro supporto''",
  "visitWebToManage": "Visita web.ente.io per gestire il tuo abbonamento",
  "couldNotUpdateSubscription": "Impossibile aggiornare l'abbonamento",
  "pleaseContactSupportAndWeWillBeHappyToHelp": "Contatta support@ente.io e saremo felici di aiutarti!",
  "paymentFailed": "Pagamento non riuscito",
  "paymentFailedTalkToProvider": "Si prega di parlare con il supporto di {providerName} se ti è stato addebitato qualcosa",
  "@paymentFailedTalkToProvider": {
    "description": "The text to display when the payment failed",
    "type": "text",
    "placeholders": {
      "providerName": {
        "example": "AppStore|PlayStore",
        "type": "String"
      }
    }
  },
  "continueOnFreeTrial": "Continua la prova gratuita",
  "areYouSureYouWantToExit": "Sei sicuro di voler uscire?",
  "thankYou": "Grazie",
  "failedToVerifyPaymentStatus": "Impossibile verificare lo stato del pagamento",
  "pleaseWaitForSometimeBeforeRetrying": "Riprova tra qualche minuto",
  "paymentFailedMessage": "Purtroppo il tuo pagamento non è riuscito. Contatta l'assistenza e ti aiuteremo!",
  "youAreOnAFamilyPlan": "Sei un utente con piano famiglia!",
  "contactFamilyAdmin": "Contatta <green>{familyAdminEmail}</green> per gestire il tuo abbonamento",
  "leaveFamily": "Abbandona il piano famiglia",
  "areYouSureThatYouWantToLeaveTheFamily": "Sei sicuro di voler uscire dal piano famiglia?",
  "leave": "Lascia",
  "rateTheApp": "Valuta l'app",
  "startBackup": "Avvia backup",
  "noPhotosAreBeingBackedUpRightNow": "Il backup delle foto attualmente non viene eseguito",
  "preserveMore": "Salva più foto",
  "grantFullAccessPrompt": "Consenti l'accesso a tutte le foto nelle Impostazioni",
  "allowPermTitle": "Consenti l'accesso alle foto",
  "allowPermBody": "Permetti l'accesso alle tue foto da Impostazioni in modo che Ente possa visualizzare e fare il backup della tua libreria.",
  "openSettings": "Apri Impostazioni",
  "selectMorePhotos": "Seleziona più foto",
  "existingUser": "Accedi",
  "privateBackups": "Backup privato",
  "forYourMemories": "per i tuoi ricordi",
  "endtoendEncryptedByDefault": "Crittografia end-to-end",
  "safelyStored": "Salvati in sicurezza",
  "atAFalloutShelter": "in un rifugio antiatomico",
  "designedToOutlive": "Progettato per sopravvivere",
  "available": "Disponibile",
  "everywhere": "ovunque",
  "androidIosWebDesktop": "Android, iOS, Web, Desktop",
  "mobileWebDesktop": "Mobile, Web, Desktop",
  "newToEnte": "Prima volta con Ente",
  "pleaseLoginAgain": "Effettua nuovamente l'accesso",
  "autoLogoutMessage": "A causa di problemi tecnici, sei stato disconnesso. Ci scusiamo per l'inconveniente.",
  "yourSubscriptionHasExpired": "Il tuo abbonamento è scaduto",
  "storageLimitExceeded": "Limite d'archiviazione superato",
  "upgrade": "Acquista altro spazio",
  "raiseTicket": "Invia ticket",
  "@raiseTicket": {
    "description": "Button text for raising a support tickets in case of unhandled errors during backup",
    "type": "text"
  },
  "backupFailed": "Backup fallito",
  "sorryBackupFailedDesc": "Purtroppo non è stato possibile eseguire il backup del file in questo momento, riproveremo più tardi.",
  "couldNotBackUpTryLater": "Impossibile eseguire il backup dei tuoi dati.\nRiproveremo più tardi.",
  "enteCanEncryptAndPreserveFilesOnlyIfYouGrant": "Ente può criptare e conservare i file solo se gliene concedi l'accesso",
  "pleaseGrantPermissions": "Concedi i permessi",
  "grantPermission": "Concedi il permesso",
  "privateSharing": "Condivisioni private",
  "shareOnlyWithThePeopleYouWant": "Condividi solo con le persone che vuoi",
  "usePublicLinksForPeopleNotOnEnte": "Usa link pubblici per persone non registrate su Ente",
  "allowPeopleToAddPhotos": "Permetti alle persone di aggiungere foto",
  "shareAnAlbumNow": "Condividi un album",
  "collectEventPhotos": "Raccogli le foto di un evento",
  "sessionExpired": "Sessione scaduta",
  "loggingOut": "Disconnessione...",
  "@onDevice": {
    "description": "The text displayed above folders/albums stored on device",
    "type": "text"
  },
  "onDevice": "Sul dispositivo",
  "@onEnte": {
    "description": "The text displayed above albums backed up to Ente",
    "type": "text"
  },
  "onEnte": "Su <branding>ente</branding>",
  "name": "Nome",
  "newest": "Più recenti",
  "lastUpdated": "Ultimo aggiornamento",
  "deleteEmptyAlbums": "Elimina gli album vuoti",
  "deleteEmptyAlbumsWithQuestionMark": "Eliminare gli album vuoti?",
  "deleteAlbumsDialogBody": "Questo eliminerà tutti gli album vuoti. È utile quando si desidera ridurre l'ingombro nella lista degli album.",
  "deleteProgress": "Eliminazione di {currentlyDeleting} / {totalCount}",
  "genericProgress": "Elaborazione {currentlyProcessing} / {totalCount}",
  "@genericProgress": {
    "description": "Generic progress text to display when processing multiple items",
    "type": "text",
    "placeholders": {
      "currentlyProcessing": {
        "example": "1",
        "type": "int"
      },
      "totalCount": {
        "example": "10",
        "type": "int"
      }
    }
  },
  "permanentlyDelete": "Elimina definitivamente",
  "canOnlyCreateLinkForFilesOwnedByYou": "Puoi creare solo link per i file di tua proprietà",
  "publicLinkCreated": "Link pubblico creato",
  "youCanManageYourLinksInTheShareTab": "Puoi gestire i tuoi link nella scheda condivisione.",
  "linkCopiedToClipboard": "Link copiato negli appunti",
  "restore": "Ripristina",
  "@restore": {
    "description": "Display text for an action which triggers a restore of item from trash",
    "type": "text"
  },
  "moveToAlbum": "Sposta nell'album",
  "unhide": "Mostra",
  "unarchive": "Rimuovi dall'archivio",
  "favorite": "Preferito",
  "removeFromFavorite": "Rimuovi dai preferiti",
  "shareLink": "Condividi link",
  "createCollage": "Crea un collage",
  "saveCollage": "Salva il collage",
  "collageSaved": "Collage salvato nella galleria",
  "collageLayout": "Disposizione",
  "addToEnte": "Aggiungi a Ente",
  "addToAlbum": "Aggiungi all'album",
  "delete": "Cancella",
  "hide": "Nascondi",
  "share": "Condividi",
  "unhideToAlbum": "Non nascondere l'album",
  "restoreToAlbum": "Ripristina l'album",
  "moveItem": "{count, plural, =1 {Sposta elemento} other {Sposta elementi}}",
  "@moveItem": {
    "description": "Page title while moving one or more items to an album"
  },
  "addItem": "{count, plural, =1 {Aggiungi elemento} other {Aggiungi elementi}}",
  "@addItem": {
    "description": "Page title while adding one or more items to album"
  },
  "createOrSelectAlbum": "Crea o seleziona album",
  "selectAlbum": "Seleziona album",
  "searchByAlbumNameHint": "Nome album",
  "albumTitle": "Titolo album",
  "enterAlbumName": "Inserisci il nome dell'album",
  "restoringFiles": "Ripristinando file...",
  "movingFilesToAlbum": "Spostamento dei file nell'album...",
  "unhidingFilesToAlbum": "Mostra i file nell'album",
  "canNotUploadToAlbumsOwnedByOthers": "Impossibile caricare su album di proprietà altrui",
  "uploadingFilesToAlbum": "Caricamento dei file nell'album...",
  "addedSuccessfullyTo": "Aggiunto con successo su {albumName}",
  "movedSuccessfullyTo": "Spostato con successo su {albumName}",
  "thisAlbumAlreadyHDACollaborativeLink": "Questo album ha già un link collaborativo",
  "collaborativeLinkCreatedFor": "Link collaborativo creato per {albumName}",
  "askYourLovedOnesToShare": "Invita amici, amiche e parenti su ente",
  "invite": "Invita",
  "shareYourFirstAlbum": "Condividi il tuo primo album",
  "sharedWith": "Condiviso con {emailIDs}",
  "sharedWithMe": "Condivisi con me",
  "sharedByMe": "Condiviso da me",
  "doubleYourStorage": "Raddoppia il tuo spazio",
  "referFriendsAnd2xYourPlan": "Invita un amico e raddoppia il tuo spazio",
  "shareAlbumHint": "Apri un album e tocca il pulsante di condivisione in alto a destra per condividerlo.",
  "itemsShowTheNumberOfDaysRemainingBeforePermanentDeletion": "Gli elementi mostrano il numero di giorni rimanenti prima della cancellazione permanente",
  "trashDaysLeft": "{count, plural, =0 {Presto} =1 {1 giorno} other {{count} giorni}}",
  "@trashDaysLeft": {
    "description": "Text to indicate number of days remaining before permanent deletion",
    "placeholders": {
      "count": {
        "example": "1|2|3",
        "type": "int"
      }
    }
  },
  "deleteAll": "Elimina tutto",
  "renameAlbum": "Rinomina album",
  "convertToAlbum": "Converti in album",
  "setCover": "Imposta copertina",
  "@setCover": {
    "description": "Text to set cover photo for an album"
  },
  "sortAlbumsBy": "Ordina per",
  "sortNewestFirst": "Prima le più nuove",
  "sortOldestFirst": "Prima le più vecchie",
  "rename": "Rinomina",
  "leaveSharedAlbum": "Abbandonare l'album condiviso?",
  "leaveAlbum": "Abbandona l'album",
  "photosAddedByYouWillBeRemovedFromTheAlbum": "Le foto aggiunte da te verranno rimosse dall'album",
  "youveNoFilesInThisAlbumThatCanBeDeleted": "Non hai file in questo album che possono essere eliminati",
  "youDontHaveAnyArchivedItems": "Non hai nulla di archiviato.",
  "ignoredFolderUploadReason": "Alcuni file in questo album vengono ignorati dal caricamento perché erano stati precedentemente eliminati da Ente.",
  "resetIgnoredFiles": "Ripristina i file ignorati",
  "deviceFilesAutoUploading": "I file aggiunti a questo album del dispositivo verranno automaticamente caricati su Ente.",
  "turnOnBackupForAutoUpload": "Attiva il backup per caricare automaticamente i file aggiunti a questa cartella del dispositivo su Ente.",
  "noHiddenPhotosOrVideos": "Nessuna foto o video nascosti",
  "toHideAPhotoOrVideo": "Per nascondere una foto o un video",
  "openTheItem": "• Apri la foto o il video",
  "clickOnTheOverflowMenu": "• Fai clic sul menu",
  "click": "• Clic",
  "nothingToSeeHere": "Nulla da vedere qui! 👀",
  "unarchiveAlbum": "Rimuovi album dall'archivio",
  "archiveAlbum": "Archivia album",
  "calculating": "Calcolando...",
  "pleaseWaitDeletingAlbum": "Attendere, sto eliminando l'album",
  "searchByExamples": "• Nomi degli album (es. \"Camera\")\n• Tipi di file (es. \"Video\", \".gif\")\n• Anni e mesi (e.. \"2022\", \"gennaio\")\n• Vacanze (ad es. \"Natale\")\n• Descrizioni delle foto (ad es. “#mare”)",
  "youCanTrySearchingForADifferentQuery": "Prova con una ricerca differente.",
  "noResultsFound": "Nessun risultato trovato",
  "addedBy": "Aggiunto da {emailOrName}",
  "loadingExifData": "Caricamento dati EXIF...",
  "viewAllExifData": "Mostra tutti i dati EXIF",
  "noExifData": "Nessun dato EXIF",
  "thisImageHasNoExifData": "Questa immagine non ha dati EXIF",
  "exif": "EXIF",
  "noResults": "Nessun risultato",
  "weDontSupportEditingPhotosAndAlbumsThatYouDont": "Non puoi modificare foto e album che non possiedi",
  "failedToFetchOriginalForEdit": "Impossibile recuperare l'originale per la modifica",
  "close": "Chiudi",
  "setAs": "Imposta come",
  "fileSavedToGallery": "File salvato nella galleria",
  "filesSavedToGallery": "File salvati nella galleria",
  "fileFailedToSaveToGallery": "Impossibile salvare il file nella galleria",
  "download": "Scarica",
  "pressAndHoldToPlayVideo": "Tieni premuto per riprodurre il video",
  "pressAndHoldToPlayVideoDetailed": "Tieni premuto sull'immagine per riprodurre il video",
  "downloadFailed": "Scaricamento fallito",
  "deduplicateFiles": "File Duplicati",
  "deselectAll": "Deseleziona tutti",
  "reviewDeduplicateItems": "Controlla ed elimina gli elementi che credi siano dei doppioni.",
  "clubByCaptureTime": "Club per tempo di cattura",
  "clubByFileName": "Unisci per nome file",
  "count": "Conteggio",
  "totalSize": "Dimensioni totali",
  "longpressOnAnItemToViewInFullscreen": "Premi a lungo su un elemento per visualizzarlo a schermo intero",
  "decryptingVideo": "Decifratura video...",
  "authToViewYourMemories": "Autenticati per visualizzare le tue foto",
  "unlock": "Sblocca",
  "freeUpSpace": "Libera spazio",
  "freeUpSpaceSaving": "{count, plural, =1 {Può essere cancellato per liberare {formattedSize}} other {Possono essere cancellati per liberare {formattedSize}}}",
  "filesBackedUpInAlbum": "{count, plural, one {1 file} other {{formattedNumber} file}} di quest'album sono stati salvati in modo sicuro",
  "@filesBackedUpInAlbum": {
    "description": "Text to tell user how many files have been backed up in the album",
    "placeholders": {
      "count": {
        "example": "1",
        "type": "int"
      },
      "formattedNumber": {
        "content": "{formattedNumber}",
        "example": "1,000",
        "type": "String"
      }
    }
  },
  "filesBackedUpFromDevice": "{count, plural, one {1 file} other {{formattedNumber} file}} di quest'album sono stati salvati in modo sicuro",
  "@filesBackedUpFromDevice": {
    "description": "Text to tell user how many files have been backed up from this device",
    "placeholders": {
      "count": {
        "example": "1",
        "type": "int"
      },
      "formattedNumber": {
        "content": "{formattedNumber}",
        "example": "1,000",
        "type": "String"
      }
    }
  },
  "@freeUpSpaceSaving": {
    "description": "Text to tell user how much space they can free up by deleting items from the device"
  },
  "freeUpAmount": "Libera {sizeInMBorGB}",
  "thisEmailIsAlreadyInUse": "Questo indirizzo email è già registrato",
  "incorrectCode": "Codice sbagliato",
  "authenticationFailedPleaseTryAgain": "Autenticazione non riuscita, prova di nuovo",
  "verificationFailedPleaseTryAgain": "Verifica fallita, per favore prova di nuovo",
  "authenticating": "Autenticazione...",
  "authenticationSuccessful": "Autenticazione riuscita!",
  "incorrectRecoveryKey": "Chiave di recupero errata",
  "theRecoveryKeyYouEnteredIsIncorrect": "La chiave di recupero inserita non è corretta",
  "twofactorAuthenticationSuccessfullyReset": "Autenticazione a due fattori resettata con successo",
  "pleaseVerifyTheCodeYouHaveEntered": "Verifica il codice che hai inserito",
  "pleaseContactSupportIfTheProblemPersists": "Riprova. Se il problema persiste, ti invitiamo a contattare l'assistenza",
  "twofactorAuthenticationHasBeenDisabled": "L'autenticazione a due fattori è stata disabilitata",
  "sorryTheCodeYouveEnteredIsIncorrect": "Il codice immesso non è corretto",
  "yourVerificationCodeHasExpired": "Il tuo codice di verifica è scaduto",
  "emailChangedTo": "Email cambiata in {newEmail}",
  "verifying": "Verifica in corso...",
  "disablingTwofactorAuthentication": "Disattivazione autenticazione a due fattori...",
  "allMemoriesPreserved": "Tutti i ricordi conservati",
  "loadingGallery": "Caricamento galleria...",
  "syncing": "Sincronizzazione in corso...",
  "encryptingBackup": "Crittografando il backup...",
  "syncStopped": "Sincronizzazione interrotta",
  "syncProgress": "{completed}/{total} ricordi conservati",
  "uploadingMultipleMemories": "Conservando {count} ricordi...",
  "@uploadingMultipleMemories": {
    "description": "Text to tell user how many memories are being preserved",
    "placeholders": {
      "count": {
        "type": "String"
      }
    }
  },
  "uploadingSingleMemory": "Conservando 1 ricordo...",
  "@syncProgress": {
    "description": "Text to tell user how many memories have been preserved",
    "placeholders": {
      "completed": {
        "type": "String"
      },
      "total": {
        "type": "String"
      }
    }
  },
  "archiving": "Archiviazione...",
  "unarchiving": "Togliendo dall'archivio...",
  "successfullyArchived": "Archiviato correttamente",
  "successfullyUnarchived": "Rimosso dall'archivio correttamente",
  "renameFile": "Rinomina file",
  "enterFileName": "Inserisci un nome per il file",
  "filesDeleted": "File eliminati",
  "selectedFilesAreNotOnEnte": "I file selezionati non sono su Ente",
  "thisActionCannotBeUndone": "Questa azione non può essere annullata",
  "emptyTrash": "Vuoi svuotare il cestino?",
  "permDeleteWarning": "Tutti gli elementi nel cestino verranno eliminati definitivamente\n\nQuesta azione non può essere annullata",
  "empty": "Svuota",
  "couldNotFreeUpSpace": "Impossibile liberare lo spazio",
  "permanentlyDeleteFromDevice": "Eliminare definitivamente dal dispositivo?",
  "someOfTheFilesYouAreTryingToDeleteAre": "Alcuni dei file che si sta tentando di eliminare sono disponibili solo sul dispositivo e non possono essere recuperati se cancellati",
  "theyWillBeDeletedFromAllAlbums": "Verranno eliminati da tutti gli album.",
  "someItemsAreInBothEnteAndYourDevice": "Alcuni elementi sono sia su Ente che sul tuo dispositivo.",
  "selectedItemsWillBeDeletedFromAllAlbumsAndMoved": "Gli elementi selezionati verranno eliminati da tutti gli album e spostati nel cestino.",
  "theseItemsWillBeDeletedFromYourDevice": "Questi file verranno eliminati dal tuo dispositivo.",
  "itLooksLikeSomethingWentWrongPleaseRetryAfterSome": "Sembra che qualcosa sia andato storto. Riprova tra un po'. Se l'errore persiste, contatta il nostro team di supporto.",
  "error": "Errore",
  "tempErrorContactSupportIfPersists": "Sembra che qualcosa sia andato storto. Riprova tra un po'. Se l'errore persiste, contatta il nostro team di supporto.",
  "networkHostLookUpErr": "Impossibile connettersi a Ente, controlla le impostazioni di rete e contatta l'assistenza se l'errore persiste.",
  "networkConnectionRefusedErr": "Impossibile connettersi a Ente, riprova tra un po' di tempo. Se l'errore persiste, contatta l'assistenza.",
  "cachedData": "Dati nella cache",
  "clearCaches": "Svuota cache",
  "remoteImages": "Immagini remote",
  "remoteVideos": "Video remoti",
  "remoteThumbnails": "Miniature remote",
  "pendingSync": "Sincronizzazione in sospeso",
  "localGallery": "Galleria locale",
  "todaysLogs": "Log di oggi",
  "viewLogs": "Visualizza i log",
  "logsDialogBody": "Invia i log per aiutarci a risolvere il tuo problema. Si prega di notare che i nomi dei file saranno inclusi per aiutare a tenere traccia di problemi con file specifici.",
  "preparingLogs": "Preparando i log...",
  "emailYourLogs": "Invia una mail con i tuoi log",
  "pleaseSendTheLogsTo": "Invia i log a \n{toEmail}",
  "copyEmailAddress": "Copia indirizzo email",
  "exportLogs": "Esporta log",
  "pleaseEmailUsAt": "Per favore invia un'email a {toEmail}",
  "dismiss": "Ignora",
  "didYouKnow": "Lo sapevi che?",
  "loadingMessage": "Caricando le tue foto...",
  "loadMessage1": "Puoi condividere il tuo abbonamento con la tua famiglia",
  "loadMessage2": "Finora abbiamo conservato oltre 200 milioni di ricordi",
  "loadMessage3": "Teniamo 3 copie dei tuoi dati, uno in un rifugio sotterraneo antiatomico",
  "loadMessage4": "Tutte le nostre app sono open source",
  "loadMessage5": "Il nostro codice sorgente e la crittografia hanno ricevuto audit esterni",
  "loadMessage6": "Puoi condividere i link ai tuoi album con i tuoi cari",
  "loadMessage7": "Le nostre app per smartphone vengono eseguite in background per crittografare e eseguire il backup di qualsiasi nuova foto o video",
  "loadMessage8": "web.ente.io ha un uploader intuitivo",
  "loadMessage9": "Usiamo Xchacha20Poly1305 per crittografare in modo sicuro i tuoi dati",
  "photoDescriptions": "Descrizioni delle foto",
  "fileTypesAndNames": "Tipi e nomi di file",
  "location": "Luogo",
  "moments": "Momenti",
  "searchFaceEmptySection": "Le persone saranno mostrate qui una volta completata l'indicizzazione",
  "searchDatesEmptySection": "Ricerca per data, mese o anno",
  "searchLocationEmptySection": "Raggruppa foto scattate entro un certo raggio da una foto",
  "searchPeopleEmptySection": "Invita persone e vedrai qui tutte le foto condivise da loro",
  "searchAlbumsEmptySection": "Album",
  "searchFileTypesAndNamesEmptySection": "Tipi e nomi di file",
  "searchCaptionEmptySection": "Aggiungi descrizioni come \"#viaggio\" nelle informazioni delle foto per trovarle rapidamente qui",
  "language": "Lingua",
  "selectLanguage": "Seleziona una lingua",
  "locationName": "Nome della località",
  "addLocation": "Aggiungi luogo",
  "groupNearbyPhotos": "Raggruppa foto nelle vicinanze",
  "kiloMeterUnit": "km",
  "addLocationButton": "Aggiungi",
  "radius": "Raggio",
  "locationTagFeatureDescription": "Un tag di localizzazione raggruppa tutte le foto scattate entro il raggio di una foto",
  "galleryMemoryLimitInfo": "Fino a 1000 ricordi mostrati nella galleria",
  "save": "Salva",
  "centerPoint": "Punto centrale",
  "pickCenterPoint": "Selezionare il punto centrale",
  "useSelectedPhoto": "Usa la foto selezionata",
  "resetToDefault": "Ripristina predefinita",
  "@resetToDefault": {
    "description": "Button text to reset cover photo to default"
  },
  "edit": "Modifica",
  "deleteLocation": "Elimina posizione",
  "rotateLeft": "Ruota a sinistra",
  "flip": "Capovolgi",
  "rotateRight": "Ruota a destra",
  "saveCopy": "Salva una copia",
  "light": "Chiaro",
  "color": "Colore",
  "yesDiscardChanges": "Sì, ignora le mie modifiche",
  "doYouWantToDiscardTheEditsYouHaveMade": "Vuoi scartare le modifiche che hai fatto?",
  "saving": "Salvataggio...",
  "editsSaved": "Modifiche salvate",
  "oopsCouldNotSaveEdits": "Ops, impossibile salvare le modifiche",
  "distanceInKMUnit": "km",
  "@distanceInKMUnit": {
    "description": "Unit for distance in km"
  },
  "dayToday": "Oggi",
  "dayYesterday": "Ieri",
  "storage": "Spazio di archiviazione",
  "usedSpace": "Spazio utilizzato",
  "storageBreakupFamily": "Famiglia",
  "storageBreakupYou": "Tu",
  "@storageBreakupYou": {
    "description": "Label to indicate how much storage you are using when you are part of a family plan"
  },
  "storageUsageInfo": "{usedAmount} {usedStorageUnit} di {totalAmount} {totalStorageUnit} utilizzati",
  "@storageUsageInfo": {
    "description": "Example: 1.2 GB of 2 GB used or 100 GB or 2TB used"
  },
  "availableStorageSpace": "{freeAmount} {storageUnit} liberi",
  "appVersion": "Versione: {versionValue}",
  "verifyIDLabel": "Verifica",
  "fileInfoAddDescHint": "Aggiungi descrizione...",
  "editLocationTagTitle": "Modifica luogo",
  "setLabel": "Imposta",
  "@setLabel": {
    "description": "Label of confirm button to add a new custom radius to the radius selector of a location tag"
  },
  "setRadius": "Imposta raggio",
  "familyPlanPortalTitle": "Famiglia",
  "familyPlanOverview": "Aggiungi 5 membri della famiglia al tuo piano esistente senza pagare extra.\n\nOgni membro ottiene il proprio spazio privato e non può vedere i file dell'altro a meno che non siano condivisi.\n\nI piani familiari sono disponibili per i clienti che hanno un abbonamento Ente a pagamento.\n\nIscriviti ora per iniziare!",
  "androidBiometricHint": "Verifica l'identità",
  "@androidBiometricHint": {
    "description": "Hint message advising the user how to authenticate with biometrics. It is used on Android side. Maximum 60 characters."
  },
  "androidBiometricNotRecognized": "Non riconosciuto. Riprova.",
  "@androidBiometricNotRecognized": {
    "description": "Message to let the user know that authentication was failed. It is used on Android side. Maximum 60 characters."
  },
  "androidBiometricSuccess": "Operazione riuscita",
  "@androidBiometricSuccess": {
    "description": "Message to let the user know that authentication was successful. It is used on Android side. Maximum 60 characters."
  },
  "androidCancelButton": "Annulla",
  "@androidCancelButton": {
    "description": "Message showed on a button that the user can click to leave the current dialog. It is used on Android side. Maximum 30 characters."
  },
  "androidSignInTitle": "Autenticazione necessaria",
  "@androidSignInTitle": {
    "description": "Message showed as a title in a dialog which indicates the user that they need to scan biometric to continue. It is used on Android side. Maximum 60 characters."
  },
  "androidBiometricRequiredTitle": "Autenticazione biometrica",
  "@androidBiometricRequiredTitle": {
    "description": "Message showed as a title in a dialog which indicates the user has not set up biometric authentication on their device. It is used on Android side. Maximum 60 characters."
  },
  "androidDeviceCredentialsRequiredTitle": "Inserisci le credenziali del dispositivo",
  "@androidDeviceCredentialsRequiredTitle": {
    "description": "Message showed as a title in a dialog which indicates the user has not set up credentials authentication on their device. It is used on Android side. Maximum 60 characters."
  },
  "androidDeviceCredentialsSetupDescription": "Inserisci le credenziali del dispositivo",
  "@androidDeviceCredentialsSetupDescription": {
    "description": "Message advising the user to go to the settings and configure device credentials on their device. It shows in a dialog on Android side."
  },
  "goToSettings": "Vai alle impostazioni",
  "@goToSettings": {
    "description": "Message showed on a button that the user can click to go to settings pages from the current dialog. It is used on both Android and iOS side. Maximum 30 characters."
  },
  "androidGoToSettingsDescription": "L'autenticazione biometrica non è impostata sul tuo dispositivo. Vai a 'Impostazioni > Sicurezza' per impostarla.",
  "@androidGoToSettingsDescription": {
    "description": "Message advising the user to go to the settings and configure biometric on their device. It shows in a dialog on Android side."
  },
  "iOSLockOut": "L'autenticazione biometrica è disabilitata. Blocca e sblocca lo schermo per abilitarla.",
  "@iOSLockOut": {
    "description": "Message advising the user to re-enable biometrics on their device. It shows in a dialog on iOS side."
  },
  "iOSGoToSettingsDescription": "L'autenticazione biometrica non è impostata sul tuo dispositivo. Abilita Touch ID o Face ID sul tuo telefono.",
  "@iOSGoToSettingsDescription": {
    "description": "Message advising the user to go to the settings and configure Biometrics for their device. It shows in a dialog on iOS side."
  },
  "iOSOkButton": "OK",
  "@iOSOkButton": {
    "description": "Message showed on a button that the user can click to leave the current dialog. It is used on iOS side. Maximum 30 characters."
  },
  "openstreetmapContributors": "Collaboratori di OpenStreetMap",
  "hostedAtOsmFrance": "Ospitato presso OSM France",
  "map": "Mappa",
  "@map": {
    "description": "Label for the map view"
  },
  "maps": "Mappe",
  "enableMaps": "Abilita le Mappe",
  "enableMapsDesc": "Questo mostrerà le tue foto su una mappa del mondo.\n\nQuesta mappa è ospitata da Open Street Map e le posizioni esatte delle tue foto non sono mai condivise.\n\nPuoi disabilitare questa funzionalità in qualsiasi momento, dalle Impostazioni.",
  "quickLinks": "Collegamenti rapidi",
  "selectItemsToAdd": "Seleziona gli elementi da aggiungere",
  "addSelected": "Aggiungi selezionate",
  "addFromDevice": "Aggiungi dal dispositivo",
  "addPhotos": "Aggiungi foto",
  "noPhotosFoundHere": "Nessuna foto trovata",
  "zoomOutToSeePhotos": "Zoom indietro per visualizzare le foto",
  "noImagesWithLocation": "Nessuna immagine con posizione",
  "unpinAlbum": "Non fissare album",
  "pinAlbum": "Fissa l'album",
  "create": "Crea",
  "viewAll": "Visualizza tutte",
  "nothingSharedWithYouYet": "Ancora nulla di condiviso con te",
  "noAlbumsSharedByYouYet": "Ancora nessun album condiviso da te",
  "sharedWithYou": "Condivise con te",
  "sharedByYou": "Condivise da te",
  "inviteYourFriendsToEnte": "Invita i tuoi amici a Ente",
  "failedToDownloadVideo": "Download del video non riuscito",
  "hiding": "Nascondendo...",
  "unhiding": "Rivelando...",
  "successfullyHid": "Nascosta con successo",
  "successfullyUnhid": "Rimossa dal nascondiglio con successo",
  "crashReporting": "Segnalazione di crash",
  "resumableUploads": "Caricamenti riattivabili",
  "addToHiddenAlbum": "Aggiungi ad album nascosto",
  "moveToHiddenAlbum": "Sposta in album nascosto",
  "fileTypes": "Tipi di file",
  "deleteConfirmDialogBody": "Questo account è collegato ad altre app di Ente, se ne utilizzi. I tuoi dati caricati, su tutte le app di Ente, saranno pianificati per la cancellazione e il tuo account verrà eliminato definitivamente.",
  "hearUsWhereTitle": "Come hai sentito parlare di Ente? (opzionale)",
  "hearUsExplanation": "Non teniamo traccia del numero di installazioni dell'app. Sarebbe utile se ci dicesse dove ci ha trovato!",
  "viewAddOnButton": "Visualizza componenti aggiuntivi",
  "addOns": "Componenti aggiuntivi",
  "addOnPageSubtitle": "Dettagli dei componenti aggiuntivi",
  "yourMap": "La tua mappa",
  "modifyYourQueryOrTrySearchingFor": "Modifica la tua ricerca o prova con",
  "blackFridaySale": "Offerta del Black Friday",
  "upto50OffUntil4thDec": "Sconto del 50%, fino al 4 dicembre.",
  "photos": "Foto",
  "videos": "Video",
  "livePhotos": "Live Photo",
  "searchHint1": "Ricerca rapida sul dispositivo",
  "searchHint2": "Date delle foto, descrizioni",
  "searchHint3": "Album, nomi di file e tipi",
  "searchHint4": "Luogo",
  "searchHint5": "In arrivo: Facce & ricerca magica ✨",
  "addYourPhotosNow": "Aggiungi le tue foto ora",
  "searchResultCount": "{count, plural, one{{count} risultato trovato} other{{count} risultati trovati}}",
  "@searchResultCount": {
    "description": "Text to tell user how many results were found for their search query",
    "placeholders": {
      "count": {
        "example": "1|2|3",
        "type": "int"
      }
    }
  },
  "faces": "Volti",
  "people": "Persone",
  "contents": "Contenuti",
  "addNew": "Aggiungi nuovo",
  "@addNew": {
    "description": "Text to add a new item (location tag, album, caption etc)"
  },
  "contacts": "Contatti",
  "noInternetConnection": "Nessuna connessione internet",
  "pleaseCheckYourInternetConnectionAndTryAgain": "Si prega di verificare la propria connessione Internet e riprovare.",
  "signOutFromOtherDevices": "Esci dagli altri dispositivi",
  "signOutOtherBody": "Se pensi che qualcuno possa conoscere la tua password, puoi forzare tutti gli altri dispositivi che usano il tuo account ad uscire.",
  "signOutOtherDevices": "Esci dagli altri dispositivi",
  "doNotSignOut": "Non uscire",
  "editLocation": "Modifica luogo",
  "selectALocation": "Seleziona un luogo",
  "selectALocationFirst": "Scegli prima una posizione",
  "changeLocationOfSelectedItems": "Cambiare la posizione degli elementi selezionati?",
  "editsToLocationWillOnlyBeSeenWithinEnte": "Le modifiche alla posizione saranno visibili solo all'interno di Ente",
  "cleanUncategorized": "Pulisci Senza Categoria",
  "cleanUncategorizedDescription": "Rimuovi tutti i file da Senza Categoria che sono presenti in altri album",
  "waitingForVerification": "In attesa di verifica...",
  "passkey": "Passkey",
  "passkeyAuthTitle": "Verifica della passkey",
  "loginWithTOTP": "Login con TOTP",
  "passKeyPendingVerification": "La verifica è ancora in corso",
  "loginSessionExpired": "Sessione scaduta",
  "loginSessionExpiredDetails": "La sessione è scaduta. Si prega di accedere nuovamente.",
  "verifyPasskey": "Verifica passkey",
  "playOnTv": "Riproduci album sulla TV",
  "pair": "Abbina",
  "deviceNotFound": "Dispositivo non trovato",
  "castInstruction": "Visita cast.ente.io sul dispositivo che vuoi abbinare.\n\nInserisci il codice qui sotto per riprodurre l'album sulla tua TV.",
  "deviceCodeHint": "Inserisci il codice",
  "joinDiscord": "Unisciti a Discord",
  "locations": "Luoghi",
  "addAName": "Aggiungi un nome",
  "findThemQuickly": "Trovali rapidamente",
  "@findThemQuickly": {
    "description": "Subtitle to indicate that the user can find people quickly by name"
  },
  "findPeopleByName": "Trova rapidamente le persone per nome",
  "addViewers": "{count, plural, =0 {Aggiungi visualizzatore} =1 {Add viewer} other {Aggiungi visualizzatori}}",
  "addCollaborators": "{count, plural, =0 {Aggiungi collaboratore} =1 {Aggiungi collaboratore} other {Aggiungi collaboratori}}",
  "longPressAnEmailToVerifyEndToEndEncryption": "Premi a lungo un'email per verificare la crittografia end to end.",
  "developerSettingsWarning": "Sei sicuro di voler modificare le Impostazioni sviluppatore?",
  "developerSettings": "Impostazioni sviluppatore",
  "serverEndpoint": "Endpoint del server",
  "invalidEndpoint": "Endpoint invalido",
  "invalidEndpointMessage": "Spiacenti, l'endpoint inserito non è valido. Inserisci un endpoint valido e riprova.",
  "endpointUpdatedMessage": "Endpoint aggiornato con successo",
  "customEndpoint": "Connesso a {endpoint}",
  "createCollaborativeLink": "Crea link collaborativo",
  "search": "Cerca",
  "enterPersonName": "Inserisci il nome della persona",
  "editEmailAlreadyLinked": "Questa email è già collegata a {name}.",
  "viewPersonToUnlink": "Visualizza {name} per scollegare",
  "enterName": "Aggiungi nome",
  "savePerson": "Salva persona",
  "editPerson": "Modifica persona",
  "mergedPhotos": "Fotografie unite",
  "orMergeWithExistingPerson": "O unisci con esistente",
  "enterDateOfBirth": "Compleanno (Opzionale)",
  "birthday": "Compleanno",
  "removePersonLabel": "Rimuovi etichetta persona",
  "autoPairDesc": "L'associazione automatica funziona solo con i dispositivi che supportano Chromecast.",
  "manualPairDesc": "L'associazione con PIN funziona con qualsiasi schermo dove desideri visualizzare il tuo album.",
  "connectToDevice": "Connetti al dispositivo",
  "autoCastDialogBody": "Qui vedrai i dispositivi disponibili per la trasmissione.",
  "autoCastiOSPermission": "Assicurarsi che le autorizzazioni della rete locale siano attivate per l'app Ente Photos nelle Impostazioni.",
  "noDeviceFound": "Nessun dispositivo trovato",
  "stopCastingTitle": "Interrompi la trasmissione",
  "stopCastingBody": "Vuoi interrompere la trasmissione?",
  "castIPMismatchTitle": "Errore nel trasmettere l'album",
  "castIPMismatchBody": "Assicurati di essere sulla stessa rete della TV.",
  "pairingComplete": "Associazione completata",
  "savingEdits": "Salvataggio modifiche...",
  "autoPair": "Associazione automatica",
  "pairWithPin": "Associa con PIN",
  "faceRecognition": "Riconoscimento facciale",
  "foundFaces": "Volti trovati",
  "clusteringProgress": "Progresso del raggruppamento",
  "indexingIsPaused": "L'indicizzazione è in pausa. Riprenderà automaticamente quando il dispositivo è pronto.",
  "trim": "Taglia",
  "crop": "Ritaglia",
  "rotate": "Ruota",
  "left": "Sinistra",
  "right": "Destra",
  "whatsNew": "Novità",
  "reviewSuggestions": "Esamina i suggerimenti",
  "review": "Revisiona",
  "useAsCover": "Usa come copertina",
  "notPersonLabel": "Non è {name}?",
  "@notPersonLabel": {
    "description": "Label to indicate that the person in the photo is not the person whose name is mentioned",
    "placeholders": {
      "name": {
        "content": "{name}",
        "type": "String"
      }
    }
  },
  "enable": "Abilita",
  "enabled": "Abilitato",
  "moreDetails": "Più dettagli",
  "enableMLIndexingDesc": "Ente supporta l'apprendimento automatico eseguito sul dispositivo per il riconoscimento dei volti, la ricerca magica e altre funzioni di ricerca avanzata",
  "magicSearchHint": "La ricerca magica ti permette di cercare le foto in base al loro contenuto, ad esempio 'fiore', 'auto rossa', 'documenti d'identità'",
  "panorama": "Panorama",
  "reenterPassword": "Reinserisci la password",
  "reenterPin": "Reinserisci il PIN",
  "deviceLock": "Blocco del dispositivo",
  "pinLock": "Blocco con PIN",
  "next": "Successivo",
  "setNewPassword": "Imposta una nuova password",
  "enterPin": "Inserisci PIN",
  "setNewPin": "Imposta un nuovo PIN",
  "appLock": "Blocco app",
  "noSystemLockFound": "Nessun blocco di sistema trovato",
  "tapToUnlock": "Tocca per sbloccare",
  "tooManyIncorrectAttempts": "Troppi tentativi errati",
  "videoInfo": "Informazioni video",
  "autoLock": "Blocco automatico",
  "immediately": "Immediatamente",
  "autoLockFeatureDescription": "Tempo dopo il quale l'applicazione si blocca dopo essere stata messa in background",
  "hideContent": "Nascondi il contenuto",
  "hideContentDescriptionAndroid": "Nasconde il contenuto nel selettore delle app e disabilita gli screenshot",
  "hideContentDescriptionIos": "Nasconde il contenuto nel selettore delle app",
  "passwordStrengthInfo": "La sicurezza della password viene calcolata considerando la lunghezza della password, i caratteri usati e se la password appare o meno nelle prime 10.000 password più usate",
  "noQuickLinksSelected": "Nessun link rapido selezionato",
  "pleaseSelectQuickLinksToRemove": "Si prega di selezionare i link rapidi da rimuovere",
  "removePublicLinks": "Rimuovi i link pubblici",
  "thisWillRemovePublicLinksOfAllSelectedQuickLinks": "Questo rimuoverà i link pubblici di tutti i link rapidi selezionati.",
  "guestView": "Vista ospite",
  "guestViewEnablePreSteps": "Per abilitare la vista ospite, configura il codice di accesso del dispositivo o il blocco schermo nelle impostazioni di sistema.",
  "nameTheAlbum": "Dai un nome all'album",
  "collectPhotosDescription": "Crea un link dove i tuoi amici possono caricare le foto in qualità originale.",
  "collect": "Raccogli",
  "appLockDescriptions": "Scegli tra la schermata di blocco predefinita del dispositivo e una schermata di blocco personalizzata con PIN o password.",
  "toEnableAppLockPleaseSetupDevicePasscodeOrScreen": "Per abilitare il blocco dell'app, configura il codice di accesso del dispositivo o il blocco schermo nelle impostazioni di sistema.",
  "authToViewPasskey": "Autenticati per visualizzare le tue passkey",
  "loopVideoOn": "Loop video attivo",
  "loopVideoOff": "Loop video disattivo",
  "localSyncErrorMessage": "Sembra che qualcosa sia andato storto dal momento che la sincronizzazione delle foto locali richiede più tempo del previsto. Si prega di contattare il nostro team di supporto",
  "showPerson": "Mostra persona",
  "sort": "Ordina",
  "mostRecent": "Più recenti",
  "mostRelevant": "Più rilevanti",
  "loadingYourPhotos": "Caricando le tue foto...",
  "processingImport": "Elaborando {folderName}...",
  "personName": "Nome della persona",
  "addNewPerson": "Aggiungi nuova persona",
  "addNameOrMerge": "Aggiungi nome o unisci",
  "mergeWithExisting": "Unisci con esistente",
  "newPerson": "Nuova persona",
  "addName": "Aggiungi nome",
  "add": "Aggiungi",
  "extraPhotosFoundFor": "Trovate foto aggiuntive per {text}",
  "@extraPhotosFoundFor": {
    "placeholders": {
      "text": {
        "type": "String"
      }
    }
  },
  "extraPhotosFound": "Trovate foto aggiuntive",
  "configuration": "Configurazione",
  "localIndexing": "Indicizzazione locale",
  "processed": "Processato",
  "resetPerson": "Rimuovi",
  "areYouSureYouWantToResetThisPerson": "Sei sicuro di voler resettare questa persona?",
  "allPersonGroupingWillReset": "Tutti i raggruppamenti per questa persona saranno resettati e perderai tutti i suggerimenti fatti per questa persona",
  "yesResetPerson": "Sì, resetta persona",
  "onlyThem": "Solo loro",
  "checkingModels": "Verifica dei modelli...",
  "enableMachineLearningBanner": "Abilita l'apprendimento automatico per la ricerca magica e il riconoscimento facciale",
  "searchDiscoverEmptySection": "Le immagini saranno mostrate qui una volta che l'elaborazione e la sincronizzazione saranno completate",
  "searchPersonsEmptySection": "Le persone saranno mostrate qui una volta che l'elaborazione e la sincronizzazione saranno completate",
  "viewersSuccessfullyAdded": "{count, plural, =0 {Added 0 visualizzatori} =1 {Added 1 visualizzatore} other {Added {count} visualizzatori}}",
  "@viewersSuccessfullyAdded": {
    "placeholders": {
      "count": {
        "type": "int",
        "example": "2"
      }
    },
    "description": "Number of viewers that were successfully added to an album."
  },
  "collaboratorsSuccessfullyAdded": "{count, plural, =0 {Aggiunti 0 collaboratori} =1 {Aggiunto 1 collaboratore} other {Aggiunti {count} collaboratori}}",
  "@collaboratorsSuccessfullyAdded": {
    "placeholders": {
      "count": {
        "type": "int",
        "example": "2"
      }
    },
    "description": "Number of collaborators that were successfully added to an album."
  },
  "accountIsAlreadyConfigured": "L'account è già configurato.",
  "sessionIdMismatch": "ID sessione non corrispondente",
  "@sessionIdMismatch": {
    "description": "In passkey page, deeplink is ignored because of session ID mismatch."
  },
  "failedToFetchActiveSessions": "Recupero delle sessioni attive non riuscito",
  "@failedToFetchActiveSessions": {
    "description": "In session page, warn user (in toast) that active sessions could not be fetched."
  },
  "failedToRefreshStripeSubscription": "Impossibile aggiornare l'abbonamento",
  "failedToPlayVideo": "Impossibile riprodurre il video",
  "uploadIsIgnoredDueToIgnorereason": "Il caricamento è ignorato a causa di {ignoreReason}",
  "@uploadIsIgnoredDueToIgnorereason": {
    "placeholders": {
      "ignoreReason": {
        "type": "String",
        "example": "no network"
      }
    }
  },
  "typeOfGallerGallerytypeIsNotSupportedForRename": "Il tipo di galleria {galleryType} non è supportato per la rinomina",
  "@typeOfGallerGallerytypeIsNotSupportedForRename": {
    "placeholders": {
      "galleryType": {
        "type": "String",
        "example": "no network"
      }
    }
  },
  "tapToUploadIsIgnoredDue": "Tocca per caricare, il caricamento è attualmente ignorato a causa di {ignoreReason}",
  "@tapToUploadIsIgnoredDue": {
    "description": "Shown in upload icon widet, inside a tooltip.",
    "placeholders": {
      "ignoreReason": {
        "type": "String",
        "example": "no network"
      }
    }
  },
  "tapToUpload": "Premi per caricare",
  "@tapToUpload": {
    "description": "Shown in upload icon widet, inside a tooltip."
  },
  "info": "Info",
  "addFiles": "Aggiungi File",
  "castAlbum": "Trasmetti album",
  "imageNotAnalyzed": "Immagine non analizzata",
  "noFacesFound": "Nessun volto trovato",
  "fileNotUploadedYet": "File non ancora caricato",
  "noSuggestionsForPerson": "Nessun suggerimento per {personName}",
  "@noSuggestionsForPerson": {
    "placeholders": {
      "personName": {
        "type": "String",
        "example": "Alice"
      }
    }
  },
  "month": "mese",
  "yearShort": "anno",
  "@yearShort": {
    "description": "Appears in pricing page (/yr)"
  },
  "currentlyRunning": "attualmente in esecuzione",
  "ignored": "ignorato",
  "photosCount": "{count, plural, =0 {0 foto} =1 {1 foto} other {{count} foto}}",
  "@photosCount": {
    "placeholders": {
      "count": {
        "type": "int",
        "example": "2"
      }
    }
  },
  "file": "File",
  "searchSectionsLengthMismatch": "Lunghezza sezioni non corrisponde: {snapshotLength} != {searchLength}",
  "@searchSectionsLengthMismatch": {
    "description": "Appears in search tab page",
    "placeholders": {
      "snapshotLength": {
        "type": "int",
        "example": "1"
      },
      "searchLength": {
        "type": "int",
        "example": "2"
      }
    }
  },
  "selectMailApp": "Seleziona app email",
  "selectAllShort": "Tutte",
  "@selectAllShort": {
    "description": "Text that appears in bottom right when you start to select multiple photos. When clicked, it selects all photos."
  },
  "selectCoverPhoto": "Seleziona foto di copertina",
  "newLocation": "Nuova posizione",
  "faceNotClusteredYet": "Faccia non ancora raggruppata, per favore torna più tardi",
  "theLinkYouAreTryingToAccessHasExpired": "Il link a cui stai cercando di accedere è scaduto.",
  "openFile": "Apri file",
  "backupFile": "File di backup",
  "openAlbumInBrowser": "Apri album nel browser",
  "openAlbumInBrowserTitle": "Utilizza l'app web per aggiungere foto a questo album",
  "allow": "Consenti",
  "allowAppToOpenSharedAlbumLinks": "Consenti all'app di aprire link all'album condiviso",
  "seePublicAlbumLinksInApp": "Vedi link album pubblici nell'app",
  "emergencyContacts": "Contatti di emergenza",
  "acceptTrustInvite": "Accetta l'invito",
  "declineTrustInvite": "Rifiuta l'invito",
  "removeYourselfAsTrustedContact": "Rimuovi te stesso come contatto fidato",
  "legacy": "Legacy",
  "legacyPageDesc": "Legacy consente ai contatti fidati di accedere al tuo account in tua assenza.",
  "legacyPageDesc2": "I contatti fidati possono avviare il recupero dell'account e, se non sono bloccati entro 30 giorni, reimpostare la password e accedere al tuo account.",
  "legacyAccounts": "Account Legacy",
  "trustedContacts": "Contatti fidati",
  "addTrustedContact": "Aggiungi contatto fidato",
  "removeInvite": "Rimuovi invito",
  "recoveryWarning": "Un contatto fidato sta tentando di accedere al tuo account",
  "rejectRecovery": "Rifiuta il recupero",
  "recoveryInitiated": "Recupero avviato",
  "recoveryInitiatedDesc": "Puoi accedere all'account dopo {days} giorni. Una notifica verrà inviata a {email}.",
  "@recoveryInitiatedDesc": {
    "placeholders": {
      "days": {
        "type": "int",
        "example": "30"
      },
      "email": {
        "type": "String",
        "example": "me@example.com"
      }
    }
  },
  "cancelAccountRecovery": "Annulla il recupero",
  "recoveryAccount": "Recupera l'account",
  "cancelAccountRecoveryBody": "Sei sicuro di voler annullare il recupero?",
  "startAccountRecoveryTitle": "Avvia il recupero",
  "whyAddTrustContact": "Un contatto fidato può aiutare a recuperare i tuoi dati.",
  "recoveryReady": "Ora puoi recuperare l'account di {email} impostando una nuova password.",
  "@recoveryReady": {
    "placeholders": {
      "email": {
        "type": "String",
        "example": "me@example.com"
      }
    }
  },
  "recoveryWarningBody": "{email} sta cercando di recuperare il tuo account.",
  "trustedInviteBody": "Sei stato invitato a essere un contatto Legacy da {email}.",
  "warning": "Attenzione",
  "proceed": "Prosegui",
  "confirmAddingTrustedContact": "Stai per aggiungere {email} come contatto fidato. Potranno recuperare il tuo account se sei assente per {numOfDays} giorni.",
  "@confirmAddingTrustedContact": {
    "placeholders": {
      "email": {
        "type": "String",
        "example": "me@example.com"
      },
      "numOfDays": {
        "type": "int",
        "example": "30"
      }
    }
  },
  "legacyInvite": "{email} ti ha invitato a essere un contatto fidato",
  "authToManageLegacy": "Autenticati per gestire i tuoi contatti fidati",
  "useDifferentPlayerInfo": "Hai problemi a riprodurre questo video? Premi a lungo qui per provare un altro lettore.",
  "hideSharedItemsFromHomeGallery": "Nascondi gli elementi condivisi dalla galleria principale",
  "gallery": "Galleria",
  "joinAlbum": "Unisciti all'album",
  "joinAlbumSubtext": "per visualizzare e aggiungere le tue foto",
  "joinAlbumSubtextViewer": "per aggiungerla agli album condivisi",
  "join": "Unisciti",
  "linkEmail": "Link Email",
  "link": "Link",
  "noEnteAccountExclamation": "Nessun account Ente!",
  "orPickFromYourContacts": "o scegli tra i tuoi contatti",
  "emailDoesNotHaveEnteAccount": "{email} non ha un account Ente.",
  "@emailDoesNotHaveEnteAccount": {
    "description": "Shown when email doesn't have an Ente account",
    "placeholders": {
      "email": {
        "type": "String"
      }
    }
  },
  "accountOwnerPersonAppbarTitle": "{title} (Io)",
  "@accountOwnerPersonAppbarTitle": {
    "description": "Title of appbar for account owner person",
    "placeholders": {
      "title": {
        "type": "String"
      }
    }
  },
  "reassignMe": "Riassegna \"Io\"",
  "me": "Io",
  "linkEmailToContactBannerCaption": "per una condivisione più veloce",
  "@linkEmailToContactBannerCaption": {
    "description": "Caption for the 'Link email' title. It should be a continuation of the 'Link email' title. Just like how 'Link email' + 'for faster sharing' forms a proper sentence in English, the combination of these two strings should also be a proper sentence in other languages."
  },
  "selectPersonToLink": "Seleziona persona da collegare",
  "linkPersonToEmail": "Collega persona a {email}",
  "@linkPersonToEmail": {
    "placeholders": {
      "email": {
        "type": "String"
      }
    }
  },
  "linkPersonToEmailConfirmation": "Questo collegherà {personName} a {email}",
  "@linkPersonToEmailConfirmation": {
    "description": "Confirmation message when linking a person to an email",
    "placeholders": {
      "personName": {
        "type": "String"
      },
      "email": {
        "type": "String"
      }
    }
  },
  "selectYourFace": "Seleziona il tuo volto",
  "reassigningLoading": "Riassegnando...",
  "reassignedToName": "Riassegnato a {name}",
  "@reassignedToName": {
    "placeholders": {
      "name": {
        "type": "String"
      }
    }
  },
  "saveChangesBeforeLeavingQuestion": "Salvare le modifiche prima di uscire?",
  "dontSave": "Non salvare",
  "thisIsMeExclamation": "Questo sono io!",
  "linkPerson": "Collega persona",
  "linkPersonCaption": "per una migliore esperienza di condivisione",
  "@linkPersonCaption": {
    "description": "Caption for the 'Link person' title. It should be a continuation of the 'Link person' title. Just like how 'Link person' + 'for better sharing experience' forms a proper sentence in English, the combination of these two strings should also be a proper sentence in other languages."
  },
  "videoStreaming": "Video in streaming",
  "processingVideos": "Elaborando video",
  "streamDetails": "Dettagli dello streaming",
  "processing": "In elaborazione",
  "queued": "In coda",
  "ineligible": "Non idoneo",
  "failed": "Non riuscito",
  "playStream": "Riproduci lo streaming",
  "playOriginal": "Riproduci originale",
  "joinAlbumConfirmationDialogBody": "Unirsi a un album renderà visibile la tua email ai suoi partecipanti.",
  "pleaseWaitThisWillTakeAWhile": "Attendere, potrebbe volerci un po' di tempo.",
  "editTime": "Modifica orario",
  "selectTime": "Imposta ora",
  "selectDate": "Imposta data",
  "previous": "Precedente",
  "selectOneDateAndTimeForAll": "Seleziona una data e un'ora per tutti",
  "selectStartOfRange": "Seleziona inizio dell'intervallo",
  "thisWillMakeTheDateAndTimeOfAllSelected": "In questo modo la data e l'ora di tutte le foto selezionate saranno uguali.",
  "allWillShiftRangeBasedOnFirst": "Questo è il primo nel gruppo. Altre foto selezionate si sposteranno automaticamente in base a questa nuova data",
  "newRange": "Nuovo intervallo",
  "selectOneDateAndTime": "Seleziona data e orario",
  "moveSelectedPhotosToOneDate": "Sposta foto selezionate in una data specifica",
  "shiftDatesAndTime": "Sposta date e orari",
  "photosKeepRelativeTimeDifference": "Le foto mantengono una differenza di tempo relativa",
  "photocountPhotos": "{count, plural, =0 {Nessuna foto} =1 {1 foto} other {{count} foto}}",
  "@photocountPhotos": {
    "placeholders": {
      "count": {
        "type": "int",
        "example": "2"
      }
    }
  },
  "appIcon": "Icona dell'app",
  "notThisPerson": "Non è questa persona?",
  "selectedItemsWillBeRemovedFromThisPerson": "Gli elementi selezionati verranno rimossi da questa persona, ma non eliminati dalla tua libreria.",
  "throughTheYears": "{dateFormat} negli anni",
  "thisWeekThroughTheYears": "Questa settimana negli anni",
  "thisWeekXYearsAgo": "{count, plural, =1 {Questa settimana, {count} anno fa} other {Questa settimana, {count} anni fa}}",
  "youAndThem": "Tu e {name}",
  "admiringThem": "Ammirando {name}",
  "embracingThem": "Abbracciando {name}",
  "partyWithThem": "Festa con {name}",
  "hikingWithThem": "Escursioni con {name}",
  "feastingWithThem": "Festeggiando con {name}",
  "selfiesWithThem": "Selfie con {name}",
  "posingWithThem": "In posa con {name}",
  "backgroundWithThem": "Bellissimi panorami con {name}",
  "sportsWithThem": "Sport con {name}",
  "roadtripWithThem": "Viaggio con {name}",
  "spotlightOnYourself": "Tu in primo piano",
  "spotlightOnThem": "Riflettori su {name}",
  "personIsAge": "{name} ha {age}!",
  "personTurningAge": "{name} sta per compiere {age} anni",
  "lastTimeWithThem": "Ultima volta con {name}",
  "tripToLocation": "Viaggio a {location}",
  "tripInYear": "Viaggio nel {year}",
  "lastYearsTrip": "Viaggio dello scorso anno",
  "sunrise": "All'orizzonte",
  "mountains": "Oltre le colline",
  "greenery": "In mezzo al verde",
  "beach": "Sabbia e mare",
  "city": "In città",
  "moon": "Al chiaro di luna",
  "onTheRoad": "Un altro viaggio su strada",
  "food": "Delizia culinaria",
  "pets": "Compagni pelosetti",
  "curatedMemories": "Ricordi importanti",
  "widgets": "Widget",
  "memories": "Ricordi",
  "peopleWidgetDesc": "Seleziona le persone che desideri vedere nella schermata principale.",
  "albumsWidgetDesc": "Seleziona gli album che desideri vedere nella schermata principale.",
  "memoriesWidgetDesc": "Seleziona il tipo di ricordi che desideri vedere nella schermata principale.",
  "smartMemories": "Ricordi intelligenti",
  "pastYearsMemories": "Ricordi degli ultimi anni",
  "deleteMultipleAlbumDialog": "Eliminare anche le foto (e i video) presenti su {count} album da <bold>tutti</bold> gli altri album di cui fanno parte?",
  "addParticipants": "Aggiungi Partecipanti",
  "selectedAlbums": "{count} selezionati",
  "actionNotSupportedOnFavouritesAlbum": "Questa azione non è supportata nei Preferiti",
  "onThisDayMemories": "Ricordi di questo giorno",
  "onThisDay": "In questo giorno",
  "lookBackOnYourMemories": "Rivivi i tuoi ricordi 🌄",
  "newPhotosEmoji": " nuova 📸",
  "sorryWeHadToPauseYourBackups": "Spiacenti, abbiamo dovuto mettere in pausa i backup",
  "clickToInstallOurBestVersionYet": "Clicca per installare l'ultima versione dell'app",
  "onThisDayNotificationExplanation": "Ricevi promemoria sui ricordi da questo giorno negli anni precedenti.",
  "addMemoriesWidgetPrompt": "Aggiungi un widget dei ricordi nella schermata iniziale e torna qui per personalizzarlo.",
  "addAlbumWidgetPrompt": "Aggiungi un widget per gli album nella schermata iniziale e torna qui per personalizzarlo.",
  "addPeopleWidgetPrompt": "Aggiungi un widget delle persone nella schermata iniziale e torna qui per personalizzarlo.",
<<<<<<< HEAD
  "showMoreFaces": "Show more faces",
  "showLessFaces": "Show less faces",
  "otherDetectedFaces": "Other detected faces",
  "areYouSureRemoveThisFaceFromPerson": "Are you sure you want to remove this face from this person?",
  "areThey": "Are they ",
  "questionmark": "?",
  "saveAsAnotherPerson": "Save as another person"
=======
  "birthdayNotifications": "Notifiche dei compleanni",
  "receiveRemindersOnBirthdays": "Ricevi promemoria quando è il compleanno di qualcuno. Toccare la notifica ti porterà alle foto della persona che compie gli anni.",
  "happyBirthday": "Buon compleanno! 🥳",
  "happyBirthdayToPerson": "Buon compleanno a {name}! 🎉",
  "birthdays": "Compleanni",
  "wishThemAHappyBirthday": "Wish ${name} a happy birthday! 🎉"
>>>>>>> 76bff25d
}<|MERGE_RESOLUTION|>--- conflicted
+++ resolved
@@ -1743,20 +1743,10 @@
   "addMemoriesWidgetPrompt": "Aggiungi un widget dei ricordi nella schermata iniziale e torna qui per personalizzarlo.",
   "addAlbumWidgetPrompt": "Aggiungi un widget per gli album nella schermata iniziale e torna qui per personalizzarlo.",
   "addPeopleWidgetPrompt": "Aggiungi un widget delle persone nella schermata iniziale e torna qui per personalizzarlo.",
-<<<<<<< HEAD
-  "showMoreFaces": "Show more faces",
-  "showLessFaces": "Show less faces",
-  "otherDetectedFaces": "Other detected faces",
-  "areYouSureRemoveThisFaceFromPerson": "Are you sure you want to remove this face from this person?",
-  "areThey": "Are they ",
-  "questionmark": "?",
-  "saveAsAnotherPerson": "Save as another person"
-=======
   "birthdayNotifications": "Notifiche dei compleanni",
   "receiveRemindersOnBirthdays": "Ricevi promemoria quando è il compleanno di qualcuno. Toccare la notifica ti porterà alle foto della persona che compie gli anni.",
   "happyBirthday": "Buon compleanno! 🥳",
   "happyBirthdayToPerson": "Buon compleanno a {name}! 🎉",
   "birthdays": "Compleanni",
   "wishThemAHappyBirthday": "Wish ${name} a happy birthday! 🎉"
->>>>>>> 76bff25d
 }