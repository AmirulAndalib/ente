--- conflicted
+++ resolved
@@ -179,58 +179,6 @@
 }
 
 Future<void> _init(bool isBackground, {String via = ''}) async {
-<<<<<<< HEAD
-  _isProcessRunning = true;
-  _logger.info("Initializing...  inBG =$isBackground via: $via");
-  final SharedPreferences preferences = await SharedPreferences.getInstance();
-
-  await _logFGHeartBeatInfo();
-  unawaited(_scheduleHeartBeat(preferences, isBackground));
-  AppLifecycleService.instance.init(preferences);
-  if (isBackground) {
-    AppLifecycleService.instance.onAppInBackground('init via: $via');
-  } else {
-    AppLifecycleService.instance.onAppInForeground('init via: $via');
-  }
-  // Start workers asynchronously. No need to wait for them to start
-  Computer.shared().turnOn(workersCount: 4).ignore();
-  CryptoUtil.init();
-  await Configuration.instance.init();
-  await NetworkClient.instance.init();
-  ServiceLocator.instance.init(preferences, NetworkClient.instance.enteDio);
-  await UserService.instance.init();
-  await EntityService.instance.init();
-  LocationService.instance.init(preferences);
-
-  await UserRemoteFlagService.instance.init();
-  await UpdateService.instance.init();
-  BillingService.instance.init();
-  await CollectionsService.instance.init(preferences);
-  FavoritesService.instance.initFav().ignore();
-  await FileUploader.instance.init(preferences, isBackground);
-  await LocalSyncService.instance.init(preferences);
-  TrashSyncService.instance.init(preferences);
-  RemoteSyncService.instance.init(preferences);
-  await SyncService.instance.init(preferences);
-  MemoriesService.instance.init(preferences);
-  LocalSettings.instance.init(preferences);
-  LocalFileUpdateService.instance.init(preferences);
-  SearchService.instance.init();
-  StorageBonusService.instance.init(preferences);
-  RemoteFileMLService.instance.init(preferences);
-  if (!isBackground &&
-      Platform.isAndroid &&
-      await HomeWidgetService.instance.countHomeWidgets() == 0) {
-    unawaited(HomeWidgetService.instance.initHomeWidget());
-  }
-  unawaited(SemanticSearchService.instance.init());
-  MachineLearningController.instance.init();
-  // Can not including existing tf/ml binaries as they are not being built
-  // from source.
-  // See https://gitlab.com/fdroid/fdroiddata/-/merge_requests/12671#note_1294346819
-  if (!UpdateService.instance.isFdroidFlavor()) {
-    // unawaited(ObjectDetectionService.instance.init());
-=======
   try {
     bool initComplete = false;
     Future.delayed(const Duration(seconds: 15), () {
@@ -288,16 +236,15 @@
 
     if (Platform.isIOS) {
       // ignore: unawaited_futures
-      PushService.instance.init().then((_) {
-        FirebaseMessaging.onBackgroundMessage(
-          _firebaseMessagingBackgroundHandler,
-        );
-      });
+      // PushService.instance.init().then((_) {
+      //   FirebaseMessaging.onBackgroundMessage(
+      //     _firebaseMessagingBackgroundHandler,
+      //   );
+      // });
     }
 
     unawaited(SemanticSearchService.instance.init());
     MachineLearningController.instance.init();
->>>>>>> 0cbf7db7
     if (flagService.faceSearchEnabled) {
       unawaited(FaceMlService.instance.init());
     } else {
