--- conflicted
+++ resolved
@@ -3,6 +3,7 @@
 import 'package:collection/collection.dart';
 import 'package:flutter/material.dart';
 import 'package:logging/logging.dart';
+import 'package:photos/core/configuration.dart';
 import 'package:photos/db/files_db.dart';
 import 'package:photos/ente_theme_data.dart';
 import 'package:photos/models/collection.dart';
@@ -192,10 +193,6 @@
   }
 
   Future<List<CollectionWithThumbnail>> _getCollectionsWithThumbnail() async {
-<<<<<<< HEAD
-    final List<CollectionWithThumbnail> collectionsWithThumbnail =
-        await CollectionsService.instance.getCollectionsWithThumbnails();
-=======
     final List<CollectionWithThumbnail> collectionsWithThumbnail = [];
     final latestCollectionFiles =
         await CollectionsService.instance.getLatestCollectionFiles();
@@ -206,7 +203,6 @@
         collectionsWithThumbnail.add(CollectionWithThumbnail(c, file));
       }
     }
->>>>>>> f8beb644
     collectionsWithThumbnail.sort((first, second) {
       return compareAsciiLowerCaseNatural(
         first.collection.name ?? "",
