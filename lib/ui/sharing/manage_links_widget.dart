--- conflicted
+++ resolved
@@ -61,45 +61,6 @@
   Widget build(BuildContext context) {
     final enteColorScheme = getEnteColorScheme(context);
     final PublicURL url = widget.collection?.publicURLs?.firstOrNull;
-<<<<<<< HEAD
-
-    final enableCollectFeature = FeatureFlagService.instance.enableCollect();
-    final Widget collect = enableCollectFeature
-        ? Column(
-            crossAxisAlignment: CrossAxisAlignment.start,
-            children: [
-              MenuItemWidget(
-                captionedTextWidget: const CaptionedTextWidget(
-                  title: "Allow adding photos",
-                ),
-                alignCaptionedTextToLeft: true,
-                menuItemColor: getEnteColorScheme(context).fillFaint,
-                pressedColor: getEnteColorScheme(context).fillFaint,
-                trailingWidget: Switch.adaptive(
-                  value: widget
-                          .collection.publicURLs?.firstOrNull?.enableCollect ??
-                      false,
-                  onChanged: (value) async {
-                    await _updateUrlSettings(
-                      context,
-                      {'enableCollect': value},
-                    );
-
-                    setState(() {});
-                  },
-                ),
-              ),
-              const MenuSectionDescriptionWidget(
-                content:
-                    "Allow people with the link to also add photos to the shared "
-                    "album.",
-              ),
-              const SizedBox(height: 24)
-            ],
-          )
-        : const SizedBox.shrink();
-=======
->>>>>>> 3a5d67f3
     return Scaffold(
       backgroundColor: Theme.of(context).backgroundColor,
       appBar: AppBar(
@@ -124,7 +85,8 @@
                     menuItemColor: getEnteColorScheme(context).fillFaint,
                     pressedColor: getEnteColorScheme(context).fillFaint,
                     trailingWidget: Switch.adaptive(
-                      value: widget.collection.publicURLs?.firstOrNull?.enableCollect ??
+                      value: widget.collection.publicURLs?.firstOrNull
+                              ?.enableCollect ??
                           false,
                       onChanged: (value) async {
                         await _updateUrlSettings(
@@ -138,7 +100,7 @@
                   ),
                   const MenuSectionDescriptionWidget(
                     content:
-                    "Allow people with the link to also add photos to the shared "
+                        "Allow people with the link to also add photos to the shared "
                         "album.",
                   ),
                   const SizedBox(height: 24),
