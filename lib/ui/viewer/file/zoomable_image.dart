import 'dart:async';
import 'dart:io';

import 'package:flutter/material.dart';
import 'package:flutter/widgets.dart';
import 'package:logging/logging.dart';
import 'package:photo_view/photo_view.dart';
import 'package:photos/core/cache/thumbnail_in_memory_cache.dart';
import "package:photos/core/configuration.dart";
import 'package:photos/core/constants.dart';
import 'package:photos/core/event_bus.dart';
import 'package:photos/db/files_db.dart';
import 'package:photos/events/files_updated_event.dart';
import 'package:photos/events/local_photos_updated_event.dart';
import 'package:photos/models/file.dart';
import "package:photos/models/magic_metadata.dart";
import "package:photos/services/file_magic_service.dart";
import 'package:photos/ui/common/loading_widget.dart';
import 'package:photos/utils/file_util.dart';
import 'package:photos/utils/image_util.dart';
import 'package:photos/utils/thumbnail_util.dart';

class ZoomableImage extends StatefulWidget {
  final File photo;
  final Function(bool)? shouldDisableScroll;
  final String? tagPrefix;
  final Decoration? backgroundDecoration;

  const ZoomableImage(
    this.photo, {
    Key? key,
    this.shouldDisableScroll,
    required this.tagPrefix,
    this.backgroundDecoration,
  }) : super(key: key);

  @override
  State<ZoomableImage> createState() => _ZoomableImageState();
}

class _ZoomableImageState extends State<ZoomableImage>
    with SingleTickerProviderStateMixin {
  late Logger _logger;
  late File _photo;
  ImageProvider? _imageProvider;
  bool _loadedSmallThumbnail = false;
  bool _loadingLargeThumbnail = false;
  bool _loadedLargeThumbnail = false;
  bool _loadingFinalImage = false;
  bool _loadedFinalImage = false;
  ValueChanged<PhotoViewScaleState>? _scaleStateChangedCallback;
  bool _isZooming = false;
  PhotoViewController _photoViewController = PhotoViewController();
  int? _thumbnailWidth;
  late int _currentUserID;

  @override
  void initState() {
    _photo = widget.photo;
    _logger = Logger("ZoomableImage_" + _photo.displayName);
    debugPrint('initState for ${_photo.toString()}');
    _scaleStateChangedCallback = (value) {
      if (widget.shouldDisableScroll != null) {
        widget.shouldDisableScroll!(value != PhotoViewScaleState.initial);
      }
      _isZooming = value != PhotoViewScaleState.initial;
      debugPrint("isZooming = $_isZooming, currentState $value");
      // _logger.info('is reakky zooming $_isZooming with state $value');
    };
    _currentUserID = Configuration.instance.getUserID()!;
    super.initState();
  }

  @override
  void dispose() {
    _photoViewController.dispose();
    super.dispose();
  }

  @override
  Widget build(BuildContext context) {
    if (_photo.isRemoteFile) {
      _loadNetworkImage();
    } else {
      _loadLocalImage(context);
    }
    Widget content;

    if (_imageProvider != null) {
      content = PhotoViewGestureDetectorScope(
        axis: Axis.vertical,
        child: PhotoView(
          imageProvider: _imageProvider,
          controller: _photoViewController,
          scaleStateChangedCallback: _scaleStateChangedCallback,
          minScale: PhotoViewComputedScale.contained,
          gaplessPlayback: true,
          heroAttributes: PhotoViewHeroAttributes(
            tag: widget.tagPrefix! + _photo.tag,
          ),
          backgroundDecoration: widget.backgroundDecoration as BoxDecoration?,
        ),
      );
    } else {
      content = const EnteLoadingWidget();
    }

    final GestureDragUpdateCallback? verticalDragCallback = _isZooming
        ? null
        : (d) => {
              if (!_isZooming && d.delta.dy > dragSensitivity)
                {Navigator.of(context).pop()}
            };
    return GestureDetector(
      onVerticalDragUpdate: verticalDragCallback,
      child: content,
    );
  }

  void _loadNetworkImage() {
    if (!_loadedSmallThumbnail && !_loadedFinalImage) {
      final cachedThumbnail = ThumbnailInMemoryLruCache.get(_photo);
      if (cachedThumbnail != null) {
        _imageProvider = Image.memory(cachedThumbnail).image;
        _loadedSmallThumbnail = true;
        _captureThumbnailDimensions(_imageProvider!);
      } else {
        getThumbnailFromServer(_photo).then((file) {
          final imageProvider = Image.memory(file).image;
          if (mounted) {
            precacheImage(imageProvider, context).then((value) {
              if (mounted) {
                setState(() {
                  _imageProvider = imageProvider;
                  _loadedSmallThumbnail = true;
                  _captureThumbnailDimensions(_imageProvider!);
                });
              }
            }).catchError((e) {
              _logger.severe("Could not load image " + _photo.toString());
              _loadedSmallThumbnail = true;
            });
          }
        });
      }
    }
    if (!_loadedFinalImage && !_loadingFinalImage) {
      _loadingFinalImage = true;
      getFileFromServer(_photo).then((file) {
        _onFinalImageLoaded(
          Image.file(
            file!,
            gaplessPlayback: true,
          ).image,
        );
      });
    }
  }

  void _loadLocalImage(BuildContext context) {
    if (!_loadedSmallThumbnail &&
        !_loadedLargeThumbnail &&
        !_loadedFinalImage) {
      final cachedThumbnail =
          ThumbnailInMemoryLruCache.get(_photo, thumbnailSmallSize);
      if (cachedThumbnail != null) {
        _imageProvider = Image.memory(cachedThumbnail).image;
        _loadedSmallThumbnail = true;
      }
    }

    if (!_loadingLargeThumbnail &&
        !_loadedLargeThumbnail &&
        !_loadedFinalImage) {
      _loadingLargeThumbnail = true;
      getThumbnailFromLocal(_photo, size: thumbnailLargeSize, quality: 100)
          .then((cachedThumbnail) {
        if (cachedThumbnail != null) {
          _onLargeThumbnailLoaded(Image.memory(cachedThumbnail).image, context);
        }
      });
    }

    if (!_loadingFinalImage && !_loadedFinalImage) {
      _loadingFinalImage = true;
      getFile(
        _photo,
        isOrigin: Platform.isIOS &&
            _isGIF(), // since on iOS GIFs playback only when origin-files are loaded
      ).then((file) {
        if (file != null && file.existsSync()) {
          _onFinalImageLoaded(Image.file(file).image);
        } else {
          _logger.info("File was deleted " + _photo.toString());
          if (_photo.uploadedFileID != null) {
            _photo.localID = null;
            FilesDB.instance.update(_photo);
            _loadNetworkImage();
          } else {
            FilesDB.instance.deleteLocalFile(_photo);
            Bus.instance.fire(
              LocalPhotosUpdatedEvent(
                [_photo],
                type: EventType.deletedFromDevice,
                source: "zoomPreview",
              ),
            );
          }
        }
      });
    }
  }

  void _onLargeThumbnailLoaded(
    ImageProvider imageProvider,
    BuildContext context,
  ) {
    if (mounted && !_loadedFinalImage) {
      precacheImage(imageProvider, context).then((value) {
        if (mounted && !_loadedFinalImage) {
          setState(() {
            _imageProvider = imageProvider;
            _loadedLargeThumbnail = true;
          });
        }
      });
    }
  }

  void _onFinalImageLoaded(ImageProvider imageProvider) {
    if (mounted) {
      precacheImage(imageProvider, context).then((value) async {
        if (mounted) {
          await _updatePhotoViewController(imageProvider);
          setState(() {
            _imageProvider = imageProvider;
            _loadedFinalImage = true;
            _logger.info("Final image loaded");
          });
        }
      });
    }
  }

  Future<void> _captureThumbnailDimensions(ImageProvider imageProvider) async {
    final imageInfo = await getImageInfo(imageProvider);
    _thumbnailWidth = imageInfo.image.width;
  }

  Future<void> _updatePhotoViewController(ImageProvider imageProvider) async {
    if (_thumbnailWidth == null || _photoViewController.scale == null) {
      return;
    }
    final imageInfo = await getImageInfo(imageProvider);
    final scale = _photoViewController.scale! /
        (imageInfo.image.width / _thumbnailWidth!);
    final currentPosition = _photoViewController.value.position;
    final positionScaleFactor = 1 / scale;
    final newPosition = currentPosition.scale(
      positionScaleFactor,
      positionScaleFactor,
    );
    _photoViewController = PhotoViewController(
      initialPosition: newPosition,
      initialScale: scale,
    );
    _updateAspectRatioIfNeeded(imageInfo).ignore();
  }

  // Fallback logic to finish back fill and update aspect
  // ratio if needed.
  Future<void> _updateAspectRatioIfNeeded(ImageInfo imageInfo) async {
    if (_imageProvider != null &&
        widget.photo.isUploaded &&
        widget.photo.ownerID == _currentUserID) {
      final int h = imageInfo.image.height, w = imageInfo.image.width;
      if (h != 0 &&
          w != 0 &&
          (h != widget.photo.height || w != widget.photo.width)) {
        _logger.info('Updating aspect ratio for ${widget.photo} to $h:$w');
<<<<<<< HEAD
        await FileMagicService.instance.updatePublicMagicMetadata(
          [widget.photo],
          {publicMagicKeyHeight: h, publicMagicKeyWidth: w},
        );
=======

        await FileMagicService.instance.updatePublicMagicMetadata([
          widget.photo
        ], {
          publicMagicKeyHeight: h,
          publicMagicKeyWidth: w,
        });
>>>>>>> 79d10333
      }
    }
  }

  bool _isGIF() => _photo.displayName.toLowerCase().endsWith(".gif");
}<|MERGE_RESOLUTION|>--- conflicted
+++ resolved
@@ -278,12 +278,6 @@
           w != 0 &&
           (h != widget.photo.height || w != widget.photo.width)) {
         _logger.info('Updating aspect ratio for ${widget.photo} to $h:$w');
-<<<<<<< HEAD
-        await FileMagicService.instance.updatePublicMagicMetadata(
-          [widget.photo],
-          {publicMagicKeyHeight: h, publicMagicKeyWidth: w},
-        );
-=======
 
         await FileMagicService.instance.updatePublicMagicMetadata([
           widget.photo
@@ -291,7 +285,6 @@
           publicMagicKeyHeight: h,
           publicMagicKeyWidth: w,
         });
->>>>>>> 79d10333
       }
     }
   }
