--- conflicted
+++ resolved
@@ -87,13 +87,7 @@
     return Scaffold(
       appBar: AppBar(
         elevation: 0,
-<<<<<<< HEAD
-        title: Text(
-          "Deduplicate Files",
-        ),
-=======
         title: Text("Deduplicate Files"),
->>>>>>> 10bec114
       ),
       body: _getBody(),
     );
