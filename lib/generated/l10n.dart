// GENERATED CODE - DO NOT MODIFY BY HAND
import 'package:flutter/material.dart';
import 'package:intl/intl.dart';
import 'intl/messages_all.dart';

// **************************************************************************
// Generator: Flutter Intl IDE plugin
// Made by Localizely
// **************************************************************************

// ignore_for_file: non_constant_identifier_names, lines_longer_than_80_chars
// ignore_for_file: join_return_with_assignment, prefer_final_in_for_each
// ignore_for_file: avoid_redundant_argument_values, avoid_escaping_inner_quotes

class S {
  S();

  static S? _current;

  static S get current {
    assert(_current != null,
        'No instance of S was loaded. Try to initialize the S delegate before accessing S.current.');
    return _current!;
  }

  static const AppLocalizationDelegate delegate = AppLocalizationDelegate();

  static Future<S> load(Locale locale) {
    final name = (locale.countryCode?.isEmpty ?? false)
        ? locale.languageCode
        : locale.toString();
    final localeName = Intl.canonicalizedLocale(name);
    return initializeMessages(localeName).then((_) {
      Intl.defaultLocale = localeName;
      final instance = S();
      S._current = instance;

      return instance;
    });
  }

  static S of(BuildContext context) {
    final instance = S.maybeOf(context);
    assert(instance != null,
        'No instance of S present in the widget tree. Did you add S.delegate in localizationsDelegates?');
    return instance!;
  }

  static S? maybeOf(BuildContext context) {
    return Localizations.of<S>(context, S);
  }

  /// `Enter your email address`
  String get enterYourEmailAddress {
    return Intl.message(
      'Enter your email address',
      name: 'enterYourEmailAddress',
      desc: '',
      args: [],
    );
  }

  /// `Welcome back!`
  String get accountWelcomeBack {
    return Intl.message(
      'Welcome back!',
      name: 'accountWelcomeBack',
      desc: '',
      args: [],
    );
  }

  /// `Email`
  String get email {
    return Intl.message(
      'Email',
      name: 'email',
      desc: '',
      args: [],
    );
  }

  /// `Cancel`
  String get cancel {
    return Intl.message(
      'Cancel',
      name: 'cancel',
      desc: '',
      args: [],
    );
  }

  /// `Verify`
  String get verify {
    return Intl.message(
      'Verify',
      name: 'verify',
      desc: '',
      args: [],
    );
  }

  /// `Invalid email address`
  String get invalidEmailAddress {
    return Intl.message(
      'Invalid email address',
      name: 'invalidEmailAddress',
      desc: '',
      args: [],
    );
  }

  /// `Please enter a valid email address.`
  String get enterValidEmail {
    return Intl.message(
      'Please enter a valid email address.',
      name: 'enterValidEmail',
      desc: '',
      args: [],
    );
  }

  /// `Delete account`
  String get deleteAccount {
    return Intl.message(
      'Delete account',
      name: 'deleteAccount',
      desc: '',
      args: [],
    );
  }

  /// `What is the main reason you are deleting your account?`
  String get askDeleteReason {
    return Intl.message(
      'What is the main reason you are deleting your account?',
      name: 'askDeleteReason',
      desc: '',
      args: [],
    );
  }

  /// `We are sorry to see you go. Please share your feedback to help us improve.`
  String get deleteAccountFeedbackPrompt {
    return Intl.message(
      'We are sorry to see you go. Please share your feedback to help us improve.',
      name: 'deleteAccountFeedbackPrompt',
      desc: '',
      args: [],
    );
  }

  /// `Feedback`
  String get feedback {
    return Intl.message(
      'Feedback',
      name: 'feedback',
      desc: '',
      args: [],
    );
  }

  /// `Kindly help us with this information`
  String get kindlyHelpUsWithThisInformation {
    return Intl.message(
      'Kindly help us with this information',
      name: 'kindlyHelpUsWithThisInformation',
      desc: '',
      args: [],
    );
  }

  /// `Yes, I want to permanently delete this account and all its data.`
  String get confirmDeletePrompt {
    return Intl.message(
      'Yes, I want to permanently delete this account and all its data.',
      name: 'confirmDeletePrompt',
      desc: '',
      args: [],
    );
  }

  /// `Confirm Account Deletion`
  String get confirmAccountDeletion {
    return Intl.message(
      'Confirm Account Deletion',
      name: 'confirmAccountDeletion',
      desc: '',
      args: [],
    );
  }

  /// `Delete Account Permanently`
  String get deleteAccountPermanentlyButton {
    return Intl.message(
      'Delete Account Permanently',
      name: 'deleteAccountPermanentlyButton',
      desc: '',
      args: [],
    );
  }

  /// `Your account has been deleted`
  String get yourAccountHasBeenDeleted {
    return Intl.message(
      'Your account has been deleted',
      name: 'yourAccountHasBeenDeleted',
      desc: '',
      args: [],
    );
  }

  /// `Select reason`
  String get selectReason {
    return Intl.message(
      'Select reason',
      name: 'selectReason',
      desc: '',
      args: [],
    );
  }

  /// `It’s missing a key feature that I need`
  String get deleteReason1 {
    return Intl.message(
      'It’s missing a key feature that I need',
      name: 'deleteReason1',
      desc: '',
      args: [],
    );
  }

  /// `The app or a certain feature does not behave as I think it should`
  String get deleteReason2 {
    return Intl.message(
      'The app or a certain feature does not behave as I think it should',
      name: 'deleteReason2',
      desc: '',
      args: [],
    );
  }

  /// `I found another service that I like better`
  String get deleteReason3 {
    return Intl.message(
      'I found another service that I like better',
      name: 'deleteReason3',
      desc: '',
      args: [],
    );
  }

  /// `My reason isn’t listed`
  String get deleteReason4 {
    return Intl.message(
      'My reason isn’t listed',
      name: 'deleteReason4',
      desc: '',
      args: [],
    );
  }

  /// `Send email`
  String get sendEmail {
    return Intl.message(
      'Send email',
      name: 'sendEmail',
      desc: '',
      args: [],
    );
  }

  /// `Your request will be processed within 72 hours.`
  String get deleteRequestSLAText {
    return Intl.message(
      'Your request will be processed within 72 hours.',
      name: 'deleteRequestSLAText',
      desc: '',
      args: [],
    );
  }

  /// `Please send an email to <warning>account-deletion@ente.io</warning> from your registered email address.`
  String get deleteEmailRequest {
    return Intl.message(
      'Please send an email to <warning>account-deletion@ente.io</warning> from your registered email address.',
      name: 'deleteEmailRequest',
      desc: '',
      args: [],
    );
  }

  /// `ente <i>needs permission to</i> preserve your photos`
  String get entePhotosPerm {
    return Intl.message(
      'ente <i>needs permission to</i> preserve your photos',
      name: 'entePhotosPerm',
      desc: '',
      args: [],
    );
  }

  /// `Ok`
  String get ok {
    return Intl.message(
      'Ok',
      name: 'ok',
      desc: '',
      args: [],
    );
  }

  /// `Create account`
  String get createAccount {
    return Intl.message(
      'Create account',
      name: 'createAccount',
      desc: '',
      args: [],
    );
  }

  /// `Create new account`
  String get createNewAccount {
    return Intl.message(
      'Create new account',
      name: 'createNewAccount',
      desc: '',
      args: [],
    );
  }

  /// `Password`
  String get password {
    return Intl.message(
      'Password',
      name: 'password',
      desc: '',
      args: [],
    );
  }

  /// `Confirm password`
  String get confirmPassword {
    return Intl.message(
      'Confirm password',
      name: 'confirmPassword',
      desc: '',
      args: [],
    );
  }

  /// `Active sessions`
  String get activeSessions {
    return Intl.message(
      'Active sessions',
      name: 'activeSessions',
      desc: '',
      args: [],
    );
  }

  /// `Oops`
  String get oops {
    return Intl.message(
      'Oops',
      name: 'oops',
      desc: '',
      args: [],
    );
  }

  /// `Something went wrong, please try again`
  String get somethingWentWrongPleaseTryAgain {
    return Intl.message(
      'Something went wrong, please try again',
      name: 'somethingWentWrongPleaseTryAgain',
      desc: '',
      args: [],
    );
  }

  /// `This will log you out of this device!`
  String get thisWillLogYouOutOfThisDevice {
    return Intl.message(
      'This will log you out of this device!',
      name: 'thisWillLogYouOutOfThisDevice',
      desc: '',
      args: [],
    );
  }

  /// `This will log you out of the following device:`
  String get thisWillLogYouOutOfTheFollowingDevice {
    return Intl.message(
      'This will log you out of the following device:',
      name: 'thisWillLogYouOutOfTheFollowingDevice',
      desc: '',
      args: [],
    );
  }

  /// `Terminate session?`
  String get terminateSession {
    return Intl.message(
      'Terminate session?',
      name: 'terminateSession',
      desc: '',
      args: [],
    );
  }

  /// `Terminate`
  String get terminate {
    return Intl.message(
      'Terminate',
      name: 'terminate',
      desc: '',
      args: [],
    );
  }

  /// `This device`
  String get thisDevice {
    return Intl.message(
      'This device',
      name: 'thisDevice',
      desc: '',
      args: [],
    );
  }

  /// `Recover`
  String get recoverButton {
    return Intl.message(
      'Recover',
      name: 'recoverButton',
      desc: '',
      args: [],
    );
  }

  /// `Recovery successful!`
  String get recoverySuccessful {
    return Intl.message(
      'Recovery successful!',
      name: 'recoverySuccessful',
      desc: '',
      args: [],
    );
  }

  /// `Decrypting...`
  String get decrypting {
    return Intl.message(
      'Decrypting...',
      name: 'decrypting',
      desc: '',
      args: [],
    );
  }

  /// `Incorrect recovery key`
  String get incorrectRecoveryKeyTitle {
    return Intl.message(
      'Incorrect recovery key',
      name: 'incorrectRecoveryKeyTitle',
      desc: '',
      args: [],
    );
  }

  /// `The recovery key you entered is incorrect`
  String get incorrectRecoveryKeyBody {
    return Intl.message(
      'The recovery key you entered is incorrect',
      name: 'incorrectRecoveryKeyBody',
      desc: '',
      args: [],
    );
  }

  /// `Forgot password`
  String get forgotPassword {
    return Intl.message(
      'Forgot password',
      name: 'forgotPassword',
      desc: '',
      args: [],
    );
  }

  /// `Enter your recovery key`
  String get enterYourRecoveryKey {
    return Intl.message(
      'Enter your recovery key',
      name: 'enterYourRecoveryKey',
      desc: '',
      args: [],
    );
  }

  /// `No recovery key?`
  String get noRecoveryKey {
    return Intl.message(
      'No recovery key?',
      name: 'noRecoveryKey',
      desc: '',
      args: [],
    );
  }

  /// `Sorry`
  String get sorry {
    return Intl.message(
      'Sorry',
      name: 'sorry',
      desc: '',
      args: [],
    );
  }

  /// `Due to the nature of our end-to-end encryption protocol, your data cannot be decrypted without your password or recovery key`
  String get noRecoveryKeyNoDecryption {
    return Intl.message(
      'Due to the nature of our end-to-end encryption protocol, your data cannot be decrypted without your password or recovery key',
      name: 'noRecoveryKeyNoDecryption',
      desc: '',
      args: [],
    );
  }

  /// `Verify email`
  String get verifyEmail {
    return Intl.message(
      'Verify email',
      name: 'verifyEmail',
      desc: '',
      args: [],
    );
  }

  /// `To reset your password, please verify your email first.`
  String get toResetVerifyEmail {
    return Intl.message(
      'To reset your password, please verify your email first.',
      name: 'toResetVerifyEmail',
      desc: '',
      args: [],
    );
  }

  /// `Please check your inbox (and spam) to complete verification`
  String get checkInboxAndSpamFolder {
    return Intl.message(
      'Please check your inbox (and spam) to complete verification',
      name: 'checkInboxAndSpamFolder',
      desc: '',
      args: [],
    );
  }

  /// `Tap to enter code`
  String get tapToEnterCode {
    return Intl.message(
      'Tap to enter code',
      name: 'tapToEnterCode',
      desc: '',
      args: [],
    );
  }

  /// `Resend email`
  String get resendEmail {
    return Intl.message(
      'Resend email',
      name: 'resendEmail',
      desc: '',
      args: [],
    );
  }

  /// `We have sent a mail to <green>{email}</green>`
  String weHaveSendEmailTo(String email) {
    return Intl.message(
      'We have sent a mail to <green>$email</green>',
      name: 'weHaveSendEmailTo',
      desc: 'Text to indicate that we have sent a mail to the user',
      args: [email],
    );
  }

  /// `Set password`
  String get setPasswordTitle {
    return Intl.message(
      'Set password',
      name: 'setPasswordTitle',
      desc: '',
      args: [],
    );
  }

  /// `Change password`
  String get changePasswordTitle {
    return Intl.message(
      'Change password',
      name: 'changePasswordTitle',
      desc: '',
      args: [],
    );
  }

  /// `Reset password`
  String get resetPasswordTitle {
    return Intl.message(
      'Reset password',
      name: 'resetPasswordTitle',
      desc: '',
      args: [],
    );
  }

  /// `Encryption keys`
  String get encryptionKeys {
    return Intl.message(
      'Encryption keys',
      name: 'encryptionKeys',
      desc: '',
      args: [],
    );
  }

  /// `We don't store this password, so if you forget, <underline>we cannot decrypt your data</underline>`
  String get passwordWarning {
    return Intl.message(
      'We don\'t store this password, so if you forget, <underline>we cannot decrypt your data</underline>',
      name: 'passwordWarning',
      desc: '',
      args: [],
    );
  }

  /// `Enter a password we can use to encrypt your data`
  String get enterPasswordToEncrypt {
    return Intl.message(
      'Enter a password we can use to encrypt your data',
      name: 'enterPasswordToEncrypt',
      desc: '',
      args: [],
    );
  }

  /// `Enter a new password we can use to encrypt your data`
  String get enterNewPasswordToEncrypt {
    return Intl.message(
      'Enter a new password we can use to encrypt your data',
      name: 'enterNewPasswordToEncrypt',
      desc: '',
      args: [],
    );
  }

  /// `Weak`
  String get weakStrength {
    return Intl.message(
      'Weak',
      name: 'weakStrength',
      desc: '',
      args: [],
    );
  }

  /// `Strong`
  String get strongStrength {
    return Intl.message(
      'Strong',
      name: 'strongStrength',
      desc: '',
      args: [],
    );
  }

  /// `Moderate`
  String get moderateStrength {
    return Intl.message(
      'Moderate',
      name: 'moderateStrength',
      desc: '',
      args: [],
    );
  }

  /// `Password strength: {passwordStrengthValue}`
  String passwordStrength(String passwordStrengthValue) {
    return Intl.message(
      'Password strength: $passwordStrengthValue',
      name: 'passwordStrength',
      desc: 'Text to indicate the password strength',
      args: [passwordStrengthValue],
    );
  }

  /// `Password changed successfully`
  String get passwordChangedSuccessfully {
    return Intl.message(
      'Password changed successfully',
      name: 'passwordChangedSuccessfully',
      desc: '',
      args: [],
    );
  }

  /// `Generating encryption keys...`
  String get generatingEncryptionKeys {
    return Intl.message(
      'Generating encryption keys...',
      name: 'generatingEncryptionKeys',
      desc: '',
      args: [],
    );
  }

  /// `Please wait...`
  String get pleaseWait {
    return Intl.message(
      'Please wait...',
      name: 'pleaseWait',
      desc: '',
      args: [],
    );
  }

  /// `Continue`
  String get continueLabel {
    return Intl.message(
      'Continue',
      name: 'continueLabel',
      desc: '',
      args: [],
    );
  }

  /// `Insecure device`
  String get insecureDevice {
    return Intl.message(
      'Insecure device',
      name: 'insecureDevice',
      desc: '',
      args: [],
    );
  }

  /// `Sorry, we could not generate secure keys on this device.\n\nplease sign up from a different device.`
  String get sorryWeCouldNotGenerateSecureKeysOnThisDevicennplease {
    return Intl.message(
      'Sorry, we could not generate secure keys on this device.\n\nplease sign up from a different device.',
      name: 'sorryWeCouldNotGenerateSecureKeysOnThisDevicennplease',
      desc: '',
      args: [],
    );
  }

  /// `How it works`
  String get howItWorks {
    return Intl.message(
      'How it works',
      name: 'howItWorks',
      desc: '',
      args: [],
    );
  }

  /// `Encryption`
  String get encryption {
    return Intl.message(
      'Encryption',
      name: 'encryption',
      desc: '',
      args: [],
    );
  }

  /// `I understand that if I lose my password, I may lose my data since my data is <underline>end-to-end encrypted</underline>.`
  String get ackPasswordLostWarning {
    return Intl.message(
      'I understand that if I lose my password, I may lose my data since my data is <underline>end-to-end encrypted</underline>.',
      name: 'ackPasswordLostWarning',
      desc: '',
      args: [],
    );
  }

  /// `Privacy Policy`
  String get privacyPolicyTitle {
    return Intl.message(
      'Privacy Policy',
      name: 'privacyPolicyTitle',
      desc: '',
      args: [],
    );
  }

  /// `Terms`
  String get termsOfServicesTitle {
    return Intl.message(
      'Terms',
      name: 'termsOfServicesTitle',
      desc: '',
      args: [],
    );
  }

  /// `I agree to the <u-terms>terms of service</u-terms> and <u-policy>privacy policy</u-policy>`
  String get signUpTerms {
    return Intl.message(
      'I agree to the <u-terms>terms of service</u-terms> and <u-policy>privacy policy</u-policy>',
      name: 'signUpTerms',
      desc: '',
      args: [],
    );
  }

  /// `Log in`
  String get logInLabel {
    return Intl.message(
      'Log in',
      name: 'logInLabel',
      desc: '',
      args: [],
    );
  }

  /// `By clicking log in, I agree to the <u-terms>terms of service</u-terms> and <u-policy>privacy policy</u-policy>`
  String get loginTerms {
    return Intl.message(
      'By clicking log in, I agree to the <u-terms>terms of service</u-terms> and <u-policy>privacy policy</u-policy>',
      name: 'loginTerms',
      desc: '',
      args: [],
    );
  }

  /// `Change email`
  String get changeEmail {
    return Intl.message(
      'Change email',
      name: 'changeEmail',
      desc: '',
      args: [],
    );
  }

  /// `Enter your password`
  String get enterYourPassword {
    return Intl.message(
      'Enter your password',
      name: 'enterYourPassword',
      desc: '',
      args: [],
    );
  }

  /// `Welcome back!`
  String get welcomeBack {
    return Intl.message(
      'Welcome back!',
      name: 'welcomeBack',
      desc: '',
      args: [],
    );
  }

  /// `Contact support`
  String get contactSupport {
    return Intl.message(
      'Contact support',
      name: 'contactSupport',
      desc: '',
      args: [],
    );
  }

  /// `Incorrect password`
  String get incorrectPasswordTitle {
    return Intl.message(
      'Incorrect password',
      name: 'incorrectPasswordTitle',
      desc: '',
      args: [],
    );
  }

  /// `Please try again`
  String get pleaseTryAgain {
    return Intl.message(
      'Please try again',
      name: 'pleaseTryAgain',
      desc: '',
      args: [],
    );
  }

  /// `Recreate password`
  String get recreatePasswordTitle {
    return Intl.message(
      'Recreate password',
      name: 'recreatePasswordTitle',
      desc: '',
      args: [],
    );
  }

  /// `Use recovery key`
  String get useRecoveryKey {
    return Intl.message(
      'Use recovery key',
      name: 'useRecoveryKey',
      desc: '',
      args: [],
    );
  }

  /// `The current device is not powerful enough to verify your password, but we can regenerate in a way that works with all devices.\n\nPlease login using your recovery key and regenerate your password (you can use the same one again if you wish).`
  String get recreatePasswordBody {
    return Intl.message(
      'The current device is not powerful enough to verify your password, but we can regenerate in a way that works with all devices.\n\nPlease login using your recovery key and regenerate your password (you can use the same one again if you wish).',
      name: 'recreatePasswordBody',
      desc: '',
      args: [],
    );
  }

  /// `Verify password`
  String get verifyPassword {
    return Intl.message(
      'Verify password',
      name: 'verifyPassword',
      desc: '',
      args: [],
    );
  }

  /// `Recovery key`
  String get recoveryKey {
    return Intl.message(
      'Recovery key',
      name: 'recoveryKey',
      desc: '',
      args: [],
    );
  }

  /// `If you forget your password, the only way you can recover your data is with this key.`
  String get recoveryKeyOnForgotPassword {
    return Intl.message(
      'If you forget your password, the only way you can recover your data is with this key.',
      name: 'recoveryKeyOnForgotPassword',
      desc: '',
      args: [],
    );
  }

  /// `We don't store this key, please save this 24 word key in a safe place.`
  String get recoveryKeySaveDescription {
    return Intl.message(
      'We don\'t store this key, please save this 24 word key in a safe place.',
      name: 'recoveryKeySaveDescription',
      desc: '',
      args: [],
    );
  }

  /// `Do this later`
  String get doThisLater {
    return Intl.message(
      'Do this later',
      name: 'doThisLater',
      desc: '',
      args: [],
    );
  }

  /// `Save key`
  String get saveKey {
    return Intl.message(
      'Save key',
      name: 'saveKey',
      desc: '',
      args: [],
    );
  }

  /// `Recovery key copied to clipboard`
  String get recoveryKeyCopiedToClipboard {
    return Intl.message(
      'Recovery key copied to clipboard',
      name: 'recoveryKeyCopiedToClipboard',
      desc: '',
      args: [],
    );
  }

  /// `Recover account`
  String get recoverAccount {
    return Intl.message(
      'Recover account',
      name: 'recoverAccount',
      desc: '',
      args: [],
    );
  }

  /// `Recover`
  String get recover {
    return Intl.message(
      'Recover',
      name: 'recover',
      desc: '',
      args: [],
    );
  }

  /// `Please drop an email to {supportEmail} from your registered email address`
  String dropSupportEmail(String supportEmail) {
    return Intl.message(
      'Please drop an email to $supportEmail from your registered email address',
      name: 'dropSupportEmail',
      desc: '',
      args: [supportEmail],
    );
  }

  /// `Two-factor setup`
  String get twofactorSetup {
    return Intl.message(
      'Two-factor setup',
      name: 'twofactorSetup',
      desc: '',
      args: [],
    );
  }

  /// `Enter code`
  String get enterCode {
    return Intl.message(
      'Enter code',
      name: 'enterCode',
      desc: '',
      args: [],
    );
  }

  /// `Scan code`
  String get scanCode {
    return Intl.message(
      'Scan code',
      name: 'scanCode',
      desc: '',
      args: [],
    );
  }

  /// `Code copied to clipboard`
  String get codeCopiedToClipboard {
    return Intl.message(
      'Code copied to clipboard',
      name: 'codeCopiedToClipboard',
      desc: '',
      args: [],
    );
  }

  /// `Copy-paste this code\nto your authenticator app`
  String get copypasteThisCodentoYourAuthenticatorApp {
    return Intl.message(
      'Copy-paste this code\nto your authenticator app',
      name: 'copypasteThisCodentoYourAuthenticatorApp',
      desc: '',
      args: [],
    );
  }

  /// `tap to copy`
  String get tapToCopy {
    return Intl.message(
      'tap to copy',
      name: 'tapToCopy',
      desc: '',
      args: [],
    );
  }

  /// `Scan this barcode with\nyour authenticator app`
  String get scanThisBarcodeWithnyourAuthenticatorApp {
    return Intl.message(
      'Scan this barcode with\nyour authenticator app',
      name: 'scanThisBarcodeWithnyourAuthenticatorApp',
      desc: '',
      args: [],
    );
  }

  /// `Enter the 6-digit code from\nyour authenticator app`
  String get enterThe6digitCodeFromnyourAuthenticatorApp {
    return Intl.message(
      'Enter the 6-digit code from\nyour authenticator app',
      name: 'enterThe6digitCodeFromnyourAuthenticatorApp',
      desc: '',
      args: [],
    );
  }

  /// `Confirm`
  String get confirm {
    return Intl.message(
      'Confirm',
      name: 'confirm',
      desc: '',
      args: [],
    );
  }

  /// `Setup complete`
  String get setupComplete {
    return Intl.message(
      'Setup complete',
      name: 'setupComplete',
      desc: '',
      args: [],
    );
  }

  /// `Save your recovery key if you haven't already`
  String get saveYourRecoveryKeyIfYouHaventAlready {
    return Intl.message(
      'Save your recovery key if you haven\'t already',
      name: 'saveYourRecoveryKeyIfYouHaventAlready',
      desc: '',
      args: [],
    );
  }

  /// `This can be used to recover your account if you lose your second factor`
  String get thisCanBeUsedToRecoverYourAccountIfYou {
    return Intl.message(
      'This can be used to recover your account if you lose your second factor',
      name: 'thisCanBeUsedToRecoverYourAccountIfYou',
      desc: '',
      args: [],
    );
  }

  /// `Two-factor authentication`
  String get twofactorAuthenticationPageTitle {
    return Intl.message(
      'Two-factor authentication',
      name: 'twofactorAuthenticationPageTitle',
      desc: '',
      args: [],
    );
  }

  /// `Lost device?`
  String get lostDevice {
    return Intl.message(
      'Lost device?',
      name: 'lostDevice',
      desc: '',
      args: [],
    );
  }

  /// `Verifying recovery key...`
  String get verifyingRecoveryKey {
    return Intl.message(
      'Verifying recovery key...',
      name: 'verifyingRecoveryKey',
      desc: '',
      args: [],
    );
  }

  /// `Recovery key verified`
  String get recoveryKeyVerified {
    return Intl.message(
      'Recovery key verified',
      name: 'recoveryKeyVerified',
      desc: '',
      args: [],
    );
  }

  /// `Great! Your recovery key is valid. Thank you for verifying.\n\nPlease remember to keep your recovery key safely backed up.`
  String get recoveryKeySuccessBody {
    return Intl.message(
      'Great! Your recovery key is valid. Thank you for verifying.\n\nPlease remember to keep your recovery key safely backed up.',
      name: 'recoveryKeySuccessBody',
      desc: '',
      args: [],
    );
  }

  /// `The recovery key you entered is not valid. Please make sure it contains 24 words, and check the spelling of each.\n\nIf you entered an older recovery code, make sure it is 64 characters long, and check each of them.`
  String get invalidRecoveryKey {
    return Intl.message(
      'The recovery key you entered is not valid. Please make sure it contains 24 words, and check the spelling of each.\n\nIf you entered an older recovery code, make sure it is 64 characters long, and check each of them.',
      name: 'invalidRecoveryKey',
      desc: '',
      args: [],
    );
  }

  /// `Invalid key`
  String get invalidKey {
    return Intl.message(
      'Invalid key',
      name: 'invalidKey',
      desc: '',
      args: [],
    );
  }

  /// `Try again`
  String get tryAgain {
    return Intl.message(
      'Try again',
      name: 'tryAgain',
      desc: '',
      args: [],
    );
  }

  /// `View recovery key`
  String get viewRecoveryKey {
    return Intl.message(
      'View recovery key',
      name: 'viewRecoveryKey',
      desc: '',
      args: [],
    );
  }

  /// `Confirm recovery key`
  String get confirmRecoveryKey {
    return Intl.message(
      'Confirm recovery key',
      name: 'confirmRecoveryKey',
      desc: '',
      args: [],
    );
  }

  /// `Your recovery key is the only way to recover your photos if you forget your password. You can find your recovery key in Settings > Security.\n\nPlease enter your recovery key here to verify that you have saved it correctly.`
  String get recoveryKeyVerifyReason {
    return Intl.message(
      'Your recovery key is the only way to recover your photos if you forget your password. You can find your recovery key in Settings > Security.\n\nPlease enter your recovery key here to verify that you have saved it correctly.',
      name: 'recoveryKeyVerifyReason',
      desc: '',
      args: [],
    );
  }

  /// `Confirm your recovery key`
  String get confirmYourRecoveryKey {
    return Intl.message(
      'Confirm your recovery key',
      name: 'confirmYourRecoveryKey',
      desc: '',
      args: [],
    );
  }

  /// `Add viewer`
  String get addViewer {
    return Intl.message(
      'Add viewer',
      name: 'addViewer',
      desc: '',
      args: [],
    );
  }

  /// `Add collaborator`
  String get addCollaborator {
    return Intl.message(
      'Add collaborator',
      name: 'addCollaborator',
      desc: '',
      args: [],
    );
  }

  /// `Add a new email`
  String get addANewEmail {
    return Intl.message(
      'Add a new email',
      name: 'addANewEmail',
      desc: '',
      args: [],
    );
  }

  /// `Or pick an existing one`
  String get orPickAnExistingOne {
    return Intl.message(
      'Or pick an existing one',
      name: 'orPickAnExistingOne',
      desc: '',
      args: [],
    );
  }

  /// `Collaborators can add photos and videos to the shared album.`
  String get collaboratorsCanAddPhotosAndVideosToTheSharedAlbum {
    return Intl.message(
      'Collaborators can add photos and videos to the shared album.',
      name: 'collaboratorsCanAddPhotosAndVideosToTheSharedAlbum',
      desc: '',
      args: [],
    );
  }

  /// `Enter email`
  String get enterEmail {
    return Intl.message(
      'Enter email',
      name: 'enterEmail',
      desc: '',
      args: [],
    );
  }

  /// `Owner`
  String get albumOwner {
    return Intl.message(
      'Owner',
      name: 'albumOwner',
      desc: 'Role of the album owner',
      args: [],
    );
  }

  /// `You`
  String get you {
    return Intl.message(
      'You',
      name: 'you',
      desc: '',
      args: [],
    );
  }

  /// `Collaborator`
  String get collaborator {
    return Intl.message(
      'Collaborator',
      name: 'collaborator',
      desc: '',
      args: [],
    );
  }

  /// `Add more`
  String get addMore {
    return Intl.message(
      'Add more',
      name: 'addMore',
      desc: 'Button text to add more collaborators/viewers',
      args: [],
    );
  }

  /// `Viewer`
  String get viewer {
    return Intl.message(
      'Viewer',
      name: 'viewer',
      desc: '',
      args: [],
    );
  }

  /// `Remove`
  String get remove {
    return Intl.message(
      'Remove',
      name: 'remove',
      desc: '',
      args: [],
    );
  }

  /// `Remove participant`
  String get removeParticipant {
    return Intl.message(
      'Remove participant',
      name: 'removeParticipant',
      desc: 'menuSectionTitle for removing a participant',
      args: [],
    );
  }

  /// `Manage`
  String get manage {
    return Intl.message(
      'Manage',
      name: 'manage',
      desc: '',
      args: [],
    );
  }

  /// `Added as`
  String get addedAs {
    return Intl.message(
      'Added as',
      name: 'addedAs',
      desc: '',
      args: [],
    );
  }

  /// `Change permissions?`
  String get changePermissions {
    return Intl.message(
      'Change permissions?',
      name: 'changePermissions',
      desc: '',
      args: [],
    );
  }

  /// `Yes, convert to viewer`
  String get yesConvertToViewer {
    return Intl.message(
      'Yes, convert to viewer',
      name: 'yesConvertToViewer',
      desc: '',
      args: [],
    );
  }

  /// `{user} will not be able to add more photos to this album\n\nThey will still be able to remove existing photos added by them`
  String cannotAddMorePhotosAfterBecomingViewer(Object user) {
    return Intl.message(
      '$user will not be able to add more photos to this album\n\nThey will still be able to remove existing photos added by them',
      name: 'cannotAddMorePhotosAfterBecomingViewer',
      desc: '',
      args: [user],
    );
  }

  /// `Allow adding photos`
  String get allowAddingPhotos {
    return Intl.message(
      'Allow adding photos',
      name: 'allowAddingPhotos',
      desc: 'Switch button to enable uploading photos to a public link',
      args: [],
    );
  }

  /// `Allow people with the link to also add photos to the shared album.`
  String get allowAddPhotosDescription {
    return Intl.message(
      'Allow people with the link to also add photos to the shared album.',
      name: 'allowAddPhotosDescription',
      desc: '',
      args: [],
    );
  }

  /// `Password lock`
  String get passwordLock {
    return Intl.message(
      'Password lock',
      name: 'passwordLock',
      desc: '',
      args: [],
    );
  }

  /// `Please note`
  String get disableDownloadWarningTitle {
    return Intl.message(
      'Please note',
      name: 'disableDownloadWarningTitle',
      desc: '',
      args: [],
    );
  }

  /// `Viewers can still take screenshots or save a copy of your photos using external tools`
  String get disableDownloadWarningBody {
    return Intl.message(
      'Viewers can still take screenshots or save a copy of your photos using external tools',
      name: 'disableDownloadWarningBody',
      desc: '',
      args: [],
    );
  }

  /// `Allow downloads`
  String get allowDownloads {
    return Intl.message(
      'Allow downloads',
      name: 'allowDownloads',
      desc: '',
      args: [],
    );
  }

  /// `Device limit`
  String get linkDeviceLimit {
    return Intl.message(
      'Device limit',
      name: 'linkDeviceLimit',
      desc: '',
      args: [],
    );
  }

  /// `None`
  String get noDeviceLimit {
    return Intl.message(
      'None',
      name: 'noDeviceLimit',
      desc: 'Text to indicate that there is limit on number of devices',
      args: [],
    );
  }

  /// `Link expiry`
  String get linkExpiry {
    return Intl.message(
      'Link expiry',
      name: 'linkExpiry',
      desc: '',
      args: [],
    );
  }

  /// `Expired`
  String get linkExpired {
    return Intl.message(
      'Expired',
      name: 'linkExpired',
      desc: '',
      args: [],
    );
  }

  /// `Enabled`
  String get linkEnabled {
    return Intl.message(
      'Enabled',
      name: 'linkEnabled',
      desc: '',
      args: [],
    );
  }

  /// `Never`
  String get linkNeverExpires {
    return Intl.message(
      'Never',
      name: 'linkNeverExpires',
      desc: '',
      args: [],
    );
  }

  /// `This link has expired. Please select a new expiry time or disable link expiry.`
  String get expiredLinkInfo {
    return Intl.message(
      'This link has expired. Please select a new expiry time or disable link expiry.',
      name: 'expiredLinkInfo',
      desc: '',
      args: [],
    );
  }

  /// `Set a password`
  String get setAPassword {
    return Intl.message(
      'Set a password',
      name: 'setAPassword',
      desc: '',
      args: [],
    );
  }

  /// `Lock`
  String get lockButtonLabel {
    return Intl.message(
      'Lock',
      name: 'lockButtonLabel',
      desc: '',
      args: [],
    );
  }

  /// `Enter password`
  String get enterPassword {
    return Intl.message(
      'Enter password',
      name: 'enterPassword',
      desc: '',
      args: [],
    );
  }

  /// `Remove link`
  String get removeLink {
    return Intl.message(
      'Remove link',
      name: 'removeLink',
      desc: '',
      args: [],
    );
  }

  /// `Manage link`
  String get manageLink {
    return Intl.message(
      'Manage link',
      name: 'manageLink',
      desc: '',
      args: [],
    );
  }

  /// `Link will expire on {expiryTime}`
  String linkExpiresOn(Object expiryTime) {
    return Intl.message(
      'Link will expire on $expiryTime',
      name: 'linkExpiresOn',
      desc: '',
      args: [expiryTime],
    );
  }

  /// `Album updated`
  String get albumUpdated {
    return Intl.message(
      'Album updated',
      name: 'albumUpdated',
      desc: '',
      args: [],
    );
  }

  /// `Never`
  String get never {
    return Intl.message(
      'Never',
      name: 'never',
      desc: '',
      args: [],
    );
  }

  /// `Custom`
  String get custom {
    return Intl.message(
      'Custom',
      name: 'custom',
      desc: 'Label for setting custom value for link expiry',
      args: [],
    );
  }

  /// `After 1 hour`
  String get after1Hour {
    return Intl.message(
      'After 1 hour',
      name: 'after1Hour',
      desc: '',
      args: [],
    );
  }

  /// `After 1 day`
  String get after1Day {
    return Intl.message(
      'After 1 day',
      name: 'after1Day',
      desc: '',
      args: [],
    );
  }

  /// `After 1 week`
  String get after1Week {
    return Intl.message(
      'After 1 week',
      name: 'after1Week',
      desc: '',
      args: [],
    );
  }

  /// `After 1 month`
  String get after1Month {
    return Intl.message(
      'After 1 month',
      name: 'after1Month',
      desc: '',
      args: [],
    );
  }

  /// `After 1 year`
  String get after1Year {
    return Intl.message(
      'After 1 year',
      name: 'after1Year',
      desc: '',
      args: [],
    );
  }

  /// `Manage`
  String get manageParticipants {
    return Intl.message(
      'Manage',
      name: 'manageParticipants',
      desc: '',
      args: [],
    );
  }

  /// `{count, plural, =0 {No Participants} =1 {1 Participant} other {{count} Participants}}`
  String albumParticipantsCount(int count) {
    return Intl.plural(
      count,
      zero: 'No Participants',
      one: '1 Participant',
      other: '$count Participants',
      name: 'albumParticipantsCount',
      desc: 'Number of participants in an album, including the album owner.',
      args: [count],
    );
  }

  /// `Create a link to allow people to add and view photos in your shared album without needing an ente app or account. Great for collecting event photos.`
  String get collabLinkSectionDescription {
    return Intl.message(
      'Create a link to allow people to add and view photos in your shared album without needing an ente app or account. Great for collecting event photos.',
      name: 'collabLinkSectionDescription',
      desc: '',
      args: [],
    );
  }

  /// `Collect photos`
  String get collectPhotos {
    return Intl.message(
      'Collect photos',
      name: 'collectPhotos',
      desc: '',
      args: [],
    );
  }

  /// `Collaborative link`
  String get collaborativeLink {
    return Intl.message(
      'Collaborative link',
      name: 'collaborativeLink',
      desc: '',
      args: [],
    );
  }

  /// `Share with non-ente users`
  String get shareWithNonenteUsers {
    return Intl.message(
      'Share with non-ente users',
      name: 'shareWithNonenteUsers',
      desc: '',
      args: [],
    );
  }

  /// `Create public link`
  String get createPublicLink {
    return Intl.message(
      'Create public link',
      name: 'createPublicLink',
      desc: '',
      args: [],
    );
  }

  /// `Send link`
  String get sendLink {
    return Intl.message(
      'Send link',
      name: 'sendLink',
      desc: '',
      args: [],
    );
  }

  /// `Copy link`
  String get copyLink {
    return Intl.message(
      'Copy link',
      name: 'copyLink',
      desc: '',
      args: [],
    );
  }

  /// `Link has expired`
  String get linkHasExpired {
    return Intl.message(
      'Link has expired',
      name: 'linkHasExpired',
      desc: '',
      args: [],
    );
  }

  /// `Public link enabled`
  String get publicLinkEnabled {
    return Intl.message(
      'Public link enabled',
      name: 'publicLinkEnabled',
      desc: '',
      args: [],
    );
  }

  /// `Share a link`
  String get shareALink {
    return Intl.message(
      'Share a link',
      name: 'shareALink',
      desc: '',
      args: [],
    );
  }

  /// `Create shared and collaborative albums with other ente users, including users on free plans.`
  String get sharedAlbumSectionDescription {
    return Intl.message(
      'Create shared and collaborative albums with other ente users, including users on free plans.',
      name: 'sharedAlbumSectionDescription',
      desc: '',
      args: [],
    );
  }

  /// `{numberOfPeople, plural, =0 {Share with specific people} =1 {Shared with 1 person} other {Shared with {numberOfPeople} people}}`
  String shareWithPeopleSectionTitle(int numberOfPeople) {
    return Intl.plural(
      numberOfPeople,
      zero: 'Share with specific people',
      one: 'Shared with 1 person',
      other: 'Shared with $numberOfPeople people',
      name: 'shareWithPeopleSectionTitle',
      desc: '',
      args: [numberOfPeople],
    );
  }

  /// `This is your Verification ID`
  String get thisIsYourVerificationId {
    return Intl.message(
      'This is your Verification ID',
      name: 'thisIsYourVerificationId',
      desc: '',
      args: [],
    );
  }

  /// `Someone sharing albums with you should see the same ID on their device.`
  String get someoneSharingAlbumsWithYouShouldSeeTheSameId {
    return Intl.message(
      'Someone sharing albums with you should see the same ID on their device.',
      name: 'someoneSharingAlbumsWithYouShouldSeeTheSameId',
      desc: '',
      args: [],
    );
  }

  /// `Please ask them to long-press their email address on the settings screen, and verify that the IDs on both devices match.`
  String get howToViewShareeVerificationID {
    return Intl.message(
      'Please ask them to long-press their email address on the settings screen, and verify that the IDs on both devices match.',
      name: 'howToViewShareeVerificationID',
      desc: '',
      args: [],
    );
  }

  /// `This is {email}'s Verification ID`
  String thisIsPersonVerificationId(String email) {
    return Intl.message(
      'This is $email\'s Verification ID',
      name: 'thisIsPersonVerificationId',
      desc: '',
      args: [email],
    );
  }

  /// `Verification ID`
  String get verificationId {
    return Intl.message(
      'Verification ID',
      name: 'verificationId',
      desc: '',
      args: [],
    );
  }

  /// `Verify {email}`
  String verifyEmailID(Object email) {
    return Intl.message(
      'Verify $email',
      name: 'verifyEmailID',
      desc: '',
      args: [email],
    );
  }

  /// `{email} does not have an ente account.\n\nSend them an invite to share photos.`
  String emailNoEnteAccount(Object email) {
    return Intl.message(
      '$email does not have an ente account.\n\nSend them an invite to share photos.',
      name: 'emailNoEnteAccount',
      desc: '',
      args: [email],
    );
  }

  /// `Here's my verification ID: {verificationID} for ente.io.`
  String shareMyVerificationID(Object verificationID) {
    return Intl.message(
      'Here\'s my verification ID: $verificationID for ente.io.',
      name: 'shareMyVerificationID',
      desc: '',
      args: [verificationID],
    );
  }

  /// `Hey, can you confirm that this is your ente.io verification ID: {verificationID}`
  String shareTextConfirmOthersVerificationID(Object verificationID) {
    return Intl.message(
      'Hey, can you confirm that this is your ente.io verification ID: $verificationID',
      name: 'shareTextConfirmOthersVerificationID',
      desc: '',
      args: [verificationID],
    );
  }

  /// `Something went wrong`
  String get somethingWentWrong {
    return Intl.message(
      'Something went wrong',
      name: 'somethingWentWrong',
      desc: '',
      args: [],
    );
  }

  /// `Send invite`
  String get sendInvite {
    return Intl.message(
      'Send invite',
      name: 'sendInvite',
      desc: '',
      args: [],
    );
  }

  /// `Download ente so we can easily share original quality photos and videos\n\nhttps://ente.io`
  String get shareTextRecommendUsingEnte {
    return Intl.message(
      'Download ente so we can easily share original quality photos and videos\n\nhttps://ente.io',
      name: 'shareTextRecommendUsingEnte',
      desc: '',
      args: [],
    );
  }

  /// `Done`
  String get done {
    return Intl.message(
      'Done',
      name: 'done',
      desc: '',
      args: [],
    );
  }

  /// `Apply code`
  String get applyCodeTitle {
    return Intl.message(
      'Apply code',
      name: 'applyCodeTitle',
      desc: '',
      args: [],
    );
  }

  /// `Enter the code provided by your friend to claim free storage for both of you`
  String get enterCodeDescription {
    return Intl.message(
      'Enter the code provided by your friend to claim free storage for both of you',
      name: 'enterCodeDescription',
      desc: '',
      args: [],
    );
  }

  /// `Apply`
  String get apply {
    return Intl.message(
      'Apply',
      name: 'apply',
      desc: '',
      args: [],
    );
  }

  /// `Failed to apply code`
  String get failedToApplyCode {
    return Intl.message(
      'Failed to apply code',
      name: 'failedToApplyCode',
      desc: '',
      args: [],
    );
  }

  /// `Enter referral code`
  String get enterReferralCode {
    return Intl.message(
      'Enter referral code',
      name: 'enterReferralCode',
      desc: '',
      args: [],
    );
  }

  /// `Code applied`
  String get codeAppliedPageTitle {
    return Intl.message(
      'Code applied',
      name: 'codeAppliedPageTitle',
      desc: '',
      args: [],
    );
  }

  /// `{storageAmountInGB} GB`
  String storageInGB(Object storageAmountInGB) {
    return Intl.message(
      '$storageAmountInGB GB',
      name: 'storageInGB',
      desc: '',
      args: [storageAmountInGB],
    );
  }

  /// `Claimed`
  String get claimed {
    return Intl.message(
      'Claimed',
      name: 'claimed',
      desc: 'Used to indicate storage claimed, like 10GB Claimed',
      args: [],
    );
  }

  /// `Details`
  String get details {
    return Intl.message(
      'Details',
      name: 'details',
      desc: '',
      args: [],
    );
  }

  /// `Claim more!`
  String get claimMore {
    return Intl.message(
      'Claim more!',
      name: 'claimMore',
      desc: '',
      args: [],
    );
  }

  /// `They also get {storageAmountInGB} GB`
  String theyAlsoGetXGb(Object storageAmountInGB) {
    return Intl.message(
      'They also get $storageAmountInGB GB',
      name: 'theyAlsoGetXGb',
      desc: '',
      args: [storageAmountInGB],
    );
  }

  /// `{storageAmountInGB} GB each time someone signs up for a paid plan and applies your code`
  String freeStorageOnReferralSuccess(Object storageAmountInGB) {
    return Intl.message(
      '$storageAmountInGB GB each time someone signs up for a paid plan and applies your code',
      name: 'freeStorageOnReferralSuccess',
      desc: '',
      args: [storageAmountInGB],
    );
  }

  /// `ente referral code: {referralCode} \n\nApply it in Settings → General → Referrals to get {referralStorageInGB} GB free after you signup for a paid plan\n\nhttps://ente.io`
  String shareTextReferralCode(
      Object referralCode, Object referralStorageInGB) {
    return Intl.message(
      'ente referral code: $referralCode \n\nApply it in Settings → General → Referrals to get $referralStorageInGB GB free after you signup for a paid plan\n\nhttps://ente.io',
      name: 'shareTextReferralCode',
      desc: '',
      args: [referralCode, referralStorageInGB],
    );
  }

  /// `Claim free storage`
  String get claimFreeStorage {
    return Intl.message(
      'Claim free storage',
      name: 'claimFreeStorage',
      desc: '',
      args: [],
    );
  }

  /// `Invite your friends`
  String get inviteYourFriends {
    return Intl.message(
      'Invite your friends',
      name: 'inviteYourFriends',
      desc: '',
      args: [],
    );
  }

  /// `Unable to fetch referral details. Please try again later.`
  String get failedToFetchReferralDetails {
    return Intl.message(
      'Unable to fetch referral details. Please try again later.',
      name: 'failedToFetchReferralDetails',
      desc: '',
      args: [],
    );
  }

  /// `1. Give this code to your friends`
  String get referralStep1 {
    return Intl.message(
      '1. Give this code to your friends',
      name: 'referralStep1',
      desc: '',
      args: [],
    );
  }

  /// `2. They sign up for a paid plan`
  String get referralStep2 {
    return Intl.message(
      '2. They sign up for a paid plan',
      name: 'referralStep2',
      desc: '',
      args: [],
    );
  }

  /// `3. Both of you get {storageInGB} GB* free`
  String referralStep3(Object storageInGB) {
    return Intl.message(
      '3. Both of you get $storageInGB GB* free',
      name: 'referralStep3',
      desc: '',
      args: [storageInGB],
    );
  }

  /// `Referrals are currently paused`
  String get referralsAreCurrentlyPaused {
    return Intl.message(
      'Referrals are currently paused',
      name: 'referralsAreCurrentlyPaused',
      desc: '',
      args: [],
    );
  }

  /// `* You can at max double your storage`
  String get youCanAtMaxDoubleYourStorage {
    return Intl.message(
      '* You can at max double your storage',
      name: 'youCanAtMaxDoubleYourStorage',
      desc: '',
      args: [],
    );
  }

  /// `{isFamilyMember, select, true {Your family has claimed {storageAmountInGb} GB so far} false {You have claimed {storageAmountInGb} GB so far} other {You have claimed {storageAmountInGb} GB so far!}}`
  String claimedStorageSoFar(String isFamilyMember, int storageAmountInGb) {
    return Intl.select(
      isFamilyMember,
      {
        'true': 'Your family has claimed $storageAmountInGb GB so far',
        'false': 'You have claimed $storageAmountInGb GB so far',
        'other': 'You have claimed $storageAmountInGb GB so far!',
      },
      name: 'claimedStorageSoFar',
      desc: '',
      args: [isFamilyMember, storageAmountInGb],
    );
  }

  /// `FAQ`
  String get faq {
    return Intl.message(
      'FAQ',
      name: 'faq',
      desc: '',
      args: [],
    );
  }

  /// `Oops, something went wrong`
  String get oopsSomethingWentWrong {
    return Intl.message(
      'Oops, something went wrong',
      name: 'oopsSomethingWentWrong',
      desc: '',
      args: [],
    );
  }

  /// `People using your code`
  String get peopleUsingYourCode {
    return Intl.message(
      'People using your code',
      name: 'peopleUsingYourCode',
      desc: '',
      args: [],
    );
  }

  /// `eligible`
  String get eligible {
    return Intl.message(
      'eligible',
      name: 'eligible',
      desc: '',
      args: [],
    );
  }

  /// `total`
  String get total {
    return Intl.message(
      'total',
      name: 'total',
      desc: '',
      args: [],
    );
  }

  /// `Code used by you`
  String get codeUsedByYou {
    return Intl.message(
      'Code used by you',
      name: 'codeUsedByYou',
      desc: '',
      args: [],
    );
  }

  /// `Free storage claimed`
  String get freeStorageClaimed {
    return Intl.message(
      'Free storage claimed',
      name: 'freeStorageClaimed',
      desc: '',
      args: [],
    );
  }

  /// `Free storage usable`
  String get freeStorageUsable {
    return Intl.message(
      'Free storage usable',
      name: 'freeStorageUsable',
      desc: '',
      args: [],
    );
  }

  /// `Usable storage is limited by your current plan. Excess claimed storage will automatically become usable when you upgrade your plan.`
  String get usableReferralStorageInfo {
    return Intl.message(
      'Usable storage is limited by your current plan. Excess claimed storage will automatically become usable when you upgrade your plan.',
      name: 'usableReferralStorageInfo',
      desc: '',
      args: [],
    );
  }

  /// `Remove from album?`
  String get removeFromAlbumTitle {
    return Intl.message(
      'Remove from album?',
      name: 'removeFromAlbumTitle',
      desc: '',
      args: [],
    );
  }

  /// `Remove from album`
  String get removeFromAlbum {
    return Intl.message(
      'Remove from album',
      name: 'removeFromAlbum',
      desc: '',
      args: [],
    );
  }

  /// `Selected items will be removed from this album`
  String get itemsWillBeRemovedFromAlbum {
    return Intl.message(
      'Selected items will be removed from this album',
      name: 'itemsWillBeRemovedFromAlbum',
      desc: '',
      args: [],
    );
  }

  /// `Some of the items you are removing were added by other people, and you will lose access to them`
  String get removeShareItemsWarning {
    return Intl.message(
      'Some of the items you are removing were added by other people, and you will lose access to them',
      name: 'removeShareItemsWarning',
      desc: '',
      args: [],
    );
  }

  /// `Adding to favorites...`
  String get addingToFavorites {
    return Intl.message(
      'Adding to favorites...',
      name: 'addingToFavorites',
      desc: '',
      args: [],
    );
  }

  /// `Removing from favorites...`
  String get removingFromFavorites {
    return Intl.message(
      'Removing from favorites...',
      name: 'removingFromFavorites',
      desc: '',
      args: [],
    );
  }

  /// `Sorry, could not add to favorites!`
  String get sorryCouldNotAddToFavorites {
    return Intl.message(
      'Sorry, could not add to favorites!',
      name: 'sorryCouldNotAddToFavorites',
      desc: '',
      args: [],
    );
  }

  /// `Sorry, could not remove from favorites!`
  String get sorryCouldNotRemoveFromFavorites {
    return Intl.message(
      'Sorry, could not remove from favorites!',
      name: 'sorryCouldNotRemoveFromFavorites',
      desc: '',
      args: [],
    );
  }

  /// `Looks like your subscription has expired. Please subscribe to enable sharing.`
  String get subscribeToEnableSharing {
    return Intl.message(
      'Looks like your subscription has expired. Please subscribe to enable sharing.',
      name: 'subscribeToEnableSharing',
      desc: '',
      args: [],
    );
  }

  /// `Subscribe`
  String get subscribe {
    return Intl.message(
      'Subscribe',
      name: 'subscribe',
      desc: '',
      args: [],
    );
  }

  /// `Can only remove files owned by you`
  String get canOnlyRemoveFilesOwnedByYou {
    return Intl.message(
      'Can only remove files owned by you',
      name: 'canOnlyRemoveFilesOwnedByYou',
      desc: '',
      args: [],
    );
  }

  /// `Delete shared album?`
  String get deleteSharedAlbum {
    return Intl.message(
      'Delete shared album?',
      name: 'deleteSharedAlbum',
      desc: '',
      args: [],
    );
  }

  /// `Delete album`
  String get deleteAlbum {
    return Intl.message(
      'Delete album',
      name: 'deleteAlbum',
      desc: '',
      args: [],
    );
  }

  /// `Also delete the photos (and videos) present in this album from <bold>all</bold> other albums they are part of?`
  String get deleteAlbumDialog {
    return Intl.message(
      'Also delete the photos (and videos) present in this album from <bold>all</bold> other albums they are part of?',
      name: 'deleteAlbumDialog',
      desc: '',
      args: [],
    );
  }

  /// `The album will be deleted for everyone\n\nYou will lose access to shared photos in this album that are owned by others`
  String get deleteSharedAlbumDialogBody {
    return Intl.message(
      'The album will be deleted for everyone\n\nYou will lose access to shared photos in this album that are owned by others',
      name: 'deleteSharedAlbumDialogBody',
      desc: '',
      args: [],
    );
  }

  /// `Yes, remove`
  String get yesRemove {
    return Intl.message(
      'Yes, remove',
      name: 'yesRemove',
      desc: '',
      args: [],
    );
  }

  /// `Creating link...`
  String get creatingLink {
    return Intl.message(
      'Creating link...',
      name: 'creatingLink',
      desc: '',
      args: [],
    );
  }

  /// `Remove?`
  String get removeWithQuestionMark {
    return Intl.message(
      'Remove?',
      name: 'removeWithQuestionMark',
      desc: '',
      args: [],
    );
  }

  /// `{userEmail} will be removed from this shared album\n\nAny photos added by them will also be removed from the album`
  String removeParticipantBody(Object userEmail) {
    return Intl.message(
      '$userEmail will be removed from this shared album\n\nAny photos added by them will also be removed from the album',
      name: 'removeParticipantBody',
      desc: '',
      args: [userEmail],
    );
  }

  /// `Keep Photos`
  String get keepPhotos {
    return Intl.message(
      'Keep Photos',
      name: 'keepPhotos',
      desc: '',
      args: [],
    );
  }

  /// `Delete photos`
  String get deletePhotos {
    return Intl.message(
      'Delete photos',
      name: 'deletePhotos',
      desc: '',
      args: [],
    );
  }

  /// `Invite to ente`
  String get inviteToEnte {
    return Intl.message(
      'Invite to ente',
      name: 'inviteToEnte',
      desc: '',
      args: [],
    );
  }

  /// `Remove public link`
  String get removePublicLink {
    return Intl.message(
      'Remove public link',
      name: 'removePublicLink',
      desc: '',
      args: [],
    );
  }

  /// `This will remove the public link for accessing "{albumName}".`
  String disableLinkMessage(Object albumName) {
    return Intl.message(
      'This will remove the public link for accessing "$albumName".',
      name: 'disableLinkMessage',
      desc: '',
      args: [albumName],
    );
  }

  /// `Sharing...`
  String get sharing {
    return Intl.message(
      'Sharing...',
      name: 'sharing',
      desc: '',
      args: [],
    );
  }

  /// `You cannot share with yourself`
  String get youCannotShareWithYourself {
    return Intl.message(
      'You cannot share with yourself',
      name: 'youCannotShareWithYourself',
      desc: '',
      args: [],
    );
  }

  /// `Archive`
  String get archive {
    return Intl.message(
      'Archive',
      name: 'archive',
      desc: '',
      args: [],
    );
  }

  /// `Long press to select photos and click + to create an album`
  String get createAlbumActionHint {
    return Intl.message(
      'Long press to select photos and click + to create an album',
      name: 'createAlbumActionHint',
      desc: '',
      args: [],
    );
  }

  /// `Importing....`
  String get importing {
    return Intl.message(
      'Importing....',
      name: 'importing',
      desc: '',
      args: [],
    );
  }

  /// `Failed to load albums`
  String get failedToLoadAlbums {
    return Intl.message(
      'Failed to load albums',
      name: 'failedToLoadAlbums',
      desc: '',
      args: [],
    );
  }

  /// `Hidden`
  String get hidden {
    return Intl.message(
      'Hidden',
      name: 'hidden',
      desc: '',
      args: [],
    );
  }

  /// `Please authenticate to view your hidden files`
  String get authToViewYourHiddenFiles {
    return Intl.message(
      'Please authenticate to view your hidden files',
      name: 'authToViewYourHiddenFiles',
      desc: '',
      args: [],
    );
  }

  /// `Trash`
  String get trash {
    return Intl.message(
      'Trash',
      name: 'trash',
      desc: '',
      args: [],
    );
  }

  /// `Uncategorized`
  String get uncategorized {
    return Intl.message(
      'Uncategorized',
      name: 'uncategorized',
      desc: '',
      args: [],
    );
  }

  /// `video`
  String get videoSmallCase {
    return Intl.message(
      'video',
      name: 'videoSmallCase',
      desc: '',
      args: [],
    );
  }

  /// `photo`
  String get photoSmallCase {
    return Intl.message(
      'photo',
      name: 'photoSmallCase',
      desc: '',
      args: [],
    );
  }

  /// `It will be deleted from all albums.`
  String get singleFileDeleteHighlight {
    return Intl.message(
      'It will be deleted from all albums.',
      name: 'singleFileDeleteHighlight',
      desc: '',
      args: [],
    );
  }

  /// `This {fileType} is in both ente and your device.`
  String singleFileInBothLocalAndRemote(Object fileType) {
    return Intl.message(
      'This $fileType is in both ente and your device.',
      name: 'singleFileInBothLocalAndRemote',
      desc: '',
      args: [fileType],
    );
  }

  /// `This {fileType} will be deleted from ente.`
  String singleFileInRemoteOnly(Object fileType) {
    return Intl.message(
      'This $fileType will be deleted from ente.',
      name: 'singleFileInRemoteOnly',
      desc: '',
      args: [fileType],
    );
  }

  /// `This {fileType} will be deleted from your device.`
  String singleFileDeleteFromDevice(Object fileType) {
    return Intl.message(
      'This $fileType will be deleted from your device.',
      name: 'singleFileDeleteFromDevice',
      desc: '',
      args: [fileType],
    );
  }

  /// `Delete from ente`
  String get deleteFromEnte {
    return Intl.message(
      'Delete from ente',
      name: 'deleteFromEnte',
      desc: '',
      args: [],
    );
  }

  /// `Yes, delete`
  String get yesDelete {
    return Intl.message(
      'Yes, delete',
      name: 'yesDelete',
      desc: '',
      args: [],
    );
  }

  /// `Moved to trash`
  String get movedToTrash {
    return Intl.message(
      'Moved to trash',
      name: 'movedToTrash',
      desc: '',
      args: [],
    );
  }

  /// `Delete from device`
  String get deleteFromDevice {
    return Intl.message(
      'Delete from device',
      name: 'deleteFromDevice',
      desc: '',
      args: [],
    );
  }

  /// `Delete from both`
  String get deleteFromBoth {
    return Intl.message(
      'Delete from both',
      name: 'deleteFromBoth',
      desc: '',
      args: [],
    );
  }

  /// `New album`
  String get newAlbum {
    return Intl.message(
      'New album',
      name: 'newAlbum',
      desc: '',
      args: [],
    );
  }

  /// `Albums`
  String get albums {
    return Intl.message(
      'Albums',
      name: 'albums',
      desc: '',
      args: [],
    );
  }

  /// `{count, plural, zero{no memories} one{{formattedCount} memory} other{{formattedCount} memories}}`
  String memoryCount(int count, String formattedCount) {
    return Intl.plural(
      count,
      zero: 'no memories',
      one: '$formattedCount memory',
      other: '$formattedCount memories',
      name: 'memoryCount',
      desc: 'The text to display the number of memories',
      args: [count, formattedCount],
    );
  }

  /// `{count} selected`
  String selectedPhotos(int count) {
    return Intl.message(
      '$count selected',
      name: 'selectedPhotos',
      desc: 'Display the number of selected photos',
      args: [count],
    );
  }

  /// `{count} selected ({yourCount} yours)`
  String selectedPhotosWithYours(int count, int yourCount) {
    return Intl.message(
      '$count selected ($yourCount yours)',
      name: 'selectedPhotosWithYours',
      desc:
          'Display the number of selected photos, including the number of selected photos owned by the user',
      args: [count, yourCount],
    );
  }

  /// `Advanced`
  String get advancedSettings {
    return Intl.message(
      'Advanced',
      name: 'advancedSettings',
      desc: 'The text to display in the advanced settings section',
      args: [],
    );
  }

  /// `Photo grid size`
  String get photoGridSize {
    return Intl.message(
      'Photo grid size',
      name: 'photoGridSize',
      desc: '',
      args: [],
    );
  }

  /// `Manage device storage`
  String get manageDeviceStorage {
    return Intl.message(
      'Manage device storage',
      name: 'manageDeviceStorage',
      desc: '',
      args: [],
    );
  }

  /// `Select folders for backup`
  String get selectFoldersForBackup {
    return Intl.message(
      'Select folders for backup',
      name: 'selectFoldersForBackup',
      desc: '',
      args: [],
    );
  }

  /// `Selected folders will be encrypted and backed up`
  String get selectedFoldersWillBeEncryptedAndBackedUp {
    return Intl.message(
      'Selected folders will be encrypted and backed up',
      name: 'selectedFoldersWillBeEncryptedAndBackedUp',
      desc: '',
      args: [],
    );
  }

  /// `Unselect all`
  String get unselectAll {
    return Intl.message(
      'Unselect all',
      name: 'unselectAll',
      desc: '',
      args: [],
    );
  }

  /// `Select all`
  String get selectAll {
    return Intl.message(
      'Select all',
      name: 'selectAll',
      desc: '',
      args: [],
    );
  }

  /// `Skip`
  String get skip {
    return Intl.message(
      'Skip',
      name: 'skip',
      desc: '',
      args: [],
    );
  }

  /// `Updating folder selection...`
  String get updatingFolderSelection {
    return Intl.message(
      'Updating folder selection...',
      name: 'updatingFolderSelection',
      desc: '',
      args: [],
    );
  }

  /// `{count, plural, one{{count} item} other{{count} items}}`
  String itemCount(num count) {
    return Intl.plural(
      count,
      one: '$count item',
      other: '$count items',
      name: 'itemCount',
      desc: '',
      args: [count],
    );
  }

  /// `{count, plural, =1 {Delete {count} item} other {Delete {count} items}}`
  String deleteItemCount(num count) {
    return Intl.plural(
      count,
      one: 'Delete $count item',
      other: 'Delete $count items',
      name: 'deleteItemCount',
      desc: '',
      args: [count],
    );
  }

  /// `{count} files, {formattedSize} each`
  String duplicateItemsGroup(int count, String formattedSize) {
    return Intl.message(
      '$count files, $formattedSize each',
      name: 'duplicateItemsGroup',
      desc: 'Display the number of duplicate files and their size',
      args: [count, formattedSize],
    );
  }

  /// `Show memories`
  String get showMemories {
    return Intl.message(
      'Show memories',
      name: 'showMemories',
      desc: '',
      args: [],
    );
  }

  /// `{count, plural, one{{count} year ago} other{{count} years ago}}`
  String yearsAgo(num count) {
    return Intl.plural(
      count,
      one: '$count year ago',
      other: '$count years ago',
      name: 'yearsAgo',
      desc: '',
      args: [count],
    );
  }

  /// `Backup settings`
  String get backupSettings {
    return Intl.message(
      'Backup settings',
      name: 'backupSettings',
      desc: '',
      args: [],
    );
  }

  /// `Backup over mobile data`
  String get backupOverMobileData {
    return Intl.message(
      'Backup over mobile data',
      name: 'backupOverMobileData',
      desc: '',
      args: [],
    );
  }

  /// `Backup videos`
  String get backupVideos {
    return Intl.message(
      'Backup videos',
      name: 'backupVideos',
      desc: '',
      args: [],
    );
  }

  /// `Disable auto lock`
  String get disableAutoLock {
    return Intl.message(
      'Disable auto lock',
      name: 'disableAutoLock',
      desc: '',
      args: [],
    );
  }

  /// `Disable the device screen lock when ente is in the foreground and there is a backup in progress. This is normally not needed, but may help big uploads and initial imports of large libraries complete faster.`
  String get deviceLockExplanation {
    return Intl.message(
      'Disable the device screen lock when ente is in the foreground and there is a backup in progress. This is normally not needed, but may help big uploads and initial imports of large libraries complete faster.',
      name: 'deviceLockExplanation',
      desc: '',
      args: [],
    );
  }

  /// `About`
  String get about {
    return Intl.message(
      'About',
      name: 'about',
      desc: '',
      args: [],
    );
  }

  /// `We are open source!`
  String get weAreOpenSource {
    return Intl.message(
      'We are open source!',
      name: 'weAreOpenSource',
      desc: '',
      args: [],
    );
  }

  /// `Privacy`
  String get privacy {
    return Intl.message(
      'Privacy',
      name: 'privacy',
      desc: '',
      args: [],
    );
  }

  /// `Terms`
  String get terms {
    return Intl.message(
      'Terms',
      name: 'terms',
      desc: '',
      args: [],
    );
  }

  /// `Check for updates`
  String get checkForUpdates {
    return Intl.message(
      'Check for updates',
      name: 'checkForUpdates',
      desc: '',
      args: [],
    );
  }

  /// `Checking...`
  String get checking {
    return Intl.message(
      'Checking...',
      name: 'checking',
      desc: '',
      args: [],
    );
  }

  /// `You are on the latest version`
  String get youAreOnTheLatestVersion {
    return Intl.message(
      'You are on the latest version',
      name: 'youAreOnTheLatestVersion',
      desc: '',
      args: [],
    );
  }

  /// `Account`
  String get account {
    return Intl.message(
      'Account',
      name: 'account',
      desc: '',
      args: [],
    );
  }

  /// `Manage subscription`
  String get manageSubscription {
    return Intl.message(
      'Manage subscription',
      name: 'manageSubscription',
      desc: '',
      args: [],
    );
  }

  /// `Please authenticate to change your email`
  String get authToChangeYourEmail {
    return Intl.message(
      'Please authenticate to change your email',
      name: 'authToChangeYourEmail',
      desc: '',
      args: [],
    );
  }

  /// `Change password`
  String get changePassword {
    return Intl.message(
      'Change password',
      name: 'changePassword',
      desc: '',
      args: [],
    );
  }

  /// `Please authenticate to change your password`
  String get authToChangeYourPassword {
    return Intl.message(
      'Please authenticate to change your password',
      name: 'authToChangeYourPassword',
      desc: '',
      args: [],
    );
  }

  /// `Email verification`
  String get emailVerificationToggle {
    return Intl.message(
      'Email verification',
      name: 'emailVerificationToggle',
      desc: '',
      args: [],
    );
  }

  /// `Please authenticate to change email verification`
  String get authToChangeEmailVerificationSetting {
    return Intl.message(
      'Please authenticate to change email verification',
      name: 'authToChangeEmailVerificationSetting',
      desc: '',
      args: [],
    );
  }

  /// `Export your data`
  String get exportYourData {
    return Intl.message(
      'Export your data',
      name: 'exportYourData',
      desc: '',
      args: [],
    );
  }

  /// `Logout`
  String get logout {
    return Intl.message(
      'Logout',
      name: 'logout',
      desc: '',
      args: [],
    );
  }

  /// `Please authenticate to initiate account deletion`
  String get authToInitiateAccountDeletion {
    return Intl.message(
      'Please authenticate to initiate account deletion',
      name: 'authToInitiateAccountDeletion',
      desc: '',
      args: [],
    );
  }

  /// `Are you sure you want to logout?`
  String get areYouSureYouWantToLogout {
    return Intl.message(
      'Are you sure you want to logout?',
      name: 'areYouSureYouWantToLogout',
      desc: '',
      args: [],
    );
  }

  /// `Yes, logout`
  String get yesLogout {
    return Intl.message(
      'Yes, logout',
      name: 'yesLogout',
      desc: '',
      args: [],
    );
  }

  /// `A new version of ente is available.`
  String get aNewVersionOfEnteIsAvailable {
    return Intl.message(
      'A new version of ente is available.',
      name: 'aNewVersionOfEnteIsAvailable',
      desc: '',
      args: [],
    );
  }

  /// `Update`
  String get update {
    return Intl.message(
      'Update',
      name: 'update',
      desc: '',
      args: [],
    );
  }

  /// `Install manually`
  String get installManually {
    return Intl.message(
      'Install manually',
      name: 'installManually',
      desc: '',
      args: [],
    );
  }

  /// `Critical update available`
  String get criticalUpdateAvailable {
    return Intl.message(
      'Critical update available',
      name: 'criticalUpdateAvailable',
      desc: '',
      args: [],
    );
  }

  /// `Update available`
  String get updateAvailable {
    return Intl.message(
      'Update available',
      name: 'updateAvailable',
      desc: '',
      args: [],
    );
  }

  /// `Ignore`
  String get ignoreUpdate {
    return Intl.message(
      'Ignore',
      name: 'ignoreUpdate',
      desc: '',
      args: [],
    );
  }

  /// `Downloading...`
  String get downloading {
    return Intl.message(
      'Downloading...',
      name: 'downloading',
      desc: '',
      args: [],
    );
  }

  /// `Cannot delete shared files`
  String get cannotDeleteSharedFiles {
    return Intl.message(
      'Cannot delete shared files',
      name: 'cannotDeleteSharedFiles',
      desc: '',
      args: [],
    );
  }

  /// `The download could not be completed`
  String get theDownloadCouldNotBeCompleted {
    return Intl.message(
      'The download could not be completed',
      name: 'theDownloadCouldNotBeCompleted',
      desc: '',
      args: [],
    );
  }

  /// `Retry`
  String get retry {
    return Intl.message(
      'Retry',
      name: 'retry',
      desc: '',
      args: [],
    );
  }

  /// `Backed up folders`
  String get backedUpFolders {
    return Intl.message(
      'Backed up folders',
      name: 'backedUpFolders',
      desc: '',
      args: [],
    );
  }

  /// `Backup`
  String get backup {
    return Intl.message(
      'Backup',
      name: 'backup',
      desc: '',
      args: [],
    );
  }

  /// `Free up device space`
  String get freeUpDeviceSpace {
    return Intl.message(
      'Free up device space',
      name: 'freeUpDeviceSpace',
      desc: '',
      args: [],
    );
  }

  /// `✨ All clear`
  String get allClear {
    return Intl.message(
      '✨ All clear',
      name: 'allClear',
      desc: '',
      args: [],
    );
  }

  /// `You've no files on this device that can be deleted`
  String get noDeviceThatCanBeDeleted {
    return Intl.message(
      'You\'ve no files on this device that can be deleted',
      name: 'noDeviceThatCanBeDeleted',
      desc: '',
      args: [],
    );
  }

  /// `Remove duplicates`
  String get removeDuplicates {
    return Intl.message(
      'Remove duplicates',
      name: 'removeDuplicates',
      desc: '',
      args: [],
    );
  }

  /// `✨ No duplicates`
  String get noDuplicates {
    return Intl.message(
      '✨ No duplicates',
      name: 'noDuplicates',
      desc: '',
      args: [],
    );
  }

  /// `You've no duplicate files that can be cleared`
  String get youveNoDuplicateFilesThatCanBeCleared {
    return Intl.message(
      'You\'ve no duplicate files that can be cleared',
      name: 'youveNoDuplicateFilesThatCanBeCleared',
      desc: '',
      args: [],
    );
  }

  /// `Success`
  String get success {
    return Intl.message(
      'Success',
      name: 'success',
      desc: '',
      args: [],
    );
  }

  /// `Rate us`
  String get rateUs {
    return Intl.message(
      'Rate us',
      name: 'rateUs',
      desc: '',
      args: [],
    );
  }

  /// `Also empty "Recently Deleted" from "Settings" -> "Storage" to claim the freed space`
  String get remindToEmptyDeviceTrash {
    return Intl.message(
      'Also empty "Recently Deleted" from "Settings" -> "Storage" to claim the freed space',
      name: 'remindToEmptyDeviceTrash',
      desc: '',
      args: [],
    );
  }

  /// `You have successfully freed up {storageSaved}!`
  String youHaveSuccessfullyFreedUp(String storageSaved) {
    return Intl.message(
      'You have successfully freed up $storageSaved!',
      name: 'youHaveSuccessfullyFreedUp',
      desc:
          'The text to display when the user has successfully freed up storage',
      args: [storageSaved],
    );
  }

  /// `Also empty your "Trash" to claim the freed up space`
  String get remindToEmptyEnteTrash {
    return Intl.message(
      'Also empty your "Trash" to claim the freed up space',
      name: 'remindToEmptyEnteTrash',
      desc: '',
      args: [],
    );
  }

  /// `✨ Success`
  String get sparkleSuccess {
    return Intl.message(
      '✨ Success',
      name: 'sparkleSuccess',
      desc: '',
      args: [],
    );
  }

  /// `Your have cleaned up {count, plural, one{{count} duplicate file} other{{count} duplicate files}}, saving ({storageSaved}!)`
  String duplicateFileCountWithStorageSaved(int count, String storageSaved) {
    return Intl.message(
      'Your have cleaned up ${Intl.plural(count, one: '$count duplicate file', other: '$count duplicate files')}, saving ($storageSaved!)',
      name: 'duplicateFileCountWithStorageSaved',
      desc:
          'The text to display when the user has successfully cleaned up duplicate files',
      args: [count, storageSaved],
    );
  }

  /// `Family plans`
  String get familyPlans {
    return Intl.message(
      'Family plans',
      name: 'familyPlans',
      desc: '',
      args: [],
    );
  }

  /// `Referrals`
  String get referrals {
    return Intl.message(
      'Referrals',
      name: 'referrals',
      desc: '',
      args: [],
    );
  }

  /// `Notifications`
  String get notifications {
    return Intl.message(
      'Notifications',
      name: 'notifications',
      desc: '',
      args: [],
    );
  }

  /// `New shared photos`
  String get sharedPhotoNotifications {
    return Intl.message(
      'New shared photos',
      name: 'sharedPhotoNotifications',
      desc: '',
      args: [],
    );
  }

  /// `Receive notifications when someone adds a photo to a shared album that you're a part of`
  String get sharedPhotoNotificationsExplanation {
    return Intl.message(
      'Receive notifications when someone adds a photo to a shared album that you\'re a part of',
      name: 'sharedPhotoNotificationsExplanation',
      desc: '',
      args: [],
    );
  }

  /// `Advanced`
  String get advanced {
    return Intl.message(
      'Advanced',
      name: 'advanced',
      desc: '',
      args: [],
    );
  }

  /// `General`
  String get general {
    return Intl.message(
      'General',
      name: 'general',
      desc: '',
      args: [],
    );
  }

  /// `Security`
  String get security {
    return Intl.message(
      'Security',
      name: 'security',
      desc: '',
      args: [],
    );
  }

  /// `Please authenticate to view your recovery key`
  String get authToViewYourRecoveryKey {
    return Intl.message(
      'Please authenticate to view your recovery key',
      name: 'authToViewYourRecoveryKey',
      desc: '',
      args: [],
    );
  }

  /// `Two-factor`
  String get twofactor {
    return Intl.message(
      'Two-factor',
      name: 'twofactor',
      desc: '',
      args: [],
    );
  }

  /// `Please authenticate to configure two-factor authentication`
  String get authToConfigureTwofactorAuthentication {
    return Intl.message(
      'Please authenticate to configure two-factor authentication',
      name: 'authToConfigureTwofactorAuthentication',
      desc: '',
      args: [],
    );
  }

  /// `Lockscreen`
  String get lockscreen {
    return Intl.message(
      'Lockscreen',
      name: 'lockscreen',
      desc: '',
      args: [],
    );
  }

  /// `Please authenticate to change lockscreen setting`
  String get authToChangeLockscreenSetting {
    return Intl.message(
      'Please authenticate to change lockscreen setting',
      name: 'authToChangeLockscreenSetting',
      desc: '',
      args: [],
    );
  }

  /// `To enable lockscreen, please setup device passcode or screen lock in your system settings.`
  String get lockScreenEnablePreSteps {
    return Intl.message(
      'To enable lockscreen, please setup device passcode or screen lock in your system settings.',
      name: 'lockScreenEnablePreSteps',
      desc: '',
      args: [],
    );
  }

  /// `View active sessions`
  String get viewActiveSessions {
    return Intl.message(
      'View active sessions',
      name: 'viewActiveSessions',
      desc: '',
      args: [],
    );
  }

  /// `Please authenticate to view your active sessions`
  String get authToViewYourActiveSessions {
    return Intl.message(
      'Please authenticate to view your active sessions',
      name: 'authToViewYourActiveSessions',
      desc: '',
      args: [],
    );
  }

  /// `Disable two-factor`
  String get disableTwofactor {
    return Intl.message(
      'Disable two-factor',
      name: 'disableTwofactor',
      desc: '',
      args: [],
    );
  }

  /// `Are you sure you want to disable two-factor authentication?`
  String get confirm2FADisable {
    return Intl.message(
      'Are you sure you want to disable two-factor authentication?',
      name: 'confirm2FADisable',
      desc: '',
      args: [],
    );
  }

  /// `No`
  String get no {
    return Intl.message(
      'No',
      name: 'no',
      desc: '',
      args: [],
    );
  }

  /// `Yes`
  String get yes {
    return Intl.message(
      'Yes',
      name: 'yes',
      desc: '',
      args: [],
    );
  }

  /// `Social`
  String get social {
    return Intl.message(
      'Social',
      name: 'social',
      desc: '',
      args: [],
    );
  }

  /// `Rate us on {storeName}`
  String rateUsOnStore(Object storeName) {
    return Intl.message(
      'Rate us on $storeName',
      name: 'rateUsOnStore',
      desc: '',
      args: [storeName],
    );
  }

  /// `Blog`
  String get blog {
    return Intl.message(
      'Blog',
      name: 'blog',
      desc: '',
      args: [],
    );
  }

  /// `Merchandise`
  String get merchandise {
    return Intl.message(
      'Merchandise',
      name: 'merchandise',
      desc: '',
      args: [],
    );
  }

  /// `Twitter`
  String get twitter {
    return Intl.message(
      'Twitter',
      name: 'twitter',
      desc: '',
      args: [],
    );
  }

  /// `Mastodon`
  String get mastodon {
    return Intl.message(
      'Mastodon',
      name: 'mastodon',
      desc: '',
      args: [],
    );
  }

  /// `Matrix`
  String get matrix {
    return Intl.message(
      'Matrix',
      name: 'matrix',
      desc: '',
      args: [],
    );
  }

  /// `Discord`
  String get discord {
    return Intl.message(
      'Discord',
      name: 'discord',
      desc: '',
      args: [],
    );
  }

  /// `Reddit`
  String get reddit {
    return Intl.message(
      'Reddit',
      name: 'reddit',
      desc: '',
      args: [],
    );
  }

  /// `Your storage details could not be fetched`
  String get yourStorageDetailsCouldNotBeFetched {
    return Intl.message(
      'Your storage details could not be fetched',
      name: 'yourStorageDetailsCouldNotBeFetched',
      desc: '',
      args: [],
    );
  }

  /// `Report a bug`
  String get reportABug {
    return Intl.message(
      'Report a bug',
      name: 'reportABug',
      desc: '',
      args: [],
    );
  }

  /// `Report bug`
  String get reportBug {
    return Intl.message(
      'Report bug',
      name: 'reportBug',
      desc: '',
      args: [],
    );
  }

  /// `Suggest features`
  String get suggestFeatures {
    return Intl.message(
      'Suggest features',
      name: 'suggestFeatures',
      desc: '',
      args: [],
    );
  }

  /// `Support`
  String get support {
    return Intl.message(
      'Support',
      name: 'support',
      desc: '',
      args: [],
    );
  }

  /// `Theme`
  String get theme {
    return Intl.message(
      'Theme',
      name: 'theme',
      desc: '',
      args: [],
    );
  }

  /// `Light`
  String get lightTheme {
    return Intl.message(
      'Light',
      name: 'lightTheme',
      desc: '',
      args: [],
    );
  }

  /// `Dark`
  String get darkTheme {
    return Intl.message(
      'Dark',
      name: 'darkTheme',
      desc: '',
      args: [],
    );
  }

  /// `System`
  String get systemTheme {
    return Intl.message(
      'System',
      name: 'systemTheme',
      desc: '',
      args: [],
    );
  }

  /// `Free trial`
  String get freeTrial {
    return Intl.message(
      'Free trial',
      name: 'freeTrial',
      desc: '',
      args: [],
    );
  }

  /// `Select your plan`
  String get selectYourPlan {
    return Intl.message(
      'Select your plan',
      name: 'selectYourPlan',
      desc: '',
      args: [],
    );
  }

  /// `ente preserves your memories, so they're always available to you, even if you lose your device.`
  String get enteSubscriptionPitch {
    return Intl.message(
      'ente preserves your memories, so they\'re always available to you, even if you lose your device.',
      name: 'enteSubscriptionPitch',
      desc: '',
      args: [],
    );
  }

  /// `Your family can be added to your plan as well.`
  String get enteSubscriptionShareWithFamily {
    return Intl.message(
      'Your family can be added to your plan as well.',
      name: 'enteSubscriptionShareWithFamily',
      desc: '',
      args: [],
    );
  }

  /// `Current usage is `
  String get currentUsageIs {
    return Intl.message(
      'Current usage is ',
      name: 'currentUsageIs',
      desc: 'This text is followed by storage usaged',
      args: [],
    );
  }

  /// `FAQs`
  String get faqs {
    return Intl.message(
      'FAQs',
      name: 'faqs',
      desc: '',
      args: [],
    );
  }

  /// `Subscription renews on {endDate}`
  String renewsOn(Object endDate) {
    return Intl.message(
      'Subscription renews on $endDate',
      name: 'renewsOn',
      desc: '',
      args: [endDate],
    );
  }

  /// `Free trial valid till {endDate}`
  String freeTrialValidTill(Object endDate) {
    return Intl.message(
      'Free trial valid till $endDate',
      name: 'freeTrialValidTill',
      desc: '',
      args: [endDate],
    );
  }

  /// `Valid till {endDate}`
  String validTill(Object endDate) {
    return Intl.message(
      'Valid till $endDate',
      name: 'validTill',
      desc: '',
      args: [endDate],
    );
  }

  /// `Your {storageAmount} add-on is valid till {endDate}`
  String addOnValidTill(Object storageAmount, Object endDate) {
    return Intl.message(
      'Your $storageAmount add-on is valid till $endDate',
      name: 'addOnValidTill',
      desc: '',
      args: [storageAmount, endDate],
    );
  }

  /// `Free trial valid till {endDate}.\nYou can choose a paid plan afterwards.`
  String playStoreFreeTrialValidTill(Object endDate) {
    return Intl.message(
      'Free trial valid till $endDate.\nYou can choose a paid plan afterwards.',
      name: 'playStoreFreeTrialValidTill',
      desc: '',
      args: [endDate],
    );
  }

  /// `Your subscription will be cancelled on {endDate}`
  String subWillBeCancelledOn(Object endDate) {
    return Intl.message(
      'Your subscription will be cancelled on $endDate',
      name: 'subWillBeCancelledOn',
      desc: '',
      args: [endDate],
    );
  }

  /// `Subscription`
  String get subscription {
    return Intl.message(
      'Subscription',
      name: 'subscription',
      desc: '',
      args: [],
    );
  }

  /// `Payment details`
  String get paymentDetails {
    return Intl.message(
      'Payment details',
      name: 'paymentDetails',
      desc: '',
      args: [],
    );
  }

  /// `Manage Family`
  String get manageFamily {
    return Intl.message(
      'Manage Family',
      name: 'manageFamily',
      desc: '',
      args: [],
    );
  }

  /// `Please contact us at support@ente.io to manage your {provider} subscription.`
  String contactToManageSubscription(Object provider) {
    return Intl.message(
      'Please contact us at support@ente.io to manage your $provider subscription.',
      name: 'contactToManageSubscription',
      desc: '',
      args: [provider],
    );
  }

  /// `Renew subscription`
  String get renewSubscription {
    return Intl.message(
      'Renew subscription',
      name: 'renewSubscription',
      desc: '',
      args: [],
    );
  }

  /// `Cancel subscription`
  String get cancelSubscription {
    return Intl.message(
      'Cancel subscription',
      name: 'cancelSubscription',
      desc: '',
      args: [],
    );
  }

  /// `Are you sure you want to renew?`
  String get areYouSureYouWantToRenew {
    return Intl.message(
      'Are you sure you want to renew?',
      name: 'areYouSureYouWantToRenew',
      desc: '',
      args: [],
    );
  }

  /// `Yes, Renew`
  String get yesRenew {
    return Intl.message(
      'Yes, Renew',
      name: 'yesRenew',
      desc: '',
      args: [],
    );
  }

  /// `Are you sure you want to cancel?`
  String get areYouSureYouWantToCancel {
    return Intl.message(
      'Are you sure you want to cancel?',
      name: 'areYouSureYouWantToCancel',
      desc: '',
      args: [],
    );
  }

  /// `Yes, cancel`
  String get yesCancel {
    return Intl.message(
      'Yes, cancel',
      name: 'yesCancel',
      desc: '',
      args: [],
    );
  }

  /// `Failed to renew`
  String get failedToRenew {
    return Intl.message(
      'Failed to renew',
      name: 'failedToRenew',
      desc: '',
      args: [],
    );
  }

  /// `Failed to cancel`
  String get failedToCancel {
    return Intl.message(
      'Failed to cancel',
      name: 'failedToCancel',
      desc: '',
      args: [],
    );
  }

  /// `2 months free on yearly plans`
  String get twoMonthsFreeOnYearlyPlans {
    return Intl.message(
      '2 months free on yearly plans',
      name: 'twoMonthsFreeOnYearlyPlans',
      desc: '',
      args: [],
    );
  }

  /// `Monthly`
  String get monthly {
    return Intl.message(
      'Monthly',
      name: 'monthly',
      desc: 'The text to display for monthly plans',
      args: [],
    );
  }

  /// `Yearly`
  String get yearly {
    return Intl.message(
      'Yearly',
      name: 'yearly',
      desc: 'The text to display for yearly plans',
      args: [],
    );
  }

  /// `Confirm plan change`
  String get confirmPlanChange {
    return Intl.message(
      'Confirm plan change',
      name: 'confirmPlanChange',
      desc: '',
      args: [],
    );
  }

  /// `Are you sure you want to change your plan?`
  String get areYouSureYouWantToChangeYourPlan {
    return Intl.message(
      'Are you sure you want to change your plan?',
      name: 'areYouSureYouWantToChangeYourPlan',
      desc: '',
      args: [],
    );
  }

  /// `You cannot downgrade to this plan`
  String get youCannotDowngradeToThisPlan {
    return Intl.message(
      'You cannot downgrade to this plan',
      name: 'youCannotDowngradeToThisPlan',
      desc: '',
      args: [],
    );
  }

  /// `Please cancel your existing subscription from {paymentProvider} first`
  String cancelOtherSubscription(String paymentProvider) {
    return Intl.message(
      'Please cancel your existing subscription from $paymentProvider first',
      name: 'cancelOtherSubscription',
      desc:
          'The text to display when the user has an existing subscription from a different payment provider',
      args: [paymentProvider],
    );
  }

  /// `Optional, as short as you like...`
  String get optionalAsShortAsYouLike {
    return Intl.message(
      'Optional, as short as you like...',
      name: 'optionalAsShortAsYouLike',
      desc: '',
      args: [],
    );
  }

  /// `Send`
  String get send {
    return Intl.message(
      'Send',
      name: 'send',
      desc: '',
      args: [],
    );
  }

  /// `Your subscription was cancelled. Would you like to share the reason?`
  String get askCancelReason {
    return Intl.message(
      'Your subscription was cancelled. Would you like to share the reason?',
      name: 'askCancelReason',
      desc: '',
      args: [],
    );
  }

  /// `Thank you for subscribing!`
  String get thankYouForSubscribing {
    return Intl.message(
      'Thank you for subscribing!',
      name: 'thankYouForSubscribing',
      desc: '',
      args: [],
    );
  }

  /// `Your purchase was successful`
  String get yourPurchaseWasSuccessful {
    return Intl.message(
      'Your purchase was successful',
      name: 'yourPurchaseWasSuccessful',
      desc: '',
      args: [],
    );
  }

  /// `Your plan was successfully upgraded`
  String get yourPlanWasSuccessfullyUpgraded {
    return Intl.message(
      'Your plan was successfully upgraded',
      name: 'yourPlanWasSuccessfullyUpgraded',
      desc: '',
      args: [],
    );
  }

  /// `Your plan was successfully downgraded`
  String get yourPlanWasSuccessfullyDowngraded {
    return Intl.message(
      'Your plan was successfully downgraded',
      name: 'yourPlanWasSuccessfullyDowngraded',
      desc: '',
      args: [],
    );
  }

  /// `Your subscription was updated successfully`
  String get yourSubscriptionWasUpdatedSuccessfully {
    return Intl.message(
      'Your subscription was updated successfully',
      name: 'yourSubscriptionWasUpdatedSuccessfully',
      desc: '',
      args: [],
    );
  }

  /// `Google Play ID`
  String get googlePlayId {
    return Intl.message(
      'Google Play ID',
      name: 'googlePlayId',
      desc: '',
      args: [],
    );
  }

  /// `Apple ID`
  String get appleId {
    return Intl.message(
      'Apple ID',
      name: 'appleId',
      desc: '',
      args: [],
    );
  }

  /// `PlayStore subscription`
  String get playstoreSubscription {
    return Intl.message(
      'PlayStore subscription',
      name: 'playstoreSubscription',
      desc: '',
      args: [],
    );
  }

  /// `AppStore subscription`
  String get appstoreSubscription {
    return Intl.message(
      'AppStore subscription',
      name: 'appstoreSubscription',
      desc: '',
      args: [],
    );
  }

  /// `Your {id} is already linked to another ente account.\nIf you would like to use your {id} with this account, please contact our support''`
  String subAlreadyLinkedErrMessage(Object id) {
    return Intl.message(
      'Your $id is already linked to another ente account.\nIf you would like to use your $id with this account, please contact our support\'\'',
      name: 'subAlreadyLinkedErrMessage',
      desc: '',
      args: [id],
    );
  }

  /// `Please visit web.ente.io to manage your subscription`
  String get visitWebToManage {
    return Intl.message(
      'Please visit web.ente.io to manage your subscription',
      name: 'visitWebToManage',
      desc: '',
      args: [],
    );
  }

  /// `Could not update subscription`
  String get couldNotUpdateSubscription {
    return Intl.message(
      'Could not update subscription',
      name: 'couldNotUpdateSubscription',
      desc: '',
      args: [],
    );
  }

  /// `Please contact support@ente.io and we will be happy to help!`
  String get pleaseContactSupportAndWeWillBeHappyToHelp {
    return Intl.message(
      'Please contact support@ente.io and we will be happy to help!',
      name: 'pleaseContactSupportAndWeWillBeHappyToHelp',
      desc: '',
      args: [],
    );
  }

  /// `Payment failed`
  String get paymentFailed {
    return Intl.message(
      'Payment failed',
      name: 'paymentFailed',
      desc: '',
      args: [],
    );
  }

  /// `Please talk to {providerName} support if you were charged`
  String paymentFailedTalkToProvider(String providerName) {
    return Intl.message(
      'Please talk to $providerName support if you were charged',
      name: 'paymentFailedTalkToProvider',
      desc: 'The text to display when the payment failed',
      args: [providerName],
    );
  }

  /// `Continue on free trial`
  String get continueOnFreeTrial {
    return Intl.message(
      'Continue on free trial',
      name: 'continueOnFreeTrial',
      desc: '',
      args: [],
    );
  }

  /// `Are you sure you want to exit?`
  String get areYouSureYouWantToExit {
    return Intl.message(
      'Are you sure you want to exit?',
      name: 'areYouSureYouWantToExit',
      desc: '',
      args: [],
    );
  }

  /// `Thank you`
  String get thankYou {
    return Intl.message(
      'Thank you',
      name: 'thankYou',
      desc: '',
      args: [],
    );
  }

  /// `Failed to verify payment status`
  String get failedToVerifyPaymentStatus {
    return Intl.message(
      'Failed to verify payment status',
      name: 'failedToVerifyPaymentStatus',
      desc: '',
      args: [],
    );
  }

  /// `Please wait for sometime before retrying`
  String get pleaseWaitForSometimeBeforeRetrying {
    return Intl.message(
      'Please wait for sometime before retrying',
      name: 'pleaseWaitForSometimeBeforeRetrying',
      desc: '',
      args: [],
    );
  }

  /// `Unfortunately your payment failed due to {reason}`
  String paymentFailedWithReason(Object reason) {
    return Intl.message(
      'Unfortunately your payment failed due to $reason',
      name: 'paymentFailedWithReason',
      desc: '',
      args: [reason],
    );
  }

  /// `You are on a family plan!`
  String get youAreOnAFamilyPlan {
    return Intl.message(
      'You are on a family plan!',
      name: 'youAreOnAFamilyPlan',
      desc: '',
      args: [],
    );
  }

  /// `Please contact <green>{familyAdminEmail}</green> to manage your subscription`
  String contactFamilyAdmin(Object familyAdminEmail) {
    return Intl.message(
      'Please contact <green>$familyAdminEmail</green> to manage your subscription',
      name: 'contactFamilyAdmin',
      desc: '',
      args: [familyAdminEmail],
    );
  }

  /// `Leave family`
  String get leaveFamily {
    return Intl.message(
      'Leave family',
      name: 'leaveFamily',
      desc: '',
      args: [],
    );
  }

  /// `Are you sure that you want to leave the family plan?`
  String get areYouSureThatYouWantToLeaveTheFamily {
    return Intl.message(
      'Are you sure that you want to leave the family plan?',
      name: 'areYouSureThatYouWantToLeaveTheFamily',
      desc: '',
      args: [],
    );
  }

  /// `Leave`
  String get leave {
    return Intl.message(
      'Leave',
      name: 'leave',
      desc: '',
      args: [],
    );
  }

  /// `Rate the app`
  String get rateTheApp {
    return Intl.message(
      'Rate the app',
      name: 'rateTheApp',
      desc: '',
      args: [],
    );
  }

  /// `Start backup`
  String get startBackup {
    return Intl.message(
      'Start backup',
      name: 'startBackup',
      desc: '',
      args: [],
    );
  }

  /// `No photos are being backed up right now`
  String get noPhotosAreBeingBackedUpRightNow {
    return Intl.message(
      'No photos are being backed up right now',
      name: 'noPhotosAreBeingBackedUpRightNow',
      desc: '',
      args: [],
    );
  }

  /// `Preserve more`
  String get preserveMore {
    return Intl.message(
      'Preserve more',
      name: 'preserveMore',
      desc: '',
      args: [],
    );
  }

  /// `Please allow access to all photos in the Settings app`
  String get grantFullAccessPrompt {
    return Intl.message(
      'Please allow access to all photos in the Settings app',
      name: 'grantFullAccessPrompt',
      desc: '',
      args: [],
    );
  }

  /// `Open Settings`
  String get openSettings {
    return Intl.message(
      'Open Settings',
      name: 'openSettings',
      desc: '',
      args: [],
    );
  }

  /// `Select more photos`
  String get selectMorePhotos {
    return Intl.message(
      'Select more photos',
      name: 'selectMorePhotos',
      desc: '',
      args: [],
    );
  }

  /// `Existing user`
  String get existingUser {
    return Intl.message(
      'Existing user',
      name: 'existingUser',
      desc: '',
      args: [],
    );
  }

  /// `Private backups`
  String get privateBackups {
    return Intl.message(
      'Private backups',
      name: 'privateBackups',
      desc: '',
      args: [],
    );
  }

  /// `for your memories`
  String get forYourMemories {
    return Intl.message(
      'for your memories',
      name: 'forYourMemories',
      desc: '',
      args: [],
    );
  }

  /// `End-to-end encrypted by default`
  String get endtoendEncryptedByDefault {
    return Intl.message(
      'End-to-end encrypted by default',
      name: 'endtoendEncryptedByDefault',
      desc: '',
      args: [],
    );
  }

  /// `Safely stored`
  String get safelyStored {
    return Intl.message(
      'Safely stored',
      name: 'safelyStored',
      desc: '',
      args: [],
    );
  }

  /// `at a fallout shelter`
  String get atAFalloutShelter {
    return Intl.message(
      'at a fallout shelter',
      name: 'atAFalloutShelter',
      desc: '',
      args: [],
    );
  }

  /// `Designed to outlive`
  String get designedToOutlive {
    return Intl.message(
      'Designed to outlive',
      name: 'designedToOutlive',
      desc: '',
      args: [],
    );
  }

  /// `Available`
  String get available {
    return Intl.message(
      'Available',
      name: 'available',
      desc: '',
      args: [],
    );
  }

  /// `everywhere`
  String get everywhere {
    return Intl.message(
      'everywhere',
      name: 'everywhere',
      desc: '',
      args: [],
    );
  }

  /// `Android, iOS, Web, Desktop`
  String get androidIosWebDesktop {
    return Intl.message(
      'Android, iOS, Web, Desktop',
      name: 'androidIosWebDesktop',
      desc: '',
      args: [],
    );
  }

  /// `Mobile, Web, Desktop`
  String get mobileWebDesktop {
    return Intl.message(
      'Mobile, Web, Desktop',
      name: 'mobileWebDesktop',
      desc: '',
      args: [],
    );
  }

  /// `New to ente`
  String get newToEnte {
    return Intl.message(
      'New to ente',
      name: 'newToEnte',
      desc: '',
      args: [],
    );
  }

  /// `Please login again`
  String get pleaseLoginAgain {
    return Intl.message(
      'Please login again',
      name: 'pleaseLoginAgain',
      desc: '',
      args: [],
    );
  }

  /// `The developer account we use to publish ente on App Store has changed. Because of this, you will need to login again.\n\nOur apologies for the inconvenience, but this was unavoidable.`
  String get devAccountChanged {
    return Intl.message(
      'The developer account we use to publish ente on App Store has changed. Because of this, you will need to login again.\n\nOur apologies for the inconvenience, but this was unavoidable.',
      name: 'devAccountChanged',
      desc: '',
      args: [],
    );
  }

  /// `Your subscription has expired`
  String get yourSubscriptionHasExpired {
    return Intl.message(
      'Your subscription has expired',
      name: 'yourSubscriptionHasExpired',
      desc: '',
      args: [],
    );
  }

  /// `Storage limit exceeded`
  String get storageLimitExceeded {
    return Intl.message(
      'Storage limit exceeded',
      name: 'storageLimitExceeded',
      desc: '',
      args: [],
    );
  }

  /// `Upgrade`
  String get upgrade {
    return Intl.message(
      'Upgrade',
      name: 'upgrade',
      desc: '',
      args: [],
    );
  }

  /// `Raise ticket`
  String get raiseTicket {
    return Intl.message(
      'Raise ticket',
      name: 'raiseTicket',
      desc:
          'Button text for raising a support tickets in case of unhandled errors during backup',
      args: [],
    );
  }

  /// `Backup failed`
  String get backupFailed {
    return Intl.message(
      'Backup failed',
      name: 'backupFailed',
      desc: '',
      args: [],
    );
  }

  /// `We could not backup your data.\nWe will retry later.`
  String get couldNotBackUpTryLater {
    return Intl.message(
      'We could not backup your data.\nWe will retry later.',
      name: 'couldNotBackUpTryLater',
      desc: '',
      args: [],
    );
  }

  /// `ente can encrypt and preserve files only if you grant access to them`
  String get enteCanEncryptAndPreserveFilesOnlyIfYouGrant {
    return Intl.message(
      'ente can encrypt and preserve files only if you grant access to them',
      name: 'enteCanEncryptAndPreserveFilesOnlyIfYouGrant',
      desc: '',
      args: [],
    );
  }

  /// `Please grant permissions`
  String get pleaseGrantPermissions {
    return Intl.message(
      'Please grant permissions',
      name: 'pleaseGrantPermissions',
      desc: '',
      args: [],
    );
  }

  /// `Grant permission`
  String get grantPermission {
    return Intl.message(
      'Grant permission',
      name: 'grantPermission',
      desc: '',
      args: [],
    );
  }

  /// `Private sharing`
  String get privateSharing {
    return Intl.message(
      'Private sharing',
      name: 'privateSharing',
      desc: '',
      args: [],
    );
  }

  /// `Share only with the people you want`
  String get shareOnlyWithThePeopleYouWant {
    return Intl.message(
      'Share only with the people you want',
      name: 'shareOnlyWithThePeopleYouWant',
      desc: '',
      args: [],
    );
  }

  /// `Use public links for people not on ente`
  String get usePublicLinksForPeopleNotOnEnte {
    return Intl.message(
      'Use public links for people not on ente',
      name: 'usePublicLinksForPeopleNotOnEnte',
      desc: '',
      args: [],
    );
  }

  /// `Allow people to add photos`
  String get allowPeopleToAddPhotos {
    return Intl.message(
      'Allow people to add photos',
      name: 'allowPeopleToAddPhotos',
      desc: '',
      args: [],
    );
  }

  /// `Share an album now`
  String get shareAnAlbumNow {
    return Intl.message(
      'Share an album now',
      name: 'shareAnAlbumNow',
      desc: '',
      args: [],
    );
  }

  /// `Collect event photos`
  String get collectEventPhotos {
    return Intl.message(
      'Collect event photos',
      name: 'collectEventPhotos',
      desc: '',
      args: [],
    );
  }

  /// `Session expired`
  String get sessionExpired {
    return Intl.message(
      'Session expired',
      name: 'sessionExpired',
      desc: '',
      args: [],
    );
  }

  /// `Logging out...`
  String get loggingOut {
    return Intl.message(
      'Logging out...',
      name: 'loggingOut',
      desc: '',
      args: [],
    );
  }

  /// `On device`
  String get onDevice {
    return Intl.message(
      'On device',
      name: 'onDevice',
      desc: 'The text displayed above folders/albums stored on device',
      args: [],
    );
  }

  /// `On <branding>ente</branding>`
  String get onEnte {
    return Intl.message(
      'On <branding>ente</branding>',
      name: 'onEnte',
      desc: 'The text displayed above albums backed up to ente',
      args: [],
    );
  }

  /// `Name`
  String get name {
    return Intl.message(
      'Name',
      name: 'name',
      desc: '',
      args: [],
    );
  }

  /// `Newest`
  String get newest {
    return Intl.message(
      'Newest',
      name: 'newest',
      desc: '',
      args: [],
    );
  }

  /// `Last updated`
  String get lastUpdated {
    return Intl.message(
      'Last updated',
      name: 'lastUpdated',
      desc: '',
      args: [],
    );
  }

  /// `Delete empty albums`
  String get deleteEmptyAlbums {
    return Intl.message(
      'Delete empty albums',
      name: 'deleteEmptyAlbums',
      desc: '',
      args: [],
    );
  }

  /// `Delete empty albums?`
  String get deleteEmptyAlbumsWithQuestionMark {
    return Intl.message(
      'Delete empty albums?',
      name: 'deleteEmptyAlbumsWithQuestionMark',
      desc: '',
      args: [],
    );
  }

  /// `This will delete all empty albums. This is useful when you want to reduce the clutter in your album list.`
  String get deleteAlbumsDialogBody {
    return Intl.message(
      'This will delete all empty albums. This is useful when you want to reduce the clutter in your album list.',
      name: 'deleteAlbumsDialogBody',
      desc: '',
      args: [],
    );
  }

  /// `Deleting {currentlyDeleting} / {totalCount}`
  String deleteProgress(Object currentlyDeleting, Object totalCount) {
    return Intl.message(
      'Deleting $currentlyDeleting / $totalCount',
      name: 'deleteProgress',
      desc: '',
      args: [currentlyDeleting, totalCount],
    );
  }

  /// `Processing {currentlyProcessing} / {totalCount}`
  String genericProgress(int currentlyProcessing, int totalCount) {
    return Intl.message(
      'Processing $currentlyProcessing / $totalCount',
      name: 'genericProgress',
      desc: 'Generic progress text to display when processing multiple items',
      args: [currentlyProcessing, totalCount],
    );
  }

  /// `Permanently delete`
  String get permanentlyDelete {
    return Intl.message(
      'Permanently delete',
      name: 'permanentlyDelete',
      desc: '',
      args: [],
    );
  }

  /// `Can only create link for files owned by you`
  String get canOnlyCreateLinkForFilesOwnedByYou {
    return Intl.message(
      'Can only create link for files owned by you',
      name: 'canOnlyCreateLinkForFilesOwnedByYou',
      desc: '',
      args: [],
    );
  }

  /// `Public link created`
  String get publicLinkCreated {
    return Intl.message(
      'Public link created',
      name: 'publicLinkCreated',
      desc: '',
      args: [],
    );
  }

  /// `You can manage your links in the share tab.`
  String get youCanManageYourLinksInTheShareTab {
    return Intl.message(
      'You can manage your links in the share tab.',
      name: 'youCanManageYourLinksInTheShareTab',
      desc: '',
      args: [],
    );
  }

  /// `Link copied to clipboard`
  String get linkCopiedToClipboard {
    return Intl.message(
      'Link copied to clipboard',
      name: 'linkCopiedToClipboard',
      desc: '',
      args: [],
    );
  }

  /// `Restore`
  String get restore {
    return Intl.message(
      'Restore',
      name: 'restore',
      desc:
          'Display text for an action which triggers a restore of item from trash',
      args: [],
    );
  }

  /// `Move to album`
  String get moveToAlbum {
    return Intl.message(
      'Move to album',
      name: 'moveToAlbum',
      desc: '',
      args: [],
    );
  }

  /// `Unhide`
  String get unhide {
    return Intl.message(
      'Unhide',
      name: 'unhide',
      desc: '',
      args: [],
    );
  }

  /// `Unarchive`
  String get unarchive {
    return Intl.message(
      'Unarchive',
      name: 'unarchive',
      desc: '',
      args: [],
    );
  }

  /// `Favorite`
  String get favorite {
    return Intl.message(
      'Favorite',
      name: 'favorite',
      desc: '',
      args: [],
    );
  }

  /// `Remove from favorite`
  String get removeFromFavorite {
    return Intl.message(
      'Remove from favorite',
      name: 'removeFromFavorite',
      desc: '',
      args: [],
    );
  }

  /// `Share link`
  String get shareLink {
    return Intl.message(
      'Share link',
      name: 'shareLink',
      desc: '',
      args: [],
    );
  }

  /// `Create collage`
  String get createCollage {
    return Intl.message(
      'Create collage',
      name: 'createCollage',
      desc: '',
      args: [],
    );
  }

  /// `Save collage`
  String get saveCollage {
    return Intl.message(
      'Save collage',
      name: 'saveCollage',
      desc: '',
      args: [],
    );
  }

  /// `Collage saved to gallery`
  String get collageSaved {
    return Intl.message(
      'Collage saved to gallery',
      name: 'collageSaved',
      desc: '',
      args: [],
    );
  }

  /// `Layout`
  String get collageLayout {
    return Intl.message(
      'Layout',
      name: 'collageLayout',
      desc: '',
      args: [],
    );
  }

  /// `Add to ente`
  String get addToEnte {
    return Intl.message(
      'Add to ente',
      name: 'addToEnte',
      desc: '',
      args: [],
    );
  }

  /// `Add to album`
  String get addToAlbum {
    return Intl.message(
      'Add to album',
      name: 'addToAlbum',
      desc: '',
      args: [],
    );
  }

  /// `Delete`
  String get delete {
    return Intl.message(
      'Delete',
      name: 'delete',
      desc: '',
      args: [],
    );
  }

  /// `Hide`
  String get hide {
    return Intl.message(
      'Hide',
      name: 'hide',
      desc: '',
      args: [],
    );
  }

  /// `Share`
  String get share {
    return Intl.message(
      'Share',
      name: 'share',
      desc: '',
      args: [],
    );
  }

  /// `Unhide to album`
  String get unhideToAlbum {
    return Intl.message(
      'Unhide to album',
      name: 'unhideToAlbum',
      desc: '',
      args: [],
    );
  }

  /// `Restore to album`
  String get restoreToAlbum {
    return Intl.message(
      'Restore to album',
      name: 'restoreToAlbum',
      desc: '',
      args: [],
    );
  }

  /// `{count, plural, one {Move item} other {Move items}}`
  String moveItem(num count) {
    return Intl.plural(
      count,
      one: 'Move item',
      other: 'Move items',
      name: 'moveItem',
      desc: 'Page title while moving one or more items to an album',
      args: [count],
    );
  }

  /// `{count, plural, one {Add item} other {Add items}}`
  String addItem(num count) {
    return Intl.plural(
      count,
      one: 'Add item',
      other: 'Add items',
      name: 'addItem',
      desc: 'Page title while adding one or more items to album',
      args: [count],
    );
  }

  /// `Create or select album`
  String get createOrSelectAlbum {
    return Intl.message(
      'Create or select album',
      name: 'createOrSelectAlbum',
      desc: '',
      args: [],
    );
  }

  /// `Select album`
  String get selectAlbum {
    return Intl.message(
      'Select album',
      name: 'selectAlbum',
      desc: '',
      args: [],
    );
  }

  /// `Album name`
  String get searchByAlbumNameHint {
    return Intl.message(
      'Album name',
      name: 'searchByAlbumNameHint',
      desc: '',
      args: [],
    );
  }

  /// `Album title`
  String get albumTitle {
    return Intl.message(
      'Album title',
      name: 'albumTitle',
      desc: '',
      args: [],
    );
  }

  /// `Enter album name`
  String get enterAlbumName {
    return Intl.message(
      'Enter album name',
      name: 'enterAlbumName',
      desc: '',
      args: [],
    );
  }

  /// `Restoring files...`
  String get restoringFiles {
    return Intl.message(
      'Restoring files...',
      name: 'restoringFiles',
      desc: '',
      args: [],
    );
  }

  /// `Moving files to album...`
  String get movingFilesToAlbum {
    return Intl.message(
      'Moving files to album...',
      name: 'movingFilesToAlbum',
      desc: '',
      args: [],
    );
  }

  /// `Unhiding files to album`
  String get unhidingFilesToAlbum {
    return Intl.message(
      'Unhiding files to album',
      name: 'unhidingFilesToAlbum',
      desc: '',
      args: [],
    );
  }

  /// `Can not upload to albums owned by others`
  String get canNotUploadToAlbumsOwnedByOthers {
    return Intl.message(
      'Can not upload to albums owned by others',
      name: 'canNotUploadToAlbumsOwnedByOthers',
      desc: '',
      args: [],
    );
  }

  /// `Uploading files to album...`
  String get uploadingFilesToAlbum {
    return Intl.message(
      'Uploading files to album...',
      name: 'uploadingFilesToAlbum',
      desc: '',
      args: [],
    );
  }

  /// `Added successfully to  {albumName}`
  String addedSuccessfullyTo(Object albumName) {
    return Intl.message(
      'Added successfully to  $albumName',
      name: 'addedSuccessfullyTo',
      desc: '',
      args: [albumName],
    );
  }

  /// `Moved successfully to {albumName}`
  String movedSuccessfullyTo(Object albumName) {
    return Intl.message(
      'Moved successfully to $albumName',
      name: 'movedSuccessfullyTo',
      desc: '',
      args: [albumName],
    );
  }

  /// `This album already has a collaborative link`
  String get thisAlbumAlreadyHDACollaborativeLink {
    return Intl.message(
      'This album already has a collaborative link',
      name: 'thisAlbumAlreadyHDACollaborativeLink',
      desc: '',
      args: [],
    );
  }

  /// `Collaborative link created for {albumName}`
  String collaborativeLinkCreatedFor(Object albumName) {
    return Intl.message(
      'Collaborative link created for $albumName',
      name: 'collaborativeLinkCreatedFor',
      desc: '',
      args: [albumName],
    );
  }

  /// `Ask your loved ones to share`
  String get askYourLovedOnesToShare {
    return Intl.message(
      'Ask your loved ones to share',
      name: 'askYourLovedOnesToShare',
      desc: '',
      args: [],
    );
  }

  /// `Invite`
  String get invite {
    return Intl.message(
      'Invite',
      name: 'invite',
      desc: '',
      args: [],
    );
  }

  /// `Share your first album`
  String get shareYourFirstAlbum {
    return Intl.message(
      'Share your first album',
      name: 'shareYourFirstAlbum',
      desc: '',
      args: [],
    );
  }

  /// `Shared with {emailIDs}`
  String sharedWith(Object emailIDs) {
    return Intl.message(
      'Shared with $emailIDs',
      name: 'sharedWith',
      desc: '',
      args: [emailIDs],
    );
  }

  /// `Shared with me`
  String get sharedWithMe {
    return Intl.message(
      'Shared with me',
      name: 'sharedWithMe',
      desc: '',
      args: [],
    );
  }

  /// `Shared by me`
  String get sharedByMe {
    return Intl.message(
      'Shared by me',
      name: 'sharedByMe',
      desc: '',
      args: [],
    );
  }

  /// `Double your storage`
  String get doubleYourStorage {
    return Intl.message(
      'Double your storage',
      name: 'doubleYourStorage',
      desc: '',
      args: [],
    );
  }

  /// `Refer friends and 2x your plan`
  String get referFriendsAnd2xYourPlan {
    return Intl.message(
      'Refer friends and 2x your plan',
      name: 'referFriendsAnd2xYourPlan',
      desc: '',
      args: [],
    );
  }

  /// `Open an album and tap the share button on the top right to share.`
  String get shareAlbumHint {
    return Intl.message(
      'Open an album and tap the share button on the top right to share.',
      name: 'shareAlbumHint',
      desc: '',
      args: [],
    );
  }

  /// `Items show the number of days remaining before permanent deletion`
  String get itemsShowTheNumberOfDaysRemainingBeforePermanentDeletion {
    return Intl.message(
      'Items show the number of days remaining before permanent deletion',
      name: 'itemsShowTheNumberOfDaysRemainingBeforePermanentDeletion',
      desc: '',
      args: [],
    );
  }

  /// `{count, plural, =0 {} =1 {1 day} other {{count} days}}`
  String trashDaysLeft(int count) {
    return Intl.plural(
      count,
      zero: '',
      one: '1 day',
      other: '$count days',
      name: 'trashDaysLeft',
      desc:
          'Text to indicate number of days remaining before permanent deletion',
      args: [count],
    );
  }

  /// `Delete All`
  String get deleteAll {
    return Intl.message(
      'Delete All',
      name: 'deleteAll',
      desc: '',
      args: [],
    );
  }

  /// `Rename album`
  String get renameAlbum {
    return Intl.message(
      'Rename album',
      name: 'renameAlbum',
      desc: '',
      args: [],
    );
  }

  /// `Convert to album`
  String get convertToAlbum {
    return Intl.message(
      'Convert to album',
      name: 'convertToAlbum',
      desc: '',
      args: [],
    );
  }

  /// `Set cover`
  String get setCover {
    return Intl.message(
      'Set cover',
      name: 'setCover',
      desc: 'Text to set cover photo for an album',
      args: [],
    );
  }

  /// `Sort by`
  String get sortAlbumsBy {
    return Intl.message(
      'Sort by',
      name: 'sortAlbumsBy',
      desc: '',
      args: [],
    );
  }

  /// `Newest first`
  String get sortNewestFirst {
    return Intl.message(
      'Newest first',
      name: 'sortNewestFirst',
      desc: '',
      args: [],
    );
  }

  /// `Oldest first`
  String get sortOldestFirst {
    return Intl.message(
      'Oldest first',
      name: 'sortOldestFirst',
      desc: '',
      args: [],
    );
  }

  /// `Rename`
  String get rename {
    return Intl.message(
      'Rename',
      name: 'rename',
      desc: '',
      args: [],
    );
  }

  /// `Leave shared album?`
  String get leaveSharedAlbum {
    return Intl.message(
      'Leave shared album?',
      name: 'leaveSharedAlbum',
      desc: '',
      args: [],
    );
  }

  /// `Leave album`
  String get leaveAlbum {
    return Intl.message(
      'Leave album',
      name: 'leaveAlbum',
      desc: '',
      args: [],
    );
  }

  /// `Photos added by you will be removed from the album`
  String get photosAddedByYouWillBeRemovedFromTheAlbum {
    return Intl.message(
      'Photos added by you will be removed from the album',
      name: 'photosAddedByYouWillBeRemovedFromTheAlbum',
      desc: '',
      args: [],
    );
  }

  /// `You've no files in this album that can be deleted`
  String get youveNoFilesInThisAlbumThatCanBeDeleted {
    return Intl.message(
      'You\'ve no files in this album that can be deleted',
      name: 'youveNoFilesInThisAlbumThatCanBeDeleted',
      desc: '',
      args: [],
    );
  }

  /// `You don't have any archived items.`
  String get youDontHaveAnyArchivedItems {
    return Intl.message(
      'You don\'t have any archived items.',
      name: 'youDontHaveAnyArchivedItems',
      desc: '',
      args: [],
    );
  }

  /// `Some files in this album are ignored from upload because they had previously been deleted from ente.`
  String get ignoredFolderUploadReason {
    return Intl.message(
      'Some files in this album are ignored from upload because they had previously been deleted from ente.',
      name: 'ignoredFolderUploadReason',
      desc: '',
      args: [],
    );
  }

  /// `Reset ignored files`
  String get resetIgnoredFiles {
    return Intl.message(
      'Reset ignored files',
      name: 'resetIgnoredFiles',
      desc: '',
      args: [],
    );
  }

  /// `Files added to this device album will automatically get uploaded to ente.`
  String get deviceFilesAutoUploading {
    return Intl.message(
      'Files added to this device album will automatically get uploaded to ente.',
      name: 'deviceFilesAutoUploading',
      desc: '',
      args: [],
    );
  }

  /// `Turn on backup to automatically upload files added to this device folder to ente.`
  String get turnOnBackupForAutoUpload {
    return Intl.message(
      'Turn on backup to automatically upload files added to this device folder to ente.',
      name: 'turnOnBackupForAutoUpload',
      desc: '',
      args: [],
    );
  }

  /// `No hidden photos or videos`
  String get noHiddenPhotosOrVideos {
    return Intl.message(
      'No hidden photos or videos',
      name: 'noHiddenPhotosOrVideos',
      desc: '',
      args: [],
    );
  }

  /// `To hide a photo or video`
  String get toHideAPhotoOrVideo {
    return Intl.message(
      'To hide a photo or video',
      name: 'toHideAPhotoOrVideo',
      desc: '',
      args: [],
    );
  }

  /// `• Open the item`
  String get openTheItem {
    return Intl.message(
      '• Open the item',
      name: 'openTheItem',
      desc: '',
      args: [],
    );
  }

  /// `• Click on the overflow menu`
  String get clickOnTheOverflowMenu {
    return Intl.message(
      '• Click on the overflow menu',
      name: 'clickOnTheOverflowMenu',
      desc: '',
      args: [],
    );
  }

  /// `• Click`
  String get click {
    return Intl.message(
      '• Click',
      name: 'click',
      desc: '',
      args: [],
    );
  }

  /// `Nothing to see here! 👀`
  String get nothingToSeeHere {
    return Intl.message(
      'Nothing to see here! 👀',
      name: 'nothingToSeeHere',
      desc: '',
      args: [],
    );
  }

  /// `Unarchive album`
  String get unarchiveAlbum {
    return Intl.message(
      'Unarchive album',
      name: 'unarchiveAlbum',
      desc: '',
      args: [],
    );
  }

  /// `Archive album`
  String get archiveAlbum {
    return Intl.message(
      'Archive album',
      name: 'archiveAlbum',
      desc: '',
      args: [],
    );
  }

  /// `Calculating...`
  String get calculating {
    return Intl.message(
      'Calculating...',
      name: 'calculating',
      desc: '',
      args: [],
    );
  }

  /// `Please wait, deleting album`
  String get pleaseWaitDeletingAlbum {
    return Intl.message(
      'Please wait, deleting album',
      name: 'pleaseWaitDeletingAlbum',
      desc: '',
      args: [],
    );
  }

  /// `Albums, months, days, years, ...`
  String get searchHintText {
    return Intl.message(
      'Albums, months, days, years, ...',
      name: 'searchHintText',
      desc: '',
      args: [],
    );
  }

  /// `• Album names (e.g. "Camera")\n• Types of files (e.g. "Videos", ".gif")\n• Years and months (e.g. "2022", "January")\n• Holidays (e.g. "Christmas")\n• Photo descriptions (e.g. “#fun”)`
  String get searchByExamples {
    return Intl.message(
      '• Album names (e.g. "Camera")\n• Types of files (e.g. "Videos", ".gif")\n• Years and months (e.g. "2022", "January")\n• Holidays (e.g. "Christmas")\n• Photo descriptions (e.g. “#fun”)',
      name: 'searchByExamples',
      desc: '',
      args: [],
    );
  }

  /// `You can try searching for a different query.`
  String get youCanTrySearchingForADifferentQuery {
    return Intl.message(
      'You can try searching for a different query.',
      name: 'youCanTrySearchingForADifferentQuery',
      desc: '',
      args: [],
    );
  }

  /// `No results found`
  String get noResultsFound {
    return Intl.message(
      'No results found',
      name: 'noResultsFound',
      desc: '',
      args: [],
    );
  }

  /// `Added by {emailOrName}`
  String addedBy(Object emailOrName) {
    return Intl.message(
      'Added by $emailOrName',
      name: 'addedBy',
      desc: '',
      args: [emailOrName],
    );
  }

  /// `Loading EXIF data...`
  String get loadingExifData {
    return Intl.message(
      'Loading EXIF data...',
      name: 'loadingExifData',
      desc: '',
      args: [],
    );
  }

  /// `View all EXIF data`
  String get viewAllExifData {
    return Intl.message(
      'View all EXIF data',
      name: 'viewAllExifData',
      desc: '',
      args: [],
    );
  }

  /// `No EXIF data`
  String get noExifData {
    return Intl.message(
      'No EXIF data',
      name: 'noExifData',
      desc: '',
      args: [],
    );
  }

  /// `This image has no exif data`
  String get thisImageHasNoExifData {
    return Intl.message(
      'This image has no exif data',
      name: 'thisImageHasNoExifData',
      desc: '',
      args: [],
    );
  }

  /// `EXIF`
  String get exif {
    return Intl.message(
      'EXIF',
      name: 'exif',
      desc: '',
      args: [],
    );
  }

  /// `No results`
  String get noResults {
    return Intl.message(
      'No results',
      name: 'noResults',
      desc: '',
      args: [],
    );
  }

  /// `We don't support editing photos and albums that you don't own yet`
  String get weDontSupportEditingPhotosAndAlbumsThatYouDont {
    return Intl.message(
      'We don\'t support editing photos and albums that you don\'t own yet',
      name: 'weDontSupportEditingPhotosAndAlbumsThatYouDont',
      desc: '',
      args: [],
    );
  }

  /// `Failed to fetch original for edit`
  String get failedToFetchOriginalForEdit {
    return Intl.message(
      'Failed to fetch original for edit',
      name: 'failedToFetchOriginalForEdit',
      desc: '',
      args: [],
    );
  }

  /// `Close`
  String get close {
    return Intl.message(
      'Close',
      name: 'close',
      desc: '',
      args: [],
    );
  }

  /// `Set as`
  String get setAs {
    return Intl.message(
      'Set as',
      name: 'setAs',
      desc: '',
      args: [],
    );
  }

  /// `File saved to gallery`
  String get fileSavedToGallery {
    return Intl.message(
      'File saved to gallery',
      name: 'fileSavedToGallery',
      desc: '',
      args: [],
    );
  }

  /// `Failed to save file to gallery`
  String get fileFailedToSaveToGallery {
    return Intl.message(
      'Failed to save file to gallery',
      name: 'fileFailedToSaveToGallery',
      desc: '',
      args: [],
    );
  }

  /// `Download`
  String get download {
    return Intl.message(
      'Download',
      name: 'download',
      desc: '',
      args: [],
    );
  }

  /// `Press and hold to play video`
  String get pressAndHoldToPlayVideo {
    return Intl.message(
      'Press and hold to play video',
      name: 'pressAndHoldToPlayVideo',
      desc: '',
      args: [],
    );
  }

  /// `Press and hold on the image to  play video`
  String get pressAndHoldToPlayVideoDetailed {
    return Intl.message(
      'Press and hold on the image to  play video',
      name: 'pressAndHoldToPlayVideoDetailed',
      desc: '',
      args: [],
    );
  }

  /// `Download failed`
  String get downloadFailed {
    return Intl.message(
      'Download failed',
      name: 'downloadFailed',
      desc: '',
      args: [],
    );
  }

  /// `Deduplicate Files`
  String get deduplicateFiles {
    return Intl.message(
      'Deduplicate Files',
      name: 'deduplicateFiles',
      desc: '',
      args: [],
    );
  }

  /// `Deselect all`
  String get deselectAll {
    return Intl.message(
      'Deselect all',
      name: 'deselectAll',
      desc: '',
      args: [],
    );
  }

  /// `Please review and delete the items you believe are duplicates.`
  String get reviewDeduplicateItems {
    return Intl.message(
      'Please review and delete the items you believe are duplicates.',
      name: 'reviewDeduplicateItems',
      desc: '',
      args: [],
    );
  }

  /// `Club by capture time`
  String get clubByCaptureTime {
    return Intl.message(
      'Club by capture time',
      name: 'clubByCaptureTime',
      desc: '',
      args: [],
    );
  }

  /// `Club by file name`
  String get clubByFileName {
    return Intl.message(
      'Club by file name',
      name: 'clubByFileName',
      desc: '',
      args: [],
    );
  }

  /// `Count`
  String get count {
    return Intl.message(
      'Count',
      name: 'count',
      desc: '',
      args: [],
    );
  }

  /// `Total size`
  String get totalSize {
    return Intl.message(
      'Total size',
      name: 'totalSize',
      desc: '',
      args: [],
    );
  }

  /// `Long-press on an item to view in full-screen`
  String get longpressOnAnItemToViewInFullscreen {
    return Intl.message(
      'Long-press on an item to view in full-screen',
      name: 'longpressOnAnItemToViewInFullscreen',
      desc: '',
      args: [],
    );
  }

  /// `Decrypting video...`
  String get decryptingVideo {
    return Intl.message(
      'Decrypting video...',
      name: 'decryptingVideo',
      desc: '',
      args: [],
    );
  }

  /// `Please authenticate to view your memories`
  String get authToViewYourMemories {
    return Intl.message(
      'Please authenticate to view your memories',
      name: 'authToViewYourMemories',
      desc: '',
      args: [],
    );
  }

  /// `Unlock`
  String get unlock {
    return Intl.message(
      'Unlock',
      name: 'unlock',
      desc: '',
      args: [],
    );
  }

  /// `Free up space`
  String get freeUpSpace {
    return Intl.message(
      'Free up space',
      name: 'freeUpSpace',
      desc: '',
      args: [],
    );
  }

  /// `{count, plural, one {It can be deleted from the device to free up {formattedSize}} other {They can be deleted from the device to free up {formattedSize}}}`
  String freeUpSpaceSaving(num count, Object formattedSize) {
    return Intl.plural(
      count,
      one: 'It can be deleted from the device to free up $formattedSize',
      other: 'They can be deleted from the device to free up $formattedSize',
      name: 'freeUpSpaceSaving',
      desc:
          'Text to tell user how much space they can free up by deleting items from the device',
      args: [count, formattedSize],
    );
  }

  /// `{count, plural, one {1 file} other {{formattedNumber} files}} in this album has been backed up safely`
  String filesBackedUpInAlbum(int count, String formattedNumber) {
    return Intl.message(
      '${Intl.plural(count, one: '1 file', other: '$formattedNumber files')} in this album has been backed up safely',
      name: 'filesBackedUpInAlbum',
      desc: 'Text to tell user how many files have been backed up in the album',
      args: [count, formattedNumber],
    );
  }

  /// `{count, plural, one {1 file} other {{formattedNumber} files}} on this device have been backed up safely`
  String filesBackedUpFromDevice(int count, String formattedNumber) {
    return Intl.message(
      '${Intl.plural(count, one: '1 file', other: '$formattedNumber files')} on this device have been backed up safely',
      name: 'filesBackedUpFromDevice',
      desc:
          'Text to tell user how many files have been backed up from this device',
      args: [count, formattedNumber],
    );
  }

  /// `You can still access {count, plural, one {it} other {them}} on ente as long as you have an active subscription`
  String freeUpAccessPostDelete(int count) {
    return Intl.message(
      'You can still access ${Intl.plural(count, one: 'it', other: 'them')} on ente as long as you have an active subscription',
      name: 'freeUpAccessPostDelete',
      desc: '',
      args: [count],
    );
  }

  /// `Free up {sizeInMBorGB}`
  String freeUpAmount(Object sizeInMBorGB) {
    return Intl.message(
      'Free up $sizeInMBorGB',
      name: 'freeUpAmount',
      desc: '',
      args: [sizeInMBorGB],
    );
  }

  /// `This email is already in use`
  String get thisEmailIsAlreadyInUse {
    return Intl.message(
      'This email is already in use',
      name: 'thisEmailIsAlreadyInUse',
      desc: '',
      args: [],
    );
  }

  /// `Incorrect code`
  String get incorrectCode {
    return Intl.message(
      'Incorrect code',
      name: 'incorrectCode',
      desc: '',
      args: [],
    );
  }

  /// `Authentication failed, please try again`
  String get authenticationFailedPleaseTryAgain {
    return Intl.message(
      'Authentication failed, please try again',
      name: 'authenticationFailedPleaseTryAgain',
      desc: '',
      args: [],
    );
  }

  /// `Verification failed, please try again`
  String get verificationFailedPleaseTryAgain {
    return Intl.message(
      'Verification failed, please try again',
      name: 'verificationFailedPleaseTryAgain',
      desc: '',
      args: [],
    );
  }

  /// `Authenticating...`
  String get authenticating {
    return Intl.message(
      'Authenticating...',
      name: 'authenticating',
      desc: '',
      args: [],
    );
  }

  /// `Authentication successful!`
  String get authenticationSuccessful {
    return Intl.message(
      'Authentication successful!',
      name: 'authenticationSuccessful',
      desc: '',
      args: [],
    );
  }

  /// `Incorrect recovery key`
  String get incorrectRecoveryKey {
    return Intl.message(
      'Incorrect recovery key',
      name: 'incorrectRecoveryKey',
      desc: '',
      args: [],
    );
  }

  /// `The recovery key you entered is incorrect`
  String get theRecoveryKeyYouEnteredIsIncorrect {
    return Intl.message(
      'The recovery key you entered is incorrect',
      name: 'theRecoveryKeyYouEnteredIsIncorrect',
      desc: '',
      args: [],
    );
  }

  /// `Two-factor authentication successfully reset`
  String get twofactorAuthenticationSuccessfullyReset {
    return Intl.message(
      'Two-factor authentication successfully reset',
      name: 'twofactorAuthenticationSuccessfullyReset',
      desc: '',
      args: [],
    );
  }

  /// `Please verify the code you have entered`
  String get pleaseVerifyTheCodeYouHaveEntered {
    return Intl.message(
      'Please verify the code you have entered',
      name: 'pleaseVerifyTheCodeYouHaveEntered',
      desc: '',
      args: [],
    );
  }

  /// `Please contact support if the problem persists`
  String get pleaseContactSupportIfTheProblemPersists {
    return Intl.message(
      'Please contact support if the problem persists',
      name: 'pleaseContactSupportIfTheProblemPersists',
      desc: '',
      args: [],
    );
  }

  /// `Two-factor authentication has been disabled`
  String get twofactorAuthenticationHasBeenDisabled {
    return Intl.message(
      'Two-factor authentication has been disabled',
      name: 'twofactorAuthenticationHasBeenDisabled',
      desc: '',
      args: [],
    );
  }

  /// `Sorry, the code you've entered is incorrect`
  String get sorryTheCodeYouveEnteredIsIncorrect {
    return Intl.message(
      'Sorry, the code you\'ve entered is incorrect',
      name: 'sorryTheCodeYouveEnteredIsIncorrect',
      desc: '',
      args: [],
    );
  }

  /// `Your verification code has expired`
  String get yourVerificationCodeHasExpired {
    return Intl.message(
      'Your verification code has expired',
      name: 'yourVerificationCodeHasExpired',
      desc: '',
      args: [],
    );
  }

  /// `Email changed to {newEmail}`
  String emailChangedTo(Object newEmail) {
    return Intl.message(
      'Email changed to $newEmail',
      name: 'emailChangedTo',
      desc: '',
      args: [newEmail],
    );
  }

  /// `Verifying...`
  String get verifying {
    return Intl.message(
      'Verifying...',
      name: 'verifying',
      desc: '',
      args: [],
    );
  }

  /// `Disabling two-factor authentication...`
  String get disablingTwofactorAuthentication {
    return Intl.message(
      'Disabling two-factor authentication...',
      name: 'disablingTwofactorAuthentication',
      desc: '',
      args: [],
    );
  }

  /// `All memories preserved`
  String get allMemoriesPreserved {
    return Intl.message(
      'All memories preserved',
      name: 'allMemoriesPreserved',
      desc: '',
      args: [],
    );
  }

  /// `Loading gallery...`
  String get loadingGallery {
    return Intl.message(
      'Loading gallery...',
      name: 'loadingGallery',
      desc: '',
      args: [],
    );
  }

  /// `Syncing...`
  String get syncing {
    return Intl.message(
      'Syncing...',
      name: 'syncing',
      desc: '',
      args: [],
    );
  }

  /// `Encrypting backup...`
  String get encryptingBackup {
    return Intl.message(
      'Encrypting backup...',
      name: 'encryptingBackup',
      desc: '',
      args: [],
    );
  }

  /// `Sync stopped`
  String get syncStopped {
    return Intl.message(
      'Sync stopped',
      name: 'syncStopped',
      desc: '',
      args: [],
    );
  }

  /// `{completed}/{total} memories preserved`
  String syncProgress(String completed, String total) {
    return Intl.message(
      '$completed/$total memories preserved',
      name: 'syncProgress',
      desc: 'Text to tell user how many memories have been preserved',
      args: [completed, total],
    );
  }

  /// `Archiving...`
  String get archiving {
    return Intl.message(
      'Archiving...',
      name: 'archiving',
      desc: '',
      args: [],
    );
  }

  /// `Unarchiving...`
  String get unarchiving {
    return Intl.message(
      'Unarchiving...',
      name: 'unarchiving',
      desc: '',
      args: [],
    );
  }

  /// `Successfully archived`
  String get successfullyArchived {
    return Intl.message(
      'Successfully archived',
      name: 'successfullyArchived',
      desc: '',
      args: [],
    );
  }

  /// `Successfully unarchived`
  String get successfullyUnarchived {
    return Intl.message(
      'Successfully unarchived',
      name: 'successfullyUnarchived',
      desc: '',
      args: [],
    );
  }

  /// `Rename file`
  String get renameFile {
    return Intl.message(
      'Rename file',
      name: 'renameFile',
      desc: '',
      args: [],
    );
  }

  /// `Enter file name`
  String get enterFileName {
    return Intl.message(
      'Enter file name',
      name: 'enterFileName',
      desc: '',
      args: [],
    );
  }

  /// `Files deleted`
  String get filesDeleted {
    return Intl.message(
      'Files deleted',
      name: 'filesDeleted',
      desc: '',
      args: [],
    );
  }

  /// `Selected files are not on ente`
  String get selectedFilesAreNotOnEnte {
    return Intl.message(
      'Selected files are not on ente',
      name: 'selectedFilesAreNotOnEnte',
      desc: '',
      args: [],
    );
  }

  /// `This action cannot be undone`
  String get thisActionCannotBeUndone {
    return Intl.message(
      'This action cannot be undone',
      name: 'thisActionCannotBeUndone',
      desc: '',
      args: [],
    );
  }

  /// `Empty trash?`
  String get emptyTrash {
    return Intl.message(
      'Empty trash?',
      name: 'emptyTrash',
      desc: '',
      args: [],
    );
  }

  /// `All items in trash will be permanently deleted\n\nThis action cannot be undone`
  String get permDeleteWarning {
    return Intl.message(
      'All items in trash will be permanently deleted\n\nThis action cannot be undone',
      name: 'permDeleteWarning',
      desc: '',
      args: [],
    );
  }

  /// `Empty`
  String get empty {
    return Intl.message(
      'Empty',
      name: 'empty',
      desc: '',
      args: [],
    );
  }

  /// `Could not free up space`
  String get couldNotFreeUpSpace {
    return Intl.message(
      'Could not free up space',
      name: 'couldNotFreeUpSpace',
      desc: '',
      args: [],
    );
  }

  /// `Permanently delete from device?`
  String get permanentlyDeleteFromDevice {
    return Intl.message(
      'Permanently delete from device?',
      name: 'permanentlyDeleteFromDevice',
      desc: '',
      args: [],
    );
  }

  /// `Some of the files you are trying to delete are only available on your device and cannot be recovered if deleted`
  String get someOfTheFilesYouAreTryingToDeleteAre {
    return Intl.message(
      'Some of the files you are trying to delete are only available on your device and cannot be recovered if deleted',
      name: 'someOfTheFilesYouAreTryingToDeleteAre',
      desc: '',
      args: [],
    );
  }

  /// `They will be deleted from all albums.`
  String get theyWillBeDeletedFromAllAlbums {
    return Intl.message(
      'They will be deleted from all albums.',
      name: 'theyWillBeDeletedFromAllAlbums',
      desc: '',
      args: [],
    );
  }

  /// `Some items are in both ente and your device.`
  String get someItemsAreInBothEnteAndYourDevice {
    return Intl.message(
      'Some items are in both ente and your device.',
      name: 'someItemsAreInBothEnteAndYourDevice',
      desc: '',
      args: [],
    );
  }

  /// `Selected items will be deleted from all albums and moved to trash.`
  String get selectedItemsWillBeDeletedFromAllAlbumsAndMoved {
    return Intl.message(
      'Selected items will be deleted from all albums and moved to trash.',
      name: 'selectedItemsWillBeDeletedFromAllAlbumsAndMoved',
      desc: '',
      args: [],
    );
  }

  /// `These items will be deleted from your device.`
  String get theseItemsWillBeDeletedFromYourDevice {
    return Intl.message(
      'These items will be deleted from your device.',
      name: 'theseItemsWillBeDeletedFromYourDevice',
      desc: '',
      args: [],
    );
  }

  /// `It looks like something went wrong. Please retry after some time. If the error persists, please contact our support team.`
  String get itLooksLikeSomethingWentWrongPleaseRetryAfterSome {
    return Intl.message(
      'It looks like something went wrong. Please retry after some time. If the error persists, please contact our support team.',
      name: 'itLooksLikeSomethingWentWrongPleaseRetryAfterSome',
      desc: '',
      args: [],
    );
  }

  /// `Error`
  String get error {
    return Intl.message(
      'Error',
      name: 'error',
      desc: '',
      args: [],
    );
  }

  /// `It looks like something went wrong. Please retry after some time. If the error persists, please contact our support team.`
  String get tempErrorContactSupportIfPersists {
    return Intl.message(
      'It looks like something went wrong. Please retry after some time. If the error persists, please contact our support team.',
      name: 'tempErrorContactSupportIfPersists',
      desc: '',
      args: [],
    );
  }

  /// `Unable to connect to Ente, please check your network settings and contact support if the error persists.`
  String get networkHostLookUpErr {
    return Intl.message(
      'Unable to connect to Ente, please check your network settings and contact support if the error persists.',
      name: 'networkHostLookUpErr',
      desc: '',
      args: [],
    );
  }

  /// `Unable to connect to Ente, please retry after sometime. If the error persists, please contact support.`
  String get networkConnectionRefusedErr {
    return Intl.message(
      'Unable to connect to Ente, please retry after sometime. If the error persists, please contact support.',
      name: 'networkConnectionRefusedErr',
      desc: '',
      args: [],
    );
  }

  /// `Cached data`
  String get cachedData {
    return Intl.message(
      'Cached data',
      name: 'cachedData',
      desc: '',
      args: [],
    );
  }

  /// `Clear caches`
  String get clearCaches {
    return Intl.message(
      'Clear caches',
      name: 'clearCaches',
      desc: '',
      args: [],
    );
  }

  /// `Remote images`
  String get remoteImages {
    return Intl.message(
      'Remote images',
      name: 'remoteImages',
      desc: '',
      args: [],
    );
  }

  /// `Remote videos`
  String get remoteVideos {
    return Intl.message(
      'Remote videos',
      name: 'remoteVideos',
      desc: '',
      args: [],
    );
  }

  /// `Remote thumbnails`
  String get remoteThumbnails {
    return Intl.message(
      'Remote thumbnails',
      name: 'remoteThumbnails',
      desc: '',
      args: [],
    );
  }

  /// `Pending sync`
  String get pendingSync {
    return Intl.message(
      'Pending sync',
      name: 'pendingSync',
      desc: '',
      args: [],
    );
  }

  /// `Local gallery`
  String get localGallery {
    return Intl.message(
      'Local gallery',
      name: 'localGallery',
      desc: '',
      args: [],
    );
  }

  /// `Today's logs`
  String get todaysLogs {
    return Intl.message(
      'Today\'s logs',
      name: 'todaysLogs',
      desc: '',
      args: [],
    );
  }

  /// `View logs`
  String get viewLogs {
    return Intl.message(
      'View logs',
      name: 'viewLogs',
      desc: '',
      args: [],
    );
  }

  /// `This will send across logs to help us debug your issue. Please note that file names will be included to help track issues with specific files.`
  String get logsDialogBody {
    return Intl.message(
      'This will send across logs to help us debug your issue. Please note that file names will be included to help track issues with specific files.',
      name: 'logsDialogBody',
      desc: '',
      args: [],
    );
  }

  /// `Preparing logs...`
  String get preparingLogs {
    return Intl.message(
      'Preparing logs...',
      name: 'preparingLogs',
      desc: '',
      args: [],
    );
  }

  /// `Email your logs`
  String get emailYourLogs {
    return Intl.message(
      'Email your logs',
      name: 'emailYourLogs',
      desc: '',
      args: [],
    );
  }

  /// `Please send the logs to \n{toEmail}`
  String pleaseSendTheLogsTo(Object toEmail) {
    return Intl.message(
      'Please send the logs to \n$toEmail',
      name: 'pleaseSendTheLogsTo',
      desc: '',
      args: [toEmail],
    );
  }

  /// `Copy email address`
  String get copyEmailAddress {
    return Intl.message(
      'Copy email address',
      name: 'copyEmailAddress',
      desc: '',
      args: [],
    );
  }

  /// `Export logs`
  String get exportLogs {
    return Intl.message(
      'Export logs',
      name: 'exportLogs',
      desc: '',
      args: [],
    );
  }

  /// `Please email us at {toEmail}`
  String pleaseEmailUsAt(Object toEmail) {
    return Intl.message(
      'Please email us at $toEmail',
      name: 'pleaseEmailUsAt',
      desc: '',
      args: [toEmail],
    );
  }

  /// `Dismiss`
  String get dismiss {
    return Intl.message(
      'Dismiss',
      name: 'dismiss',
      desc: '',
      args: [],
    );
  }

  /// `Did you know?`
  String get didYouKnow {
    return Intl.message(
      'Did you know?',
      name: 'didYouKnow',
      desc: '',
      args: [],
    );
  }

  /// `Loading your photos...`
  String get loadingMessage {
    return Intl.message(
      'Loading your photos...',
      name: 'loadingMessage',
      desc: '',
      args: [],
    );
  }

  /// `You can share your subscription with your family`
  String get loadMessage1 {
    return Intl.message(
      'You can share your subscription with your family',
      name: 'loadMessage1',
      desc: '',
      args: [],
    );
  }

  /// `We have preserved over 10 million memories so far`
  String get loadMessage2 {
    return Intl.message(
      'We have preserved over 10 million memories so far',
      name: 'loadMessage2',
      desc: '',
      args: [],
    );
  }

  /// `We keep 3 copies of your data, one in an underground fallout shelter`
  String get loadMessage3 {
    return Intl.message(
      'We keep 3 copies of your data, one in an underground fallout shelter',
      name: 'loadMessage3',
      desc: '',
      args: [],
    );
  }

  /// `All our apps are open source`
  String get loadMessage4 {
    return Intl.message(
      'All our apps are open source',
      name: 'loadMessage4',
      desc: '',
      args: [],
    );
  }

  /// `Our source code and cryptography have been externally audited`
  String get loadMessage5 {
    return Intl.message(
      'Our source code and cryptography have been externally audited',
      name: 'loadMessage5',
      desc: '',
      args: [],
    );
  }

  /// `You can share links to your albums with your loved ones`
  String get loadMessage6 {
    return Intl.message(
      'You can share links to your albums with your loved ones',
      name: 'loadMessage6',
      desc: '',
      args: [],
    );
  }

  /// `Our mobile apps run in the background to encrypt and backup any new photos you click`
  String get loadMessage7 {
    return Intl.message(
      'Our mobile apps run in the background to encrypt and backup any new photos you click',
      name: 'loadMessage7',
      desc: '',
      args: [],
    );
  }

  /// `web.ente.io has a slick uploader`
  String get loadMessage8 {
    return Intl.message(
      'web.ente.io has a slick uploader',
      name: 'loadMessage8',
      desc: '',
      args: [],
    );
  }

  /// `We use Xchacha20Poly1305 to safely encrypt your data`
  String get loadMessage9 {
    return Intl.message(
      'We use Xchacha20Poly1305 to safely encrypt your data',
      name: 'loadMessage9',
      desc: '',
      args: [],
    );
  }

  /// `Photo descriptions`
  String get photoDescriptions {
    return Intl.message(
      'Photo descriptions',
      name: 'photoDescriptions',
      desc: '',
      args: [],
    );
  }

  /// `File types and names`
  String get fileTypesAndNames {
    return Intl.message(
      'File types and names',
      name: 'fileTypesAndNames',
      desc: '',
      args: [],
    );
  }

  /// `Location`
  String get location {
    return Intl.message(
      'Location',
      name: 'location',
      desc: '',
      args: [],
    );
  }

  /// `Moments`
  String get moments {
    return Intl.message(
      'Moments',
      name: 'moments',
      desc: '',
      args: [],
    );
  }

  /// `Find all photos of a person`
  String get searchFaceEmptySection {
    return Intl.message(
      'Find all photos of a person',
      name: 'searchFaceEmptySection',
      desc: '',
      args: [],
    );
  }

  /// `Search by a date, month or year`
  String get searchDatesEmptySection {
    return Intl.message(
      'Search by a date, month or year',
      name: 'searchDatesEmptySection',
      desc: '',
      args: [],
    );
  }

  /// `Group photos that are taken within some radius of a photo`
  String get searchLocationEmptySection {
    return Intl.message(
      'Group photos that are taken within some radius of a photo',
      name: 'searchLocationEmptySection',
      desc: '',
      args: [],
    );
  }

  /// `Invite people, and you'll see all photos shared by them here`
  String get searchPeopleEmptySection {
    return Intl.message(
      'Invite people, and you\'ll see all photos shared by them here',
      name: 'searchPeopleEmptySection',
      desc: '',
      args: [],
    );
  }

  /// `Albums`
  String get searchAlbumsEmptySection {
    return Intl.message(
      'Albums',
      name: 'searchAlbumsEmptySection',
      desc: '',
      args: [],
    );
  }

  /// `File types and names`
  String get searchFileTypesAndNamesEmptySection {
    return Intl.message(
      'File types and names',
      name: 'searchFileTypesAndNamesEmptySection',
      desc: '',
      args: [],
    );
  }

  /// `Add descriptions like "#trip" in photo info to quickly find them here`
  String get searchCaptionEmptySection {
    return Intl.message(
      'Add descriptions like "#trip" in photo info to quickly find them here',
      name: 'searchCaptionEmptySection',
      desc: '',
      args: [],
    );
  }

  /// `Language`
  String get language {
    return Intl.message(
      'Language',
      name: 'language',
      desc: '',
      args: [],
    );
  }

  /// `Select Language`
  String get selectLanguage {
    return Intl.message(
      'Select Language',
      name: 'selectLanguage',
      desc: '',
      args: [],
    );
  }

  /// `Location name`
  String get locationName {
    return Intl.message(
      'Location name',
      name: 'locationName',
      desc: '',
      args: [],
    );
  }

  /// `Add location`
  String get addLocation {
    return Intl.message(
      'Add location',
      name: 'addLocation',
      desc: '',
      args: [],
    );
  }

  /// `Group nearby photos`
  String get groupNearbyPhotos {
    return Intl.message(
      'Group nearby photos',
      name: 'groupNearbyPhotos',
      desc: '',
      args: [],
    );
  }

  /// `km`
  String get kiloMeterUnit {
    return Intl.message(
      'km',
      name: 'kiloMeterUnit',
      desc: '',
      args: [],
    );
  }

  /// `Add`
  String get addLocationButton {
    return Intl.message(
      'Add',
      name: 'addLocationButton',
      desc: '',
      args: [],
    );
  }

  /// `Radius`
  String get radius {
    return Intl.message(
      'Radius',
      name: 'radius',
      desc: '',
      args: [],
    );
  }

  /// `A location tag groups all photos that were taken within some radius of a photo`
  String get locationTagFeatureDescription {
    return Intl.message(
      'A location tag groups all photos that were taken within some radius of a photo',
      name: 'locationTagFeatureDescription',
      desc: '',
      args: [],
    );
  }

  /// `Up to 1000 memories shown in gallery`
  String get galleryMemoryLimitInfo {
    return Intl.message(
      'Up to 1000 memories shown in gallery',
      name: 'galleryMemoryLimitInfo',
      desc: '',
      args: [],
    );
  }

  /// `Save`
  String get save {
    return Intl.message(
      'Save',
      name: 'save',
      desc: '',
      args: [],
    );
  }

  /// `Center point`
  String get centerPoint {
    return Intl.message(
      'Center point',
      name: 'centerPoint',
      desc: '',
      args: [],
    );
  }

  /// `Pick center point`
  String get pickCenterPoint {
    return Intl.message(
      'Pick center point',
      name: 'pickCenterPoint',
      desc: '',
      args: [],
    );
  }

  /// `Use selected photo`
  String get useSelectedPhoto {
    return Intl.message(
      'Use selected photo',
      name: 'useSelectedPhoto',
      desc: '',
      args: [],
    );
  }

  /// `Reset to default`
  String get resetToDefault {
    return Intl.message(
      'Reset to default',
      name: 'resetToDefault',
      desc: 'Button text to reset cover photo to default',
      args: [],
    );
  }

  /// `Edit`
  String get edit {
    return Intl.message(
      'Edit',
      name: 'edit',
      desc: '',
      args: [],
    );
  }

  /// `Delete location`
  String get deleteLocation {
    return Intl.message(
      'Delete location',
      name: 'deleteLocation',
      desc: '',
      args: [],
    );
  }

  /// `Rotate left`
  String get rotateLeft {
    return Intl.message(
      'Rotate left',
      name: 'rotateLeft',
      desc: '',
      args: [],
    );
  }

  /// `Flip`
  String get flip {
    return Intl.message(
      'Flip',
      name: 'flip',
      desc: '',
      args: [],
    );
  }

  /// `Rotate right`
  String get rotateRight {
    return Intl.message(
      'Rotate right',
      name: 'rotateRight',
      desc: '',
      args: [],
    );
  }

  /// `Save copy`
  String get saveCopy {
    return Intl.message(
      'Save copy',
      name: 'saveCopy',
      desc: '',
      args: [],
    );
  }

  /// `Light`
  String get light {
    return Intl.message(
      'Light',
      name: 'light',
      desc: '',
      args: [],
    );
  }

  /// `Color`
  String get color {
    return Intl.message(
      'Color',
      name: 'color',
      desc: '',
      args: [],
    );
  }

  /// `Yes, discard changes`
  String get yesDiscardChanges {
    return Intl.message(
      'Yes, discard changes',
      name: 'yesDiscardChanges',
      desc: '',
      args: [],
    );
  }

  /// `Do you want to discard the edits you have made?`
  String get doYouWantToDiscardTheEditsYouHaveMade {
    return Intl.message(
      'Do you want to discard the edits you have made?',
      name: 'doYouWantToDiscardTheEditsYouHaveMade',
      desc: '',
      args: [],
    );
  }

  /// `Saving...`
  String get saving {
    return Intl.message(
      'Saving...',
      name: 'saving',
      desc: '',
      args: [],
    );
  }

  /// `Edits saved`
  String get editsSaved {
    return Intl.message(
      'Edits saved',
      name: 'editsSaved',
      desc: '',
      args: [],
    );
  }

  /// `Oops, could not save edits`
  String get oopsCouldNotSaveEdits {
    return Intl.message(
      'Oops, could not save edits',
      name: 'oopsCouldNotSaveEdits',
      desc: '',
      args: [],
    );
  }

  /// `km`
  String get distanceInKMUnit {
    return Intl.message(
      'km',
      name: 'distanceInKMUnit',
      desc: 'Unit for distance in km',
      args: [],
    );
  }

  /// `Today`
  String get dayToday {
    return Intl.message(
      'Today',
      name: 'dayToday',
      desc: '',
      args: [],
    );
  }

  /// `Yesterday`
  String get dayYesterday {
    return Intl.message(
      'Yesterday',
      name: 'dayYesterday',
      desc: '',
      args: [],
    );
  }

  /// `Storage`
  String get storage {
    return Intl.message(
      'Storage',
      name: 'storage',
      desc: '',
      args: [],
    );
  }

  /// `Used space`
  String get usedSpace {
    return Intl.message(
      'Used space',
      name: 'usedSpace',
      desc: '',
      args: [],
    );
  }

  /// `Family`
  String get storageBreakupFamily {
    return Intl.message(
      'Family',
      name: 'storageBreakupFamily',
      desc: '',
      args: [],
    );
  }

  /// `You`
  String get storageBreakupYou {
    return Intl.message(
      'You',
      name: 'storageBreakupYou',
      desc:
          'Label to indicate how much storage you are using when you are part of a family plan',
      args: [],
    );
  }

  /// `{usedAmount} {usedStorageUnit} of {totalAmount} {totalStorageUnit} used`
  String storageUsageInfo(Object usedAmount, Object usedStorageUnit,
      Object totalAmount, Object totalStorageUnit) {
    return Intl.message(
      '$usedAmount $usedStorageUnit of $totalAmount $totalStorageUnit used',
      name: 'storageUsageInfo',
      desc: 'Example: 1.2 GB of 2 GB used or 100 GB or 2TB used',
      args: [usedAmount, usedStorageUnit, totalAmount, totalStorageUnit],
    );
  }

  /// `{freeAmount} {storageUnit} free`
  String freeStorageSpace(Object freeAmount, Object storageUnit) {
    return Intl.message(
      '$freeAmount $storageUnit free',
      name: 'freeStorageSpace',
      desc: '',
      args: [freeAmount, storageUnit],
    );
  }

  /// `Version: {versionValue}`
  String appVersion(Object versionValue) {
    return Intl.message(
      'Version: $versionValue',
      name: 'appVersion',
      desc: '',
      args: [versionValue],
    );
  }

  /// `Verify`
  String get verifyIDLabel {
    return Intl.message(
      'Verify',
      name: 'verifyIDLabel',
      desc: '',
      args: [],
    );
  }

  /// `Add a description...`
  String get fileInfoAddDescHint {
    return Intl.message(
      'Add a description...',
      name: 'fileInfoAddDescHint',
      desc: '',
      args: [],
    );
  }

  /// `Edit location`
  String get editLocationTagTitle {
    return Intl.message(
      'Edit location',
      name: 'editLocationTagTitle',
      desc: '',
      args: [],
    );
  }

  /// `Set`
  String get setLabel {
    return Intl.message(
      'Set',
      name: 'setLabel',
      desc:
          'Label of confirm button to add a new custom radius to the radius selector of a location tag',
      args: [],
    );
  }

  /// `Set radius`
  String get setRadius {
    return Intl.message(
      'Set radius',
      name: 'setRadius',
      desc: '',
      args: [],
    );
  }

  /// `Family`
  String get familyPlanPortalTitle {
    return Intl.message(
      'Family',
      name: 'familyPlanPortalTitle',
      desc: '',
      args: [],
    );
  }

  /// `Add 5 family members to your existing plan without paying extra.\n\nEach member gets their own private space, and cannot see each other's files unless they're shared.\n\nFamily plans are available to customers who have a paid ente subscription.\n\nSubscribe now to get started!`
  String get familyPlanOverview {
    return Intl.message(
      'Add 5 family members to your existing plan without paying extra.\n\nEach member gets their own private space, and cannot see each other\'s files unless they\'re shared.\n\nFamily plans are available to customers who have a paid ente subscription.\n\nSubscribe now to get started!',
      name: 'familyPlanOverview',
      desc: '',
      args: [],
    );
  }

  /// `Verify identity`
  String get androidBiometricHint {
    return Intl.message(
      'Verify identity',
      name: 'androidBiometricHint',
      desc:
          'Hint message advising the user how to authenticate with biometrics. It is used on Android side. Maximum 60 characters.',
      args: [],
    );
  }

  /// `Not recognized. Try again.`
  String get androidBiometricNotRecognized {
    return Intl.message(
      'Not recognized. Try again.',
      name: 'androidBiometricNotRecognized',
      desc:
          'Message to let the user know that authentication was failed. It is used on Android side. Maximum 60 characters.',
      args: [],
    );
  }

  /// `Success`
  String get androidBiometricSuccess {
    return Intl.message(
      'Success',
      name: 'androidBiometricSuccess',
      desc:
          'Message to let the user know that authentication was successful. It is used on Android side. Maximum 60 characters.',
      args: [],
    );
  }

  /// `Cancel`
  String get androidCancelButton {
    return Intl.message(
      'Cancel',
      name: 'androidCancelButton',
      desc:
          'Message showed on a button that the user can click to leave the current dialog. It is used on Android side. Maximum 30 characters.',
      args: [],
    );
  }

  /// `Authentication required`
  String get androidSignInTitle {
    return Intl.message(
      'Authentication required',
      name: 'androidSignInTitle',
      desc:
          'Message showed as a title in a dialog which indicates the user that they need to scan biometric to continue. It is used on Android side. Maximum 60 characters.',
      args: [],
    );
  }

  /// `Biometric required`
  String get androidBiometricRequiredTitle {
    return Intl.message(
      'Biometric required',
      name: 'androidBiometricRequiredTitle',
      desc:
          'Message showed as a title in a dialog which indicates the user has not set up biometric authentication on their device. It is used on Android side. Maximum 60 characters.',
      args: [],
    );
  }

  /// `Device credentials required`
  String get androidDeviceCredentialsRequiredTitle {
    return Intl.message(
      'Device credentials required',
      name: 'androidDeviceCredentialsRequiredTitle',
      desc:
          'Message showed as a title in a dialog which indicates the user has not set up credentials authentication on their device. It is used on Android side. Maximum 60 characters.',
      args: [],
    );
  }

  /// `Device credentials required`
  String get androidDeviceCredentialsSetupDescription {
    return Intl.message(
      'Device credentials required',
      name: 'androidDeviceCredentialsSetupDescription',
      desc:
          'Message advising the user to go to the settings and configure device credentials on their device. It shows in a dialog on Android side.',
      args: [],
    );
  }

  /// `Go to settings`
  String get goToSettings {
    return Intl.message(
      'Go to settings',
      name: 'goToSettings',
      desc:
          'Message showed on a button that the user can click to go to settings pages from the current dialog. It is used on both Android and iOS side. Maximum 30 characters.',
      args: [],
    );
  }

  /// `Biometric authentication is not set up on your device. Go to 'Settings > Security' to add biometric authentication.`
  String get androidGoToSettingsDescription {
    return Intl.message(
      'Biometric authentication is not set up on your device. Go to \'Settings > Security\' to add biometric authentication.',
      name: 'androidGoToSettingsDescription',
      desc:
          'Message advising the user to go to the settings and configure biometric on their device. It shows in a dialog on Android side.',
      args: [],
    );
  }

  /// `Biometric authentication is disabled. Please lock and unlock your screen to enable it.`
  String get iOSLockOut {
    return Intl.message(
      'Biometric authentication is disabled. Please lock and unlock your screen to enable it.',
      name: 'iOSLockOut',
      desc:
          'Message advising the user to re-enable biometrics on their device. It shows in a dialog on iOS side.',
      args: [],
    );
  }

  /// `Biometric authentication is not set up on your device. Please either enable Touch ID or Face ID on your phone.`
  String get iOSGoToSettingsDescription {
    return Intl.message(
      'Biometric authentication is not set up on your device. Please either enable Touch ID or Face ID on your phone.',
      name: 'iOSGoToSettingsDescription',
      desc:
          'Message advising the user to go to the settings and configure Biometrics for their device. It shows in a dialog on iOS side.',
      args: [],
    );
  }

  /// `OK`
  String get iOSOkButton {
    return Intl.message(
      'OK',
      name: 'iOSOkButton',
      desc:
          'Message showed on a button that the user can click to leave the current dialog. It is used on iOS side. Maximum 30 characters.',
      args: [],
    );
  }

  /// `OpenStreetMap contributors`
  String get openstreetmapContributors {
    return Intl.message(
      'OpenStreetMap contributors',
      name: 'openstreetmapContributors',
      desc: '',
      args: [],
    );
  }

  /// `Hosted at OSM France`
  String get hostedAtOsmFrance {
    return Intl.message(
      'Hosted at OSM France',
      name: 'hostedAtOsmFrance',
      desc: '',
      args: [],
    );
  }

  /// `Map`
  String get map {
    return Intl.message(
      'Map',
      name: 'map',
      desc: 'Label for the map view',
      args: [],
    );
  }

  /// `Maps`
  String get maps {
    return Intl.message(
      'Maps',
      name: 'maps',
      desc: '',
      args: [],
    );
  }

  /// `Enable Maps`
  String get enableMaps {
    return Intl.message(
      'Enable Maps',
      name: 'enableMaps',
      desc: '',
      args: [],
    );
  }

  /// `This will show your photos on a world map.\n\nThis map is hosted by Open Street Map, and the exact locations of your photos are never shared.\n\nYou can disable this feature anytime from Settings.`
  String get enableMapsDesc {
    return Intl.message(
      'This will show your photos on a world map.\n\nThis map is hosted by Open Street Map, and the exact locations of your photos are never shared.\n\nYou can disable this feature anytime from Settings.',
      name: 'enableMapsDesc',
      desc: '',
      args: [],
    );
  }

  /// `Quick links`
  String get quickLinks {
    return Intl.message(
      'Quick links',
      name: 'quickLinks',
      desc: '',
      args: [],
    );
  }

  /// `Select items to add`
  String get selectItemsToAdd {
    return Intl.message(
      'Select items to add',
      name: 'selectItemsToAdd',
      desc: '',
      args: [],
    );
  }

  /// `Add selected`
  String get addSelected {
    return Intl.message(
      'Add selected',
      name: 'addSelected',
      desc: '',
      args: [],
    );
  }

  /// `Add from device`
  String get addFromDevice {
    return Intl.message(
      'Add from device',
      name: 'addFromDevice',
      desc: '',
      args: [],
    );
  }

  /// `Add photos`
  String get addPhotos {
    return Intl.message(
      'Add photos',
      name: 'addPhotos',
      desc: '',
      args: [],
    );
  }

  /// `No photos found here`
  String get noPhotosFoundHere {
    return Intl.message(
      'No photos found here',
      name: 'noPhotosFoundHere',
      desc: '',
      args: [],
    );
  }

  /// `Zoom out to see photos`
  String get zoomOutToSeePhotos {
    return Intl.message(
      'Zoom out to see photos',
      name: 'zoomOutToSeePhotos',
      desc: '',
      args: [],
    );
  }

  /// `No images with location`
  String get noImagesWithLocation {
    return Intl.message(
      'No images with location',
      name: 'noImagesWithLocation',
      desc: '',
      args: [],
    );
  }

  /// `Unpin album`
  String get unpinAlbum {
    return Intl.message(
      'Unpin album',
      name: 'unpinAlbum',
      desc: '',
      args: [],
    );
  }

  /// `Pin album`
  String get pinAlbum {
    return Intl.message(
      'Pin album',
      name: 'pinAlbum',
      desc: '',
      args: [],
    );
  }

  /// `Create`
  String get create {
    return Intl.message(
      'Create',
      name: 'create',
      desc: '',
      args: [],
    );
  }

  /// `View all`
  String get viewAll {
    return Intl.message(
      'View all',
      name: 'viewAll',
      desc: '',
      args: [],
    );
  }

  /// `Nothing shared with you yet`
  String get nothingSharedWithYouYet {
    return Intl.message(
      'Nothing shared with you yet',
      name: 'nothingSharedWithYouYet',
      desc: '',
      args: [],
    );
  }

  /// `No albums shared by you yet`
  String get noAlbumsSharedByYouYet {
    return Intl.message(
      'No albums shared by you yet',
      name: 'noAlbumsSharedByYouYet',
      desc: '',
      args: [],
    );
  }

  /// `Shared with you`
  String get sharedWithYou {
    return Intl.message(
      'Shared with you',
      name: 'sharedWithYou',
      desc: '',
      args: [],
    );
  }

  /// `Shared by you`
  String get sharedByYou {
    return Intl.message(
      'Shared by you',
      name: 'sharedByYou',
      desc: '',
      args: [],
    );
  }

  /// `Invite your friends to ente`
  String get inviteYourFriendsToEnte {
    return Intl.message(
      'Invite your friends to ente',
      name: 'inviteYourFriendsToEnte',
      desc: '',
      args: [],
    );
  }

  /// `Failed to download video`
  String get failedToDownloadVideo {
    return Intl.message(
      'Failed to download video',
      name: 'failedToDownloadVideo',
      desc: '',
      args: [],
    );
  }

  /// `Hiding...`
  String get hiding {
    return Intl.message(
      'Hiding...',
      name: 'hiding',
      desc: '',
      args: [],
    );
  }

  /// `Unhiding...`
  String get unhiding {
    return Intl.message(
      'Unhiding...',
      name: 'unhiding',
      desc: '',
      args: [],
    );
  }

  /// `Successfully hid`
  String get successfullyHid {
    return Intl.message(
      'Successfully hid',
      name: 'successfullyHid',
      desc: '',
      args: [],
    );
  }

  /// `Successfully unhid`
  String get successfullyUnhid {
    return Intl.message(
      'Successfully unhid',
      name: 'successfullyUnhid',
      desc: '',
      args: [],
    );
  }

  /// `Crash reporting`
  String get crashReporting {
    return Intl.message(
      'Crash reporting',
      name: 'crashReporting',
      desc: '',
      args: [],
    );
  }

  /// `Add to hidden album`
  String get addToHiddenAlbum {
    return Intl.message(
      'Add to hidden album',
      name: 'addToHiddenAlbum',
      desc: '',
      args: [],
    );
  }

  /// `Move to hidden album`
  String get moveToHiddenAlbum {
    return Intl.message(
      'Move to hidden album',
      name: 'moveToHiddenAlbum',
      desc: '',
      args: [],
    );
  }

  /// `File types`
  String get fileTypes {
    return Intl.message(
      'File types',
      name: 'fileTypes',
      desc: '',
      args: [],
    );
  }

  /// `This account is linked to other ente apps, if you use any.\n\nYour uploaded data, across all ente apps, will be scheduled for deletion, and your account will be permanently deleted.`
  String get deleteConfirmDialogBody {
    return Intl.message(
      'This account is linked to other ente apps, if you use any.\\n\\nYour uploaded data, across all ente apps, will be scheduled for deletion, and your account will be permanently deleted.',
      name: 'deleteConfirmDialogBody',
      desc: '',
      args: [],
    );
  }

  /// `How did you hear about Ente? (optional)`
  String get hearUsWhereTitle {
    return Intl.message(
      'How did you hear about Ente? (optional)',
      name: 'hearUsWhereTitle',
      desc: '',
      args: [],
    );
  }

  /// `We don't track app installs. It'd help if you told us where you found us!`
  String get hearUsExplanation {
    return Intl.message(
      'We don\'t track app installs. It\'d help if you told us where you found us!',
      name: 'hearUsExplanation',
      desc: '',
      args: [],
    );
  }

  /// `View add-ons`
  String get viewAddOnButton {
    return Intl.message(
      'View add-ons',
      name: 'viewAddOnButton',
      desc: '',
      args: [],
    );
  }

  /// `Add-ons`
  String get addOns {
    return Intl.message(
      'Add-ons',
      name: 'addOns',
      desc: '',
      args: [],
    );
  }

  /// `Details of add-ons`
  String get addOnPageSubtitle {
    return Intl.message(
      'Details of add-ons',
      name: 'addOnPageSubtitle',
      desc: '',
      args: [],
    );
  }

  /// `Your map`
  String get yourMap {
    return Intl.message(
      'Your map',
      name: 'yourMap',
      desc: '',
      args: [],
    );
  }

  /// `Modify your query, or try searching for`
  String get modifyYourQueryOrTrySearchingFor {
    return Intl.message(
      'Modify your query, or try searching for',
      name: 'modifyYourQueryOrTrySearchingFor',
      desc: '',
      args: [],
    );
  }

  /// `Black Friday Sale`
  String get blackFridaySale {
    return Intl.message(
      'Black Friday Sale',
      name: 'blackFridaySale',
      desc: '',
      args: [],
    );
  }

  /// `Upto 50% off, until 4th Dec.`
  String get upto50OffUntil4thDec {
    return Intl.message(
      'Upto 50% off, until 4th Dec.',
      name: 'upto50OffUntil4thDec',
      desc: '',
      args: [],
    );
  }

  /// `Photos`
  String get photos {
    return Intl.message(
      'Photos',
      name: 'photos',
      desc: '',
      args: [],
    );
  }

  /// `Videos`
  String get videos {
    return Intl.message(
      'Videos',
      name: 'videos',
      desc: '',
      args: [],
    );
  }

  /// `Live Photos`
  String get livePhotos {
    return Intl.message(
      'Live Photos',
      name: 'livePhotos',
      desc: '',
      args: [],
    );
  }

  /// `Fast, on-device search`
  String get searchHint1 {
    return Intl.message(
      'Fast, on-device search',
      name: 'searchHint1',
      desc: '',
      args: [],
    );
  }

  /// `Photo dates, descriptions`
  String get searchHint2 {
    return Intl.message(
      'Photo dates, descriptions',
      name: 'searchHint2',
      desc: '',
      args: [],
    );
  }

  /// `Albums, file names, and types`
  String get searchHint3 {
    return Intl.message(
      'Albums, file names, and types',
      name: 'searchHint3',
      desc: '',
      args: [],
    );
  }

  /// `Location`
  String get searchHint4 {
    return Intl.message(
      'Location',
      name: 'searchHint4',
      desc: '',
      args: [],
    );
  }

  /// `Coming soon: Faces & magic search ✨`
  String get searchHint5 {
    return Intl.message(
      'Coming soon: Faces & magic search ✨',
      name: 'searchHint5',
      desc: '',
      args: [],
    );
  }

  /// `Add your photos now`
  String get addYourPhotosNow {
    return Intl.message(
      'Add your photos now',
      name: 'addYourPhotosNow',
      desc: '',
      args: [],
    );
  }

  /// `{count, plural, one{{count} result found} other{{count} results found}}`
  String searchResultCount(int count) {
    return Intl.plural(
      count,
      one: '$count result found',
      other: '$count results found',
      name: 'searchResultCount',
      desc:
          'Text to tell user how many results were found for their search query',
      args: [count],
    );
  }

  /// `Faces`
  String get faces {
    return Intl.message(
      'Faces',
      name: 'faces',
      desc: '',
      args: [],
    );
  }

  /// `Contents`
  String get contents {
    return Intl.message(
      'Contents',
      name: 'contents',
      desc: '',
      args: [],
    );
  }

  /// `Add new`
  String get addNew {
    return Intl.message(
      'Add new',
      name: 'addNew',
      desc: 'Text to add a new item (location tag, album, caption etc)',
      args: [],
    );
  }

  /// `Contacts`
  String get contacts {
    return Intl.message(
      'Contacts',
      name: 'contacts',
      desc: '',
      args: [],
    );
  }

  /// `No internet connection`
  String get noInternetConnection {
    return Intl.message(
      'No internet connection',
      name: 'noInternetConnection',
      desc: '',
      args: [],
    );
  }

  /// `Please check your internet connection and try again.`
  String get pleaseCheckYourInternetConnectionAndTryAgain {
    return Intl.message(
      'Please check your internet connection and try again.',
      name: 'pleaseCheckYourInternetConnectionAndTryAgain',
      desc: '',
      args: [],
    );
  }

  /// `Sign out from other devices`
  String get signOutFromOtherDevices {
    return Intl.message(
      'Sign out from other devices',
      name: 'signOutFromOtherDevices',
      desc: '',
      args: [],
    );
  }

  /// `If you think someone might know your password, you can force all other devices using your account to sign out.`
  String get signOutOtherBody {
    return Intl.message(
      'If you think someone might know your password, you can force all other devices using your account to sign out.',
      name: 'signOutOtherBody',
      desc: '',
      args: [],
    );
  }

  /// `Sign out other devices`
  String get signOutOtherDevices {
    return Intl.message(
      'Sign out other devices',
      name: 'signOutOtherDevices',
      desc: '',
      args: [],
    );
  }

  /// `Do not sign out`
  String get doNotSignOut {
    return Intl.message(
      'Do not sign out',
      name: 'doNotSignOut',
      desc: '',
      args: [],
    );
  }

<<<<<<< HEAD
  /// `Edit location`
  String get editLocation {
    return Intl.message(
      'Edit location',
      name: 'editLocation',
      desc: '',
      args: [],
    );
  }

  /// `Select a location`
  String get selectALocation {
    return Intl.message(
      'Select a location',
      name: 'selectALocation',
      desc: '',
      args: [],
    );
  }

  /// `Select a location first`
  String get selectALocationFirst {
    return Intl.message(
      'Select a location first',
      name: 'selectALocationFirst',
      desc: '',
      args: [],
    );
  }

  /// `Change location of selected items?`
  String get changeLocationOfSelectedItems {
    return Intl.message(
      'Change location of selected items?',
      name: 'changeLocationOfSelectedItems',
      desc: '',
      args: [],
    );
  }

  /// `Edits to location will only be seen within Ente`
  String get editsToLocationWillOnlyBeSeenWithinEnte {
    return Intl.message(
      'Edits to location will only be seen within Ente',
      name: 'editsToLocationWillOnlyBeSeenWithinEnte',
=======
  /// `Clean Uncategorized`
  String get cleanUncategorized {
    return Intl.message(
      'Clean Uncategorized',
      name: 'cleanUncategorized',
>>>>>>> 52d7e439
      desc: '',
      args: [],
    );
  }
}

class AppLocalizationDelegate extends LocalizationsDelegate<S> {
  const AppLocalizationDelegate();

  List<Locale> get supportedLocales {
    return const <Locale>[
      Locale.fromSubtags(languageCode: 'en'),
      Locale.fromSubtags(languageCode: 'cs'),
      Locale.fromSubtags(languageCode: 'de'),
      Locale.fromSubtags(languageCode: 'es'),
      Locale.fromSubtags(languageCode: 'fr'),
      Locale.fromSubtags(languageCode: 'it'),
      Locale.fromSubtags(languageCode: 'ko'),
      Locale.fromSubtags(languageCode: 'nl'),
      Locale.fromSubtags(languageCode: 'no'),
      Locale.fromSubtags(languageCode: 'pl'),
      Locale.fromSubtags(languageCode: 'pt'),
      Locale.fromSubtags(languageCode: 'zh'),
    ];
  }

  @override
  bool isSupported(Locale locale) => _isSupported(locale);
  @override
  Future<S> load(Locale locale) => S.load(locale);
  @override
  bool shouldReload(AppLocalizationDelegate old) => false;

  bool _isSupported(Locale locale) {
    for (var supportedLocale in supportedLocales) {
      if (supportedLocale.languageCode == locale.languageCode) {
        return true;
      }
    }
    return false;
  }
}<|MERGE_RESOLUTION|>--- conflicted
+++ resolved
@@ -8158,7 +8158,6 @@
     );
   }
 
-<<<<<<< HEAD
   /// `Edit location`
   String get editLocation {
     return Intl.message(
@@ -8204,13 +8203,16 @@
     return Intl.message(
       'Edits to location will only be seen within Ente',
       name: 'editsToLocationWillOnlyBeSeenWithinEnte',
-=======
+      desc: '',
+      args: [],
+    );
+  }
+
   /// `Clean Uncategorized`
   String get cleanUncategorized {
     return Intl.message(
       'Clean Uncategorized',
       name: 'cleanUncategorized',
->>>>>>> 52d7e439
       desc: '',
       args: [],
     );
